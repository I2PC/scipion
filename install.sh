--- conflicted
+++ resolved
@@ -36,11 +36,7 @@
 IS_MINGW=false
 IS_LINUX=false
 echo "The OS is $OS_TYPE"
-<<<<<<< HEAD
-case "$OSTYPE" in
-=======
 case "$OS_TYPE" in
->>>>>>> 86d28f43
   Darwin)
     IS_MAC=true
     CONFIGURE_ARGS="mpi=True MPI_CXX=mpic++ MPI_LINKERFORPROGRAMS=mpic++"
