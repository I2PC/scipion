# from scipion.models import *
import pyworkflow as pw
import os
import xmipp
from django.shortcuts import render_to_response
from django.core.context_processors import csrf
from django.http import HttpResponse
import json
from pyworkflow.manager import Manager
from pyworkflow.project import Project
from pyworkflow.gui.tree import TreeProvider
from pyworkflow.utils.path import findResource
from pyworkflow.utils.utils import prettyDate
from pyworkflow.web.pages import settings
from pyworkflow.apps.config import *
from pyworkflow.em import *
from django.http.request import HttpRequest
from pyworkflow.apps.config import ExecutionHostMapper

from pyworkflow.tests import getInputPath 
from forms import HostForm


def getResource(request):
    if request == 'logoScipion':
        img = 'scipion_logo.png'
    elif request == 'favicon':
        img = 'scipion_bn.png'
    elif request == 'help':
        img = 'contents24.png'
    elif request == 'browse':
        img = 'zoom.png'
    elif request == 'edit_toolbar':
        img = 'edit.gif'
    elif request == 'copy_toolbar':
        img = 'copy.gif'
    elif request == 'delete_toolbar':
        img = 'delete.gif'
    elif request == 'browse_toolbar':
        img = 'run_steps.gif'
        
    path = os.path.join(settings.MEDIA_URL, img)
    return path

def projects(request):
    manager = Manager()
#    logo_path = findResource('scipion_logo.png')
    
    # Resources #
    css_path = os.path.join(settings.STATIC_URL, 'css/projects_style.css')
    #############
    projectForm_path = os.path.join(settings.STATIC_URL, 'js/projectForm.js')
    jquery_path = os.path.join(settings.STATIC_URL, 'js/jquery.js')
    
    # Messi Plugin #
    messi_path = os.path.join(settings.STATIC_URL, 'js/messi.js')
    messi_css_path = os.path.join(settings.STATIC_URL, 'css/messi.css')
    #############
    
    projects = manager.listProjects()
    for p in projects:
        p.pTime = prettyDate(p.mTime)

    context = {'jquery':jquery_path,
               'projects': projects,
               'css': css_path,
               'messi': messi_path,
               'messi_css': messi_css_path,
               'projectForm':projectForm_path}
    
    return render_to_response('projects.html', context)

def create_project(request):
    from django.http import HttpResponse    
    
    manager = Manager()
    
    if request.is_ajax():
        projectName = request.GET.get('projectName')
        manager.createProject(projectName)       
        
    return HttpResponse(mimetype='application/javascript')

def delete_project(request):
    from django.http import HttpResponse    
    
    manager = Manager()
    
    if request.is_ajax():
        projectName = request.GET.get('projectName')
        manager.deleteProject(projectName)       
        
    return HttpResponse(mimetype='application/javascript')

class TreeItem():
    def __init__(self, name, tag, protClass=None):
        self.name = name
        self.tag = tag
        self.protClass = protClass
        self.childs = []
        
def populateTree(tree, obj):    
    for sub in obj:
        text = sub.text.get()
        value = sub.value.get(text)
        tag = sub.tag.get('')
        item = TreeItem(text, tag)
        tree.childs.append(item)
        # If have tag 'protocol_base', fill dynamically with protocol sub-classes
        if sub.value.hasValue() and tag == 'protocol_base':
            protClassName = value.split('.')[-1]  # Take last part
            prot = emProtocolsDict.get(protClassName, None)
            if prot is not None:
                for k, v in emProtocolsDict.iteritems():
                    if not v is prot and issubclass(v, prot):
                        protItem = TreeItem(k, 'protocol_class', protClassName)
                        item.childs.append(protItem)
        else:
            populateTree(item, sub)                
       
def loadConfig(config, name):
    c = getattr(config, name) 
    fn = getConfigPath(c.get())
    if not os.path.exists(fn):
        raise Exception('loadMenuConfig: menu file "%s" not found' % fn)
    mapper = ConfigMapper(getConfigPath(fn), globals())
    menuConfig = mapper.getConfig()
    return menuConfig

def loadProtTree():
    configMapper = ConfigMapper(getConfigPath('configuration.xml'), globals())
    generalCfg = configMapper.getConfig()
    protCfg = loadConfig(generalCfg, 'protocols')    
    root = TreeItem('root', 'root')
    populateTree(root, protCfg)
    return root

# to do a module from pw_project
class RunsTreeProvider(TreeProvider):
    """Provide runs info to populate tree"""
    def __init__(self, mapper, actionFunc=None):
        self.actionFunc = actionFunc
        self.getObjects = lambda: mapper.selectAll()
        
    def getColumns(self):
        return [('Run', 250), ('State', 100), ('Modified', 100)]
    
    def getObjectInfo(self, obj):
        return {'key': obj.getObjId(),
                'text': '%s.%s' % (obj.getClassName(), obj.strId()),
                'values': (obj.status.get(), obj.endTime.get())}
      
    def getObjectActions(self, obj):
        prot = obj  # Object should be a protocol
        actionsList = [(ACTION_EDIT, 'Edit     '),
                       # (ACTION_COPY, 'Duplicate   '),
                       (ACTION_DELETE, 'Delete    '),
                       # (None, None),
                       # (ACTION_STOP, 'Stop'),
                       (ACTION_STEPS, 'Browse data')
                       ]
        status = prot.status.get()
        if status == STATUS_RUNNING:
            actionsList.insert(0, (ACTION_STOP, 'Stop execution'))
            actionsList.insert(1, None)
        elif status == STATUS_WAITING_APPROVAL:
            actionsList.insert(0, (ACTION_CONTINUE, 'Approve continue'))
            actionsList.insert(1, None)
        
        actions = []
        def appendAction(a):
            v = a
            if v is not None:
                action = a[0]
                text = a[1]
                v = (text, lambda: self.actionFunc(action), ActionIcons[action])
            actions.append(v)
            
        for a in actionsList:
            appendAction(a)
            
        return actions 
    
def loadProject(projectName):
    manager = Manager()
    projPath = manager.getProjectPath(projectName)
    project = Project(projPath)
    project.load()
    return project
    
def project_content(request):    
    # Resources #
    edit_tool_path = getResource('edit_toolbar')
    copy_tool_path = getResource('copy_toolbar')
    delete_tool_path = getResource('delete_toolbar')
    browse_tool_path = getResource('browse_toolbar')
    
    css_path = os.path.join(settings.STATIC_URL, 'css/project_content_style.css')
    jquery_path = os.path.join(settings.STATIC_URL, 'js/jquery.js')
    jquery_cookie = os.path.join(settings.STATIC_URL, 'js/jquery.cookie.js')
    jquery_treeview = os.path.join(settings.STATIC_URL, 'js/jquery.treeview.js')
    launchTreeview = os.path.join(settings.STATIC_URL, 'js/launchTreeview.js')
    utils_path = os.path.join(settings.STATIC_URL, 'js/utils.js')
    #############
     # Messi Plugin
    messi_path = os.path.join(settings.STATIC_URL, 'js/messi.js')
    messi_css_path = os.path.join(settings.STATIC_URL, 'css/messi.css')
    #############
    
    projectName = request.GET.get('projectName', None)
    if projectName is None:
        projectName = request.POST.get('projectName', None)
        
    project = loadProject(projectName)    
    provider = RunsTreeProvider(project.mapper)
    
    root = loadProtTree()
    
    context = {'projectName':projectName,
               'editTool': edit_tool_path,
               'copyTool': copy_tool_path,
               'deleteTool': delete_tool_path,
               'browseTool': browse_tool_path,
               'jquery': jquery_path,
               'utils': utils_path,
               'jquery_cookie': jquery_cookie,
               'jquery_treeview': jquery_treeview,
               'launchTreeview': launchTreeview,
               'css':css_path,
               'sections': root.childs,
               'provider':provider,
               'messi': messi_path,
               'messi_css': messi_css_path}
    
    return render_to_response('project_content.html', context)

def delete_protocol(request):
    from django.http import HttpResponse   
    
    # Project Id(or Name) should be stored in SESSION
    if request.is_ajax():
        projectName = request.GET.get('projectName')
        project = loadProject(projectName)
        protId = request.GET.get('protocolId', None)
        protocol = project.mapper.selectById(int(protId))
     
        project.deleteProtocol(protocol)         
        
    return HttpResponse(mimetype='application/javascript')

def form(request):
    
    # Resources #
    favicon_path = getResource('favicon')
    logo_help = getResource('help')
    logo_browse = getResource('browse')
    jquery_path = os.path.join(settings.STATIC_URL, 'js/jquery.js')
    jsForm_path = os.path.join(settings.STATIC_URL, 'js/form.js')
    utils_path = os.path.join(settings.STATIC_URL, 'js/utils.js')
    css_path = os.path.join(settings.STATIC_URL, 'css/form.css')
    # Messi Plugin
    messi_path = os.path.join(settings.STATIC_URL, 'js/messi.js')
    messi_css_path = os.path.join(settings.STATIC_URL, 'css/messi.css')
    #############
    
    # # Project Id(or Name) should be stored in SESSION
    projectName = request.GET.get('projectName')
    project = loadProject(projectName)        
    protocolName = request.GET.get('protocol', None)
    action = request.GET.get('action', None)
    
    if protocolName is None:
        protId = request.GET.get('protocolId', None)
        protocol = project.mapper.selectById(int(protId))
    else:
        protocolClass = emProtocolsDict.get(protocolName, None)
        protocol = protocolClass()
    
    if action == 'copy':
        protocol = project.copyProtocol(protocol)
    
    # TODO: Add error page validation when protocol is None
    for section in protocol._definition.iterSections():
        for paramName, param in section.iterParams():
            protVar = getattr(protocol, paramName, None)
            if protVar is None:
                raise Exception("_fillSection: param '%s' not found in protocol" % paramName)
                # Create the label
            if protVar.isPointer():
                if protVar.hasValue():
                    param.htmlValue = protVar.get().getNameId()
            else:
                param.htmlValue = protVar.get(param.default.get(""))
                if isinstance(protVar, Boolean):
                    if param.htmlValue:
                        param.htmlValue = 'true'
                    else:
                        param.htmlValue = 'false' 
            param.htmlCond = param.condition.get()
            param.htmlDepend = ','.join(param._dependants)
            param.htmlCondParams = ','.join(param._conditionParams)
#            param.htmlExpertLevel = param.expertLevel.get()
    
    
    context = {'projectName':projectName,
               'protocol':protocol,
               'definition': protocol._definition,
               'favicon': favicon_path,
               'help': logo_help,
               'form': jsForm_path,
               'jquery': jquery_path,
               'browse': logo_browse,
               'utils': utils_path,
               'css':css_path,
               'messi': messi_path,
               'messi_css': messi_css_path}
    
    # Cross Site Request Forgery protection is need it
    context.update(csrf(request))
    
    return render_to_response('form.html', context)

def protocol(request):
    projectName = request.POST.get('projectName')
    protId = request.POST.get("protocolId")
    protClass = request.POST.get("protocolClass")
    
    # Load the project
    project = loadProject(projectName)
    # Create the protocol object
    if protId != 'None':  # Case of new protocol
        protId = request.POST.get('protocolId', None)
        protocol = project.mapper.selectById(int(protId))
    else:
        protocolClass = emProtocolsDict.get(protClass, None)
        protocol = protocolClass() 
    # Update parameter set in the form
    for paramName, attr in protocol.iterDefinitionAttributes():
        value = request.POST.get(paramName)
        if attr.isPointer():
            if len(value.strip()) > 0:
                objId = int(value.split('.')[-1])  # Get the id string for last part after .
                value = project.mapper.selectById(objId)  # Get the object from its id
                if attr.getObjId() == value.getObjId():
                    raise Exception("Param: %s is autoreferencing with id: %d" % (paramName, objId))
            else:
                value = None
        attr.set(value)
    
    errors = protocol.validate()

    if len(errors) == 0:
        # No errors 
        # Finally, launch the protocol
        project.launchProtocol(protocol)
    jsonStr = json.dumps({'errors' : errors},
                     ensure_ascii=False)
    return HttpResponse(jsonStr, mimetype='application/javascript')

def browse_objects(request):
    """ Browse objects from the database. """
    if request.is_ajax():
        objClass = request.GET.get('objClass')
        projectName = request.GET.get('projectName')
        project = loadProject(projectName)    
        
        objs = []
        for obj in project.mapper.selectByClass(objClass, iterate=True):
            objs.append(obj.getNameId())
        jsonStr = json.dumps({'objects' : objs},
                             ensure_ascii=False)
        return HttpResponse(jsonStr, mimetype='application/javascript')

def getScipionHosts():
    defaultHosts = os.path.join(pw.HOME, 'settings', 'execution_hosts.xml')
    return ExecutionHostMapper(defaultHosts).selectAll()

def openHostsConfig(request):
<<<<<<< HEAD
    if request.method == 'POST':  # If the form has been submitted...
        pass
    else:
        # Resources #
        css_path = os.path.join(settings.STATIC_URL, 'css/general_style.css')
        favicon_path = getResource('favicon')
        jquery_path = os.path.join(settings.STATIC_URL, 'js/jquery.js')
        utils_path = os.path.join(settings.STATIC_URL, 'js/utils.js')
        # # Project Id(or Name) should be stored in SESSION
        projectName = request.GET.get('projectName')
        project = loadProject(projectName)
        scipionHosts = getScipionHosts()
        projectHosts = project.getHosts()   
#         hostsKeys = [host.getLabel() for host in projectHosts]      
#         availableHosts = [host for host in scipionHosts if host.getLabel() not in hostsKeys]
        form = HostForm()
        scpnHostsChoices = []
        scpnHostsChoices.append(('', ''))
        for executionHostMapper in scipionHosts:
            scpnHostsChoices.append((executionHostMapper.getLabel(), executionHostMapper.getHostName()))
        form.fields['scpnHosts'].choices = scpnHostsChoices
        context = {'projectName' : projectName,
                   'project' : project,
                   'hosts': projectHosts,
                   'scipionHosts': scipionHosts,
                   'favicon': favicon_path,
                   'jquery': jquery_path,
                   'utils': utils_path,
                   'css':css_path,
                   'form': form}
            
        return render_to_response('hosts.html', context)
=======
    # Resources #
    css_path = os.path.join(settings.STATIC_URL, 'css/general_style.css')
    favicon_path = getResource('favicon')
    jquery_path = os.path.join(settings.STATIC_URL, 'js/jquery.js')
    utils_path = os.path.join(settings.STATIC_URL, 'js/utils.js')
    # # Project Id(or Name) should be stored in SESSION
    projectName = request.GET.get('projectName')
    project = loadProject(projectName)
    scipionHosts = getScipionHosts()
    projectHosts = project.getHosts()   
#         hostsKeys = [host.getLabel() for host in projectHosts]      
#         availableHosts = [host for host in scipionHosts if host.getLabel() not in hostsKeys]
    form = HostForm()
    scpnHostsChoices = []
    scpnHostsChoices.append(('',''))
    for executionHostMapper in scipionHosts:
        scpnHostsChoices.append((executionHostMapper.getLabel(),executionHostMapper.getHostName()))
    form.fields['scpnHosts'].choices = scpnHostsChoices
    context = {'projectName' : projectName,
               'project' : project,
               'hosts': projectHosts,
               'scipionHosts': scipionHosts,
               'favicon': favicon_path,
               'jquery': jquery_path,
               'utils': utils_path,
               'css':css_path,
               'form': form}
        
    return render_to_response('hosts.html', context)

def getHost(request):
    from django.http import HttpResponse
    import json
    from django.utils import simplejson
>>>>>>> 5e182549
    
    if request.is_ajax():
        hostLabel = request.GET.get('hostLabel')
        projectName = request.GET.get('projectName')
        project = loadProject(projectName)
        hostsMapper = ExecutionHostMapper(project.hostsPath)
        executionHostConfig = hostsMapper.selectByLabel(hostLabel)
        jsonStr = simplejson.dumps({'host':executionHostConfig.__dict__})
#         jsonStr = json.dumps({'hostConfig' :  executionHostConfig},
#                              ensure_ascii=False)
        return HttpResponse(jsonStr, mimetype='application/javascript')

def showj(request):
    # manager = Manager()
#    logo_path = findResource('scipion_logo.png')

    # Resources #
    css_path = os.path.join(settings.STATIC_URL, 'css/showj_style.css')
    favicon_path = getResource('favicon')
    jquery_path = os.path.join(settings.STATIC_URL, 'js/jquery.js')
    jquery_cookie = os.path.join(settings.STATIC_URL, 'js/jquery.cookie.js')
    jquery_treeview = os.path.join(settings.STATIC_URL, 'js/jquery.treeview.js')
    launchTreeview = os.path.join(settings.STATIC_URL, 'js/launchTreeview.js')
    utils_path = os.path.join(settings.STATIC_URL, 'js/utils.js')
    
<<<<<<< HEAD
    powertable_path = os.path.join(settings.STATIC_URL, 'js/jquery-powertable.js')
    powertable_resources_path = os.path.join(settings.STATIC_URL, 'js/jquery-litelighter.js')
    
    jquerydataTables_path = os.path.join(settings.STATIC_URL, 'js/jquery.dataTables.js')
    jquerydataTables_colreorder_path = os.path.join(settings.STATIC_URL, 'js/ColReorder.js')
=======
    jquerydataTables_path = os.path.join(settings.STATIC_URL,'js/jquery.dataTables.js')
    jquerydataTables_colreorder_path = os.path.join(settings.STATIC_URL,'js/ColReorder.js')
>>>>>>> 5e182549
    
    
    #############
    # WEB INPUT PARAMETERS
    inputParameters = {'path': request.GET.get('path', 'tux_vol.xmd'),
                     'block': request.GET.get('block', ''),
                     'allowRender': 'render' in request.GET,
                     'imageDim' : request.GET.get('dim', None),
                     'mode': request.GET.get('mode', 'gallery')}
    
    md = loadMetaData(inputParameters['path'], inputParameters['block'], inputParameters['allowRender'], inputParameters['imageDim'])    

    menuLayoutConfig = loadMenuLayoutConfig(inputParameters['mode'], inputParameters['path'], inputParameters['block'], inputParameters['allowRender'], inputParameters['imageDim']);
   
    
    context = {'jquery': jquery_path,
               'utils': utils_path,
               'jquery_cookie': jquery_cookie,
               'jquery_treeview': jquery_treeview,
               'launchTreeview': launchTreeview,
               'jquery_datatable': jquerydataTables_path,
               'jquerydataTables_colreorder': jquerydataTables_colreorder_path,
               'css': css_path,
               'metadata': md,
               'inputParameters': inputParameters,
               'menuLayoutConfig': menuLayoutConfig}
    
    return_page = '%s%s%s' % ('showj_', inputParameters['mode'], '.html')
    return render_to_response(return_page, context)

AT = '__at__'

class MdObj():
    pass
    
class MdValue():
    def __init__(self, md, label, objId, allowRender=True, imageDim=None):
        self.strValue = str(md.getValue(label, objId))        
        
<<<<<<< HEAD
        # Habria que ampliarlo para que cogiera todos los renderizables
        self.allowRender = (label == xmipp.MDL_IMAGE) and allowRender
=======
        #Habria que ampliarlo para que cogiera todos los renderizables
        self.allowRender = xmipp.labelIsImage(label) and allowRender
>>>>>>> 5e182549
        
        self.displayCheckbox = (label == xmipp.MDL_ENABLED)

        self.imgValue = self.strValue
        
        if self.allowRender and '@' in self.strValue:
            self.imgValue = self.imgValue.replace('@', AT)
#            if imageDim:
#                self.imgValue += '&dim=%s' % imageDim

class MdData():
    def __init__(self, path, allowRender=True, imageDim=None):        
        md = xmipp.MetaData(path)
        
        labels = md.getActiveLabels()
        self.labels = [xmipp.label2Str(l) for l in labels]
        self.colsOrder = defineColsLayout(self.labels);
        self.objects = []
        for objId in md:
            obj = MdObj()
            obj.id = objId
            obj.values = [MdValue(md, l, objId, allowRender, imageDim) for l in labels]
            self.objects.append(obj)

class MenuLayoutConfig():        
    def __init__(self, mode, path, block, allowRender, imageDim):
        link = "location.href='/showj/?path="+path
        if len(block):
            link = link + "&block=" + block
        if allowRender:
            link = link + "&render"
        if imageDim is not None:
            link = link + "&dim=" + imageDim
                

        if (mode == "table"):
            self.tableViewLink = "#"
            self.tableViewSrc = "/resources/showj/tableViewOn.gif"
            self.galleryViewLink = link + "&mode=gallery'"
            self.galleryViewSrc = "/resources/showj/galleryViewOff.gif"
        elif (mode == "gallery"):
            self.tableViewLink = link + "&mode=table'"
            self.tableViewSrc = "/resources/showj/tableViewOff.gif"
            self.galleryViewLink = "#"
            self.galleryViewSrc = "/resources/showj/galleryViewOn.gif"
            
         
        
def defineColsLayout(labels):
    colsOrder = range(len(labels))
    if 'enabled' in labels:
        colsOrder.insert(0, colsOrder.pop(labels.index('enabled')))
    return colsOrder    

def loadMetaData(path, block, allowRender=True, imageDim=None):
    path = getInputPath('showj', path)    
    if len(block):
        path = '%s@%s' % (block, path)
    # path2 = 'Volumes@' + path1
    print path
    return MdData(path, allowRender, imageDim)   

def loadMenuLayoutConfig(mode , path, block, allowRender=True, imageDim=None):
    return MenuLayoutConfig(mode, path, block, allowRender, imageDim)
     
def table(request):    
    css_path = os.path.join(settings.STATIC_URL, 'css/project_content_style.css')
    jquery_path = os.path.join(settings.STATIC_URL, 'js/jquery.js')
    jquery_cookie = os.path.join(settings.STATIC_URL, 'js/jquery.cookie.js')
    jquery_treeview = os.path.join(settings.STATIC_URL, 'js/jquery.treeview.js')
    launchTreeview = os.path.join(settings.STATIC_URL, 'js/launchTreeview.js')
    utils_path = os.path.join(settings.STATIC_URL, 'js/utils.js')
    #############
    
    path = request.GET.get('path', 'tux_vol.xmd')
    block = request.GET.get('block', '')
    allowRender = 'render' in request.GET
    imageDim = request.GET.get('dim', None)
    
    md = loadMetaData(path, block, allowRender, imageDim)    
   
    
    context = {
               'jquery': jquery_path,
               'utils': utils_path,
               'jquery_cookie': jquery_cookie,
               'jquery_treeview': jquery_treeview,
               'launchTreeview': launchTreeview,
               'css': css_path,
               'metadata': md}
    
    return render_to_response('table.html', context)


def get_image(request):
    from django.http import HttpResponse
    from pyworkflow.gui import getImage, getPILImage
    imageNo = None
    imagePath = request.GET.get('image')
    imageDim = request.GET.get('dim', 150)
    
    
    # PAJM: Como vamos a gestionar lsa imagen    
    if imagePath.endswith('png') or imagePath.endswith('gif'):
        img = getImage(imagePath, tk=False)
    else:
        if AT in imagePath:
            parts = imagePath.split(AT)
            imageNo = parts[0]
            imagePath = parts[1]
        imagePath = getInputPath('showj', imagePath)
        if imageNo:
            imagePath = '%s@%s' % (imageNo, imagePath) 
        imgXmipp = xmipp.Image(imagePath)
        # from PIL import Image
        img = getPILImage(imgXmipp, imageDim)
        
        
        
    # response = HttpResponse(mimetype="image/png")    
    response = HttpResponse(mimetype="image/png")
    img.save(response, "PNG")
    return response
    
if __name__ == '__main__':
    root = loadProtTree()    
    for s in root.childs:
        print s.name, '-', s.tag
        for p in s.childs:
            print p.name, '-', p.tag<|MERGE_RESOLUTION|>--- conflicted
+++ resolved
@@ -376,7 +376,6 @@
     return ExecutionHostMapper(defaultHosts).selectAll()
 
 def openHostsConfig(request):
-<<<<<<< HEAD
     if request.method == 'POST':  # If the form has been submitted...
         pass
     else:
@@ -409,42 +408,11 @@
                    'form': form}
             
         return render_to_response('hosts.html', context)
-=======
-    # Resources #
-    css_path = os.path.join(settings.STATIC_URL, 'css/general_style.css')
-    favicon_path = getResource('favicon')
-    jquery_path = os.path.join(settings.STATIC_URL, 'js/jquery.js')
-    utils_path = os.path.join(settings.STATIC_URL, 'js/utils.js')
-    # # Project Id(or Name) should be stored in SESSION
-    projectName = request.GET.get('projectName')
-    project = loadProject(projectName)
-    scipionHosts = getScipionHosts()
-    projectHosts = project.getHosts()   
-#         hostsKeys = [host.getLabel() for host in projectHosts]      
-#         availableHosts = [host for host in scipionHosts if host.getLabel() not in hostsKeys]
-    form = HostForm()
-    scpnHostsChoices = []
-    scpnHostsChoices.append(('',''))
-    for executionHostMapper in scipionHosts:
-        scpnHostsChoices.append((executionHostMapper.getLabel(),executionHostMapper.getHostName()))
-    form.fields['scpnHosts'].choices = scpnHostsChoices
-    context = {'projectName' : projectName,
-               'project' : project,
-               'hosts': projectHosts,
-               'scipionHosts': scipionHosts,
-               'favicon': favicon_path,
-               'jquery': jquery_path,
-               'utils': utils_path,
-               'css':css_path,
-               'form': form}
-        
-    return render_to_response('hosts.html', context)
 
 def getHost(request):
     from django.http import HttpResponse
     import json
     from django.utils import simplejson
->>>>>>> 5e182549
     
     if request.is_ajax():
         hostLabel = request.GET.get('hostLabel')
@@ -470,16 +438,11 @@
     launchTreeview = os.path.join(settings.STATIC_URL, 'js/launchTreeview.js')
     utils_path = os.path.join(settings.STATIC_URL, 'js/utils.js')
     
-<<<<<<< HEAD
     powertable_path = os.path.join(settings.STATIC_URL, 'js/jquery-powertable.js')
     powertable_resources_path = os.path.join(settings.STATIC_URL, 'js/jquery-litelighter.js')
     
     jquerydataTables_path = os.path.join(settings.STATIC_URL, 'js/jquery.dataTables.js')
     jquerydataTables_colreorder_path = os.path.join(settings.STATIC_URL, 'js/ColReorder.js')
-=======
-    jquerydataTables_path = os.path.join(settings.STATIC_URL,'js/jquery.dataTables.js')
-    jquerydataTables_colreorder_path = os.path.join(settings.STATIC_URL,'js/ColReorder.js')
->>>>>>> 5e182549
     
     
     #############
@@ -519,13 +482,8 @@
     def __init__(self, md, label, objId, allowRender=True, imageDim=None):
         self.strValue = str(md.getValue(label, objId))        
         
-<<<<<<< HEAD
         # Habria que ampliarlo para que cogiera todos los renderizables
-        self.allowRender = (label == xmipp.MDL_IMAGE) and allowRender
-=======
-        #Habria que ampliarlo para que cogiera todos los renderizables
         self.allowRender = xmipp.labelIsImage(label) and allowRender
->>>>>>> 5e182549
         
         self.displayCheckbox = (label == xmipp.MDL_ENABLED)
 
