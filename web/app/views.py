# from scipion.models import *
import os
import xmipp
from django.shortcuts import render_to_response
from django.core.context_processors import csrf
from pyworkflow.manager import Manager
from pyworkflow.project import Project
from pyworkflow.gui.tree import TreeProvider
from pyworkflow.utils.path import findResource
from pyworkflow.utils.utils import prettyDate
from pyworkflow.web.pages import settings
from pyworkflow.apps.config import *
from pyworkflow.em import *
from django.http.request import HttpRequest
<<<<<<< HEAD
from pyworkflow.apps.config import ExecutionHostMapper

from pyworkflow.tests import getInputPath 

=======
>>>>>>> 9a56e4a7

def getResource(request):
    if request == 'logoScipion':
        img = 'scipion_logo.png'
    elif request == 'favicon':
        img = 'scipion_bn.png'
    elif request == 'help':
        img = 'contents24.png'
    elif request == 'browse':
        img = 'zoom.png'
    elif request == 'edit_toolbar':
        img = 'edit.gif'
    elif request == 'copy_toolbar':
        img = 'copy.gif'
    elif request == 'delete_toolbar':
        img = 'delete.gif'
    elif request == 'browse_toolbar':
        img = 'run_steps.gif'
        
    path = os.path.join(settings.MEDIA_URL, img)
    return path

def projects(request):
    manager = Manager()
#    logo_path = findResource('scipion_logo.png')

    # Resources #
    css_path = os.path.join(settings.STATIC_URL, 'css/projects_style.css')
    #############
    projectForm_path = os.path.join(settings.STATIC_URL, 'js/projectForm.js')
    jquery_path = os.path.join(settings.STATIC_URL, 'js/jquery.js')
    
    # Messi Plugin #
    messi_path = os.path.join(settings.STATIC_URL, 'js/messi.js')
    messi_css_path = os.path.join(settings.STATIC_URL, 'css/messi.css')
    #############
    
    projects = manager.listProjects()
    for p in projects:
        p.pTime = prettyDate(p.mTime)

    context = {'jquery':jquery_path,
               'projects': projects,
               'css': css_path,
               'messi': messi_path,
               'messi_css': messi_css_path,
               'projectForm':projectForm_path}
    
    return render_to_response('projects.html', context)

def create_project(request):
    from django.http import HttpResponse    
    
    manager = Manager()
    
    if request.is_ajax():
        projectName = request.GET.get('projectName')
        manager.createProject(projectName)       
        
    return HttpResponse(mimetype='application/javascript')

def delete_project(request):
    from django.http import HttpResponse    
    
    manager = Manager()
    
    if request.is_ajax():
        projectName = request.GET.get('projectName')
        manager.deleteProject(projectName)       
        
    return HttpResponse(mimetype='application/javascript')

class TreeItem():
    def __init__(self, name, tag, protClass=None):
        self.name = name
        self.tag = tag
        self.protClass = protClass
        self.childs = []
        
def populateTree(tree, obj):    
    for sub in obj:
        text = sub.text.get()
        value = sub.value.get(text)
        tag = sub.tag.get('')
        item = TreeItem(text, tag)
        tree.childs.append(item)
        # If have tag 'protocol_base', fill dynamically with protocol sub-classes
        if sub.value.hasValue() and tag == 'protocol_base':
            protClassName = value.split('.')[-1]  # Take last part
            prot = emProtocolsDict.get(protClassName, None)
            if prot is not None:
                for k, v in emProtocolsDict.iteritems():
                    if not v is prot and issubclass(v, prot):
                        protItem = TreeItem(k, 'protocol_class', protClassName)
                        item.childs.append(protItem)
        else:
            populateTree(item, sub)
            
                               
       
def loadConfig(config, name):
    c = getattr(config, name) 
    fn = getConfigPath(c.get())
    if not os.path.exists(fn):
        raise Exception('loadMenuConfig: menu file "%s" not found' % fn)
    mapper = ConfigMapper(getConfigPath(fn), globals())
    menuConfig = mapper.getConfig()
    return menuConfig

def loadProtTree():
    configMapper = ConfigMapper(getConfigPath('configuration.xml'), globals())
    generalCfg = configMapper.getConfig()
    protCfg = loadConfig(generalCfg, 'protocols')    
    root = TreeItem('root', 'root')
    populateTree(root, protCfg)
    return root

# to do a module from pw_project
class RunsTreeProvider(TreeProvider):
    """Provide runs info to populate tree"""
    def __init__(self, mapper, actionFunc=None):
        self.actionFunc = actionFunc
        self.getObjects = lambda: mapper.selectAll()
        
    def getColumns(self):
        return [('Run', 250), ('State', 100), ('Modified', 100)]
    
    def getObjectInfo(self, obj):
        return {'key': obj.getObjId(),
                'text': '%s.%s' % (obj.getClassName(), obj.strId()),
                'values': (obj.status.get(), obj.endTime.get())}
      
    def getObjectActions(self, obj):
        prot = obj  # Object should be a protocol
        actionsList = [(ACTION_EDIT, 'Edit     '),
                       # (ACTION_COPY, 'Duplicate   '),
                       (ACTION_DELETE, 'Delete    '),
                       # (None, None),
                       # (ACTION_STOP, 'Stop'),
                       (ACTION_STEPS, 'Browse data')
                       ]
        status = prot.status.get()
        if status == STATUS_RUNNING:
            actionsList.insert(0, (ACTION_STOP, 'Stop execution'))
            actionsList.insert(1, None)
        elif status == STATUS_WAITING_APPROVAL:
            actionsList.insert(0, (ACTION_CONTINUE, 'Approve continue'))
            actionsList.insert(1, None)
        
        actions = []
        def appendAction(a):
            v = a
            if v is not None:
                action = a[0]
                text = a[1]
                v = (text, lambda: self.actionFunc(action), ActionIcons[action])
            actions.append(v)
            
        for a in actionsList:
            appendAction(a)
            
        return actions 
    
def loadProject(projectName):
    manager = Manager()
    projPath = manager.getProjectPath(projectName)
    project = Project(projPath)
    project.load()
    return project    
    
def project_content(request):    
    # Resources #
    edit_tool_path = getResource('edit_toolbar')
    copy_tool_path = getResource('copy_toolbar')
    delete_tool_path = getResource('delete_toolbar')
    browse_tool_path = getResource('browse_toolbar')
    
    css_path = os.path.join(settings.STATIC_URL, 'css/project_content_style.css')
    jquery_path = os.path.join(settings.STATIC_URL, 'js/jquery.js')
    jquery_cookie = os.path.join(settings.STATIC_URL, 'js/jquery.cookie.js')
    jquery_treeview = os.path.join(settings.STATIC_URL, 'js/jquery.treeview.js')
    launchTreeview = os.path.join(settings.STATIC_URL, 'js/launchTreeview.js')
    utils_path = os.path.join(settings.STATIC_URL, 'js/utils.js')
    #############
    projectName = request.GET.get('projectName', None)
    if projectName is None:
        projectName = request.POST.get('projectName', None)
        
    project = loadProject(projectName)    
    provider = RunsTreeProvider(project.mapper)
    
    root = loadProtTree()
    
    context = {'projectName':projectName,
               'editTool': edit_tool_path,
               'copyTool': copy_tool_path,
               'deleteTool': delete_tool_path,
               'browseTool': browse_tool_path,
               'jquery': jquery_path,
               'utils': utils_path,
               'jquery_cookie': jquery_cookie,
               'jquery_treeview': jquery_treeview,
               'launchTreeview': launchTreeview,
               'css':css_path,
               'sections': root.childs,
               'provider':provider}
    
    return render_to_response('project_content.html', context)


def form(request):
    
    # Resources #
    favicon_path = getResource('favicon')
    logo_help = getResource('help')
    logo_browse = getResource('browse')
    jquery_path = os.path.join(settings.STATIC_URL, 'js/jquery.js')
    jsForm_path = os.path.join(settings.STATIC_URL, 'js/form.js')
    utils_path = os.path.join(settings.STATIC_URL, 'js/utils.js')
    css_path = os.path.join(settings.STATIC_URL, 'css/form.css')
    # Messi Plugin
    messi_path = os.path.join(settings.STATIC_URL, 'js/messi.js')
    messi_css_path = os.path.join(settings.STATIC_URL, 'css/messi.css')
    #############
    
    # # Project Id(or Name) should be stored in SESSION
    projectName = request.GET.get('projectName')
    project = loadProject(projectName)        
    protocolName = request.GET.get('protocol', None)
    
    if protocolName is None:
        protId = request.GET.get('protocolId', None)
        protocol = project.mapper.selectById(int(protId))
    else:
        protocolClass = emProtocolsDict.get(protocolName, None)
        protocol = protocolClass()
    
    # TODO: Add error page validation when protocol is None
    for section in protocol._definition.iterSections():
        for paramName, param in section.iterParams():
            protVar = getattr(protocol, paramName, None)
            if protVar is None:
                raise Exception("_fillSection: param '%s' not found in protocol" % paramName)
                # Create the label
            if protVar.isPointer():
                if protVar.hasValue():
                    param.htmlValue = protVar.get().getNameId()
            else:
                param.htmlValue = protVar.get(param.default.get(""))
                if isinstance(protVar, Boolean):
                    if param.htmlValue:
                        param.htmlValue = 'true'
                    else:
                        param.htmlValue = 'false' 
            param.htmlCond = param.condition.get()
            param.htmlDepend = ','.join(param._dependants)
            param.htmlCondParams = ','.join(param._conditionParams)
#            param.htmlExpertLevel = param.expertLevel.get()
    
    
    context = {'projectName':projectName,
               'protocol':protocol,
               'definition': protocol._definition,
               'favicon': favicon_path,
               'help': logo_help,
               'form': jsForm_path,
               'jquery': jquery_path,
               'browse': logo_browse,
               'utils': utils_path,
               'css':css_path,
               'messi': messi_path,
               'messi_css': messi_css_path}
    
    # Cross Site Request Forgery protection is need it
    context.update(csrf(request))
    
    return render_to_response('form.html', context)

def protocol(request):
    projectName = request.POST.get('projectName')
    protId = request.POST.get("protocolId")
    protClass = request.POST.get("protocolClass")
    
    # Load the project
    project = loadProject(projectName)
    # Create the protocol object
    if protId != 'None':  # Case of new protocol
        protId = request.POST.get('protocolId', None)
        protocol = project.mapper.selectById(int(protId))
    else:
        protocolClass = emProtocolsDict.get(protClass, None)
        protocol = protocolClass() 
    # Update parameter set in the form
    for paramName, attr in protocol.iterDefinitionAttributes():
        value = request.POST.get(paramName)
        if attr.isPointer():
            if len(value.strip()) > 0:
                objId = int(value.split('.')[-1])  # Get the id string for last part after .
                value = project.mapper.selectById(objId)  # Get the object from its id
                if attr.getObjId() == value.getObjId():
                    raise Exception("Param: %s is autoreferencing with id: %d" % (paramName, objId))
            else:
                value = None
        attr.set(value)
    # Finally, launch the protocol
    error = protocol.validate()
    if error == []:
        pass
    else:
        # Errors
        pass
    
    
    project.launchProtocol(protocol)
    
    return project_content(request)

def browse_objects(request):
    """ Browse objects from the database. """
    from django.http import HttpResponse
    import json
    
    if request.is_ajax():
        objClass = request.GET.get('objClass')
        projectName = request.GET.get('projectName')
        project = loadProject(projectName)    
        
        objs = []
        for obj in project.mapper.selectByClass(objClass, iterate=True):
            objs.append(obj.getNameId())
        jsonStr = json.dumps({'objects' : objs},
                             ensure_ascii=False)
        return HttpResponse(jsonStr, mimetype='application/javascript')

def hosts(request):
    # Resources #
    favicon_path = getResource('favicon')
    jquery_path = os.path.join(settings.STATIC_URL, 'js/jquery.js')
    # # Project Id(or Name) should be stored in SESSION
    projectName = request.GET.get('projectName')
    project = loadProject(projectName)
    context = {'projectName' : projectName,
               'project' : project,
               'hosts': project.getHosts(),
               'favicon': favicon_path,
               'jquery': jquery_path}
    
    return render_to_response('hosts.html', context)

def showj(request):
    # manager = Manager()
#    logo_path = findResource('scipion_logo.png')

    # Resources #
    css_path = os.path.join(settings.STATIC_URL, 'css/showj_style.css')
    favicon_path = getResource('favicon')
    jquery_path = os.path.join(settings.STATIC_URL, 'js/jquery.js')
    #############

    context = {'favicon': favicon_path,
               'jquery': jquery_path,
               'css':css_path}
    
    return render_to_response('showj.html', context)


class MdObj():
    pass
    

class MdData():
    def __init__(self, path):        
        md = xmipp.MetaData(path)
        labels =  md.getActiveLabels()
        self.labels = [xmipp.label2Str(l) for l in labels]
        self.objects = []
        for objId in md:
            obj = MdObj()
            obj.id = objId
            obj.values = [str(md.getValue(l, objId)) for l in labels]        
            self.objects.append(obj)
        
        

def loadMetaData(path, block):
    path = getInputPath('showj', path)    
    if len(block):
        path = '%s@%s' % (block, path)
    #path2 = 'Volumes@' + path1
    
    return MdData(path)   
     
def table(request):    
    # Resources #
    edit_tool_path = getResource('edit_toolbar')
    copy_tool_path = getResource('copy_toolbar')
    delete_tool_path = getResource('delete_toolbar')
    browse_tool_path = getResource('browse_toolbar')
    
    
    css_path = os.path.join(settings.STATIC_URL, 'css/project_content_style.css')
    jquery_path = os.path.join(settings.STATIC_URL, 'js/jquery.js')
    jquery_cookie = os.path.join(settings.STATIC_URL, 'js/jquery.cookie.js')
    jquery_treeview = os.path.join(settings.STATIC_URL, 'js/jquery.treeview.js')
    launchTreeview = os.path.join(settings.STATIC_URL, 'js/launchTreeview.js')
    utils_path = os.path.join(settings.STATIC_URL, 'js/utils.js')
    #############
    
    path = request.GET.get('path', 'tux_vol.xmd')
    block = request.GET.get('block', '')
    md = loadMetaData(path, block)    
   
    
    context = {
               'jquery': jquery_path,
               'editTool': edit_tool_path,
               'utils': utils_path,
               'jquery_cookie': jquery_cookie,
               'jquery_treeview': jquery_treeview,
               'launchTreeview': launchTreeview,
               'css': css_path,               
               'metadata': md}
    
    return render_to_response('table.html', context)


def get_image(request):
    from django.http import HttpResponse
    from pyworkflow.gui import getImage, getPILImage
    imagePath = request.GET.get('image')
    if '_at_' in imagePath:
        imagePath = imagePath.replace('_at_', '@')
    if imagePath.endswith('png') or imagePath.endswith('gif'):
        img = getImage(imagePath, tk=False)
    else:
        imagePath = '1@' + getInputPath('showj', 'tux.stk')
        imgXmipp = xmipp.Image(imagePath)
        #from PIL import Image
        img = getPILImage(imgXmipp)
        
        
        
    #response = HttpResponse(mimetype="image/png")    
    response = HttpResponse(mimetype="image/png")
    img.save(response, "PNG")
    return response
    
if __name__ == '__main__':
    root = loadProtTree()    
    for s in root.childs:
        print s.name, '-', s.tag
        for p in s.childs:
            print p.name, '-', p.tag<|MERGE_RESOLUTION|>--- conflicted
+++ resolved
@@ -1,4 +1,5 @@
 # from scipion.models import *
+import pyworkflow as pw
 import os
 import xmipp
 from django.shortcuts import render_to_response
@@ -12,13 +13,10 @@
 from pyworkflow.apps.config import *
 from pyworkflow.em import *
 from django.http.request import HttpRequest
-<<<<<<< HEAD
 from pyworkflow.apps.config import ExecutionHostMapper
 
 from pyworkflow.tests import getInputPath 
 
-=======
->>>>>>> 9a56e4a7
 
 def getResource(request):
     if request == 'logoScipion':
@@ -44,7 +42,7 @@
 def projects(request):
     manager = Manager()
 #    logo_path = findResource('scipion_logo.png')
-
+    
     # Resources #
     css_path = os.path.join(settings.STATIC_URL, 'css/projects_style.css')
     #############
@@ -187,7 +185,7 @@
     projPath = manager.getProjectPath(projectName)
     project = Project(projPath)
     project.load()
-    return project    
+    return project
     
 def project_content(request):    
     # Resources #
@@ -328,7 +326,7 @@
     if error == []:
         pass
     else:
-        # Errors
+        #Errors
         pass
     
     
@@ -369,7 +367,7 @@
     return render_to_response('hosts.html', context)
 
 def showj(request):
-    # manager = Manager()
+    #manager = Manager()
 #    logo_path = findResource('scipion_logo.png')
 
     # Resources #
