#!/usr/bin/env xmipp_python
'''
#/***************************************************************************
# * Authors:     J.M. de la Rosa Trevin (jmdelarosa@cnb.csic.es)
# *
# *
# * Unidad de  Bioinformatica of Centro Nacional de Biotecnologia , CSIC
# *
# * This program is free software; you can redistribute it and/or modify
# * it under the terms of the GNU General Public License as published by
# * the Free Software Foundation; either version 2 of the License, or
# * (at your option) any later version.
# *
# * This program is distributed in the hope that it will be useful,
# * but WITHOUT ANY WARRANTY; without even the implied warranty of
# * MERCHANTABILITY or FITNESS FOR A PARTICULAR PURPOSE.  See the
# * GNU General Public License for more details.
# *
# * You should have received a copy of the GNU General Public License
# * along with this program; if not, write to the Free Software
# * Foundation, Inc., 59 Temple Place, Suite 330, Boston, MA
# * 02111-1307  USA
# *
# *  All comments concerning this program package may be sent to the
# *  e-mail address 'xmipp@cnb.csic.es'
# ***************************************************************************
 '''
 
import os
from os.path import join, exists, dirname
import sys
import shutil
import ConfigParser
from config_protocols import projectDefaults, sections, protDict
from protlib_sql import SqliteDb, XmippProjectDb, XmippProtocolDb, getRunDict
from protlib_utils import XmippLog, loadModule, reportError, getScriptPrefix,\
    which
from protlib_xmipp import failStr
from protlib_filesystem import deleteFiles, xmippExists, removeBasenameExt

class XmippProject():
    def __init__(self, projectDir=None):
        if not projectDir:
            self.projectDir = os.getcwd()
        else:
            self.projectDir = projectDir
        self.cfgName = projectDefaults['Cfg']
        self.dbName =  projectDefaults['Db']
        self.logsDir = projectDefaults['LogsDir']
        self.runsDir = projectDefaults['RunsDir']
        self.tmpDir = projectDefaults['TmpDir']
        self.possibleDead = {} # used to check dead process
    
    def exists(self):
        ''' a project exists if the data base can be opened and directories Logs and Runs
        exists'''
        for filename in [self.logsDir, self.runsDir, self.tmpDir, self.cfgName, self.dbName]:
            if not exists(filename):
                print "Not exists: ", filename
                return False
        return True        
    
    def create(self):
        os.chdir(self.projectDir)
        self.createConfig()
        
        #===== CREATE LOG AND RUN directories
        if not exists(self.logsDir):
            os.mkdir(self.logsDir)
        if not exists(self.runsDir):
            os.mkdir(self.runsDir)
        if not exists(self.tmpDir):
            os.mkdir(self.tmpDir)
        #===== CREATE DATABASE
        self.projectDb  = XmippProjectDb(self.dbName)
        #===== POPULATE SOME TABLES
        groupName = ""
        for section, groupList in sections:
            for group in groupList:
                groupName = "%s_%s" % (section, group[0])
                prots = group[1:]
                self.projectDb.insertGroup(groupName)
                for p in prots:
                    self.projectDb.insertProtocol(groupName, p)
        #Hard coded insertion of xmipp_program protocol
        #this is an special case of protocols
        self.projectDb.insertProtocol(protDict.xmipp.title, protDict.xmipp.name)
        # commit changes
        self.projectDb.connection.commit()
        
    def load(self):
        #Check if project exists
        if not self.exists():
            raise Exception('Trying to load project from %s, but not project found' % self.projectDir)
            # Create Tmp folder if not exists
            if not exists(self.tmpDir):
                os.mkdir(self.tmpDir)
        # Load config file
        self.config = ConfigParser.RawConfigParser()
        self.config.read(self.cfgName)
        # Load database
        self.projectDb = XmippProjectDb(self.dbName)
        
    def createConfig(self):
        #==== CREATE CONFIG file
        self.config = ConfigParser.RawConfigParser()            
        self.config.add_section('project')
        self.writeConfig()
        
    def writeConfig(self):
        with open(self.cfgName, 'wb') as configfile:
            self.config.write(configfile) 
            
    def cleanDirs(self, dirList):
        ''' Remove all directories passed on list'''
        for d in dirList:
            if exists(d):
                shutil.rmtree(d)
            
    def clean(self):
        ''' delete files related with a project'''
        self.cleanDirs([self.logsDir, self.runsDir, self.tmpDir] + [p.dir for p in protDict.values()])

        if exists(self.cfgName):
            os.remove(self.cfgName)
        
        if exists(self.dbName):
            os.remove(self.dbName)
        self.create()

    def projectTmpPath(self, *paths):
        ''' Return file paths inside the temporal folder
            Path are relative to ProjectDir '''
        return join(self.tmpDir, *paths)           
    
    def cleanRun(self, run):
        script = run['script']
        toDelete = [script.replace(self.runsDir, self.logsDir).replace(".py", ext) for ext in ['.log', '.err', '.out']]
        deleteFiles(None, toDelete, False)
        workingDir = self.getWorkingDir(run['protocol_name'], run['run_name'])
        from distutils.dir_util import remove_tree
        if exists(workingDir):
            remove_tree(workingDir, True)

    def deleteRun(self, run):
        try:
            script = run['script']        
            # Try first to remove from db
            self.projectDb.deleteRun(run)
            # After that remove associated files
            deleteFiles(None, [script, script+'c'], False)
            self.cleanRun(run)
        except Exception, e:
            print "Error on <deleteRun>: %s" % e
            raise
        return None
    
    def deleteRunByName(self, protocol_name, runName):
	run=self.projectDb.selectRunByName(protocol_name, runName)
	if run is None:
		raise Exception ("Run %s_%s does not exist" % (protocol_name, runName))

        run = getRunDict(run)
       	self.deleteRun(run)
            
    def deleteTmpFiles(self):
        for section, groupList in sections:
            for group in groupList:
                groupName = group[0]
                runs = self.projectDb.selectRuns(groupName)
                for run in runs:
                    tmpDir = join(self.getWorkingDir(run['protocol_name'], run['run_name']), 'tmp')
                    if exists(tmpDir):
                        shutil.rmtree(tmpDir)

    def getWorkingDir(self, protocol_name, run_name):
        return join(protDict[protocol_name].dir,run_name)
            
    def getRunScriptFileName(self, protocol_name, runName):
        return join(self.runsDir, '%s_%s.py' % (protocol_name, runName))
    
    def createRunFromScript(self, protocol_name, script, prefix=None):
        if prefix: #Remove protocol_name from prefix if present
            prefix = prefix.replace(protocol_name+"_", '')      
        #suggest a new run_name  
        runName = self.projectDb.suggestRunName(protocol_name, prefix)
        dstAbsPath = self.getRunScriptFileName(protocol_name, runName)
        run = {
               'protocol_name':protocol_name, 
               'run_name': runName, 
               'script': dstAbsPath, 
               'comment': "",
               'source': script
               }
        return run
    
    def newProtocol(self, protocol_name):
        from protlib_filesystem import getXmippPath
        srcProtAbsPath = join(getXmippPath('protocols'),
                                       'protocol_%s_header.py' % protocol_name)
        return self.createRunFromScript(protocol_name, srcProtAbsPath)
    
    def copyProtocol(self, protocol_name, script):
        prefix = getScriptPrefix(script)[0]
        return self.createRunFromScript(protocol_name, script, prefix)
        
    def loadProtocol(self, protocol_name, runName):
        run = self.projectDb.selectRunByName(protocol_name, runName)
        if not run is None:
            run = getRunDict(run)
        return run
    
    def newOrLoadProtocol(self, protocol_name, runName):
        run = self.loadProtocol(self.project, protocol_name, runName)
        if run is None:
            run = self.newProtocol(protocol_name)
        return run
    
    def getUniqueRunPrefix(self, run_id):
        '''This will return a string with an unique identifier for each run
        It will be also unique from diferent projects
        '''
        return self.projectDir.replace(os.path.sep, '_') + "_%s" % run_id
        
    def getProtocolFromModule(self, script):
        ''' Create an instance of some protocol from the script
        It search if there are a class definition and inherits from base class XmippProtocol'''
        mod = loadModule(script)
        from inspect import isclass
        for v in mod.__dict__.values():
            # v should be a class, inherit(directly or indirectly from XmippProtocol
            # also check that is not XmippProtocol, CustomProtocol, or has 'Base' in its name
            if isclass(v) and issubclass(v, XmippProtocol):
                if v != XmippProtocol and v != CustomProtocol and 'Base' not in v.__name__:
                    return v(script, self)
        reportError("Can't load protocol from " + script)

    def getProtocolFromRunName(self, extendedRunName):
        ''' This function will be helpful to create an instance
        of another protocol providing the extendedRunName.
        This is usually the input when one protocol uses another one.'''
        return self.getProtocolFromModule(getScriptFromRunName(extendedRunName))
    
    def getStateRunList(self, protGroup='All', checkDead=False):
        '''Return the list of runs and also 
        a list of 3-tuple with (run_extended_name, state, modified)
        '''
        runs = self.projectDb.selectRuns(protGroup)
        stateList = []
        
        def cleanPossibleDead(runName):
            if runName in self.possibleDead:
                del self.possibleDead[runName]
                
        if len(runs) > 0:            
            for run in runs:
                state = run['run_state']
                stateStr = SqliteDb.StateNames[state]
                runName = getExtendedRunName(run)
                done, total = self.projectDb.getRunProgress(run)
                
                if done > 0 and done == total:
                    state = SqliteDb.RUN_FINISHED
                
                if state == SqliteDb.RUN_FINISHED:
                    cleanPossibleDead(runName)
                
                if not state in [SqliteDb.RUN_SAVED, SqliteDb.RUN_FINISHED]:
                    stateStr += " - %d/%d" % (done, total)
                    if not state in [SqliteDb.RUN_ABORTED, SqliteDb.RUN_FAILED]:
                        from protlib_utils import ProcessManager
                        if checkDead and not ProcessManager(run).isAlive():
                            if runName in self.possibleDead:
                                self.projectDb.updateRunState(SqliteDb.RUN_FAILED, run['run_id'])
                                stateStr = SqliteDb.StateNames[SqliteDb.RUN_FAILED]
                                del self.possibleDead[runName]
                            else:
                                stateStr = SqliteDb.StateNames[state]
                                self.possibleDead[runName] = True
                        else: 
                            self.projectDb.updateRunState(SqliteDb.RUN_STARTED, run['run_id'])
                stateList.append(('  ' + getExtendedRunName(run), state, stateStr, run['last_modified']))       
        return runs, stateList
        
    def getFinishedRunList(self, protocols):
        ''' Return the list of extended run_names of runs that are FINISHED 
        for each protocol in the given list '''
        runs = []
        for p in protocols:
            runs += self.projectDb.selectRunsByProtocol(p, SqliteDb.RUN_FINISHED)
        return [getExtendedRunName(r) for r in runs]
    
    def runBasicProtocol(self, ProtocolClass, run):
        ''' Insert the run in the database and just execute the basic steps
        without doing the steps of the protocol'''
        self.projectDb.insertRun(run)
        p = ProtocolClass(run['script'], self)
        p.run(callDefineSteps=False)
        
    def _registerRunProtocol(self, extRunName, prot, runsDict):
        if extRunName not in runsDict:
            DepData(runsDict, extRunName, prot)
            if prot.PrevRun:
                self._registerRunProtocol(prot.PrevRunName, prot.PrevRun, runsDict)
                runsDict[prot.PrevRunName].addDep(extRunName)
           
    def _printGraph(self, runsDict):
        from protlib_xmipp import greenStr, redStr
        for k, dd in runsDict.iteritems():
            deps = [str(e) for e in dd.deps]
            if dd.isRoot:
                k = '>>> ' + greenStr(k)
            else:
                k = greenStr(k)
            print '%s REFERENCED FROM: %s' % (k, redStr(', '.join(deps)))            
    
    def getRunsDependencies(self, printGraph=False):
        ''' Return a dictionary with run_name as key and value
        a list of all runs that depends on it'''
        runs = self.projectDb.selectRuns(order='ASC')
        runsDict = {}
        
        for r in runs:
            extRunName = getExtendedRunName(r)
            prot = self.getProtocolFromRunName(extRunName)
            self._registerRunProtocol(extRunName, prot, runsDict)
            runsDict[extRunName].state = r['run_state']
        
        for r in runs:
            dd = runsDict[getExtendedRunName(r)]
            for r2 in runs:
                dd2 = runsDict[getExtendedRunName(r2)]
                if dd.extRunName != dd2.extRunName and not dd2.hasDep(dd.extRunName):
                    for k, v in dd.prot.ParamsDict.iteritems():
                        if k != 'RunName' and type(v) == str and v.startswith(dd2.prot.WorkingDir + '/'):
                            dd2.addDep(dd.extRunName)
        
        #Create special node ROOT
        roots = [k for k, v in runsDict.iteritems() if v.isRoot]
        ddRoot = DepData(runsDict, 'PROJECT', None)
        ddRoot.state = 6
        ddRoot.deps = roots        

        if printGraph:
            self._printGraph(runsDict)
                
        return runsDict

class DepData():
    '''Simple structure to hold runs dependencies data '''
    def __init__(self, runsDict, extRunName, protocol):
        self.runsDict = runsDict
        self.extRunName = extRunName
        
        if protocol is not None:
            self.protName = protocol.Name
            self.runName = protocol.RunName
        self.prot = protocol
        self.deps = []
        self.isRoot = True
        runsDict[extRunName] = self
        
    def addDep(self, extRunName):
        self.deps.append(extRunName)
        self.runsDict[extRunName].isRoot = False
        
    def hasDep(self, extRunName):
        return extRunName in self.deps
        
## This are the common protocols filename templates ##
CommonTemplates = {
        'acquisition':  join('%(WorkingDir)s', 'acquisition_info.xmd'),     
        'extract_list':  join('%(WorkingDir)s', "%(family)s_extract_list.xmd"),      
        'families':     join('%(WorkingDir)s', 'families.xmd'),
        'family':     join('%(WorkingDir)s', '%(family)s.xmd'),
        'macros':       join('%(WorkingDir)s', 'macros.xmd'), 
        'micrographs':  join('%(WorkingDir)s','micrographs.xmd'),
        'microscope':   join('%(WorkingDir)s','microscope.xmd'),
        'tilted_pairs': join('%(WorkingDir)s','tilted_pairs.xmd'),
        'images':       join('%(WorkingDir)s', 'images.xmd'),
        'classes':      join('%(WorkingDir)s', 'classes.xmd')
     }

def getProtocolFilename(key, **params):
    """Use the CommonTemplates to retrieve filenames passing key arguments """
    if CommonTemplates.has_key(key):
        return CommonTemplates[key] % params
    raise Exception("XmippProtocol.getFilename: key '%s' not found" % key)

def getImagesFilename(workingDir):
    '''Shortcut to getProtocolFilename('images',...)'''
    return getProtocolFilename('images', WorkingDir=workingDir)
    
class XmippProtocol(object):
    '''This class will serve as base for all Xmipp Protocols'''
    def __init__(self, protocolName, scriptname, project):
        '''Basic constructor of the Protocol
        protocolName -- the name of the protocol, should be unique
        scriptname,     file containing the protocol instance
        runName      -- the name of the run,  should be unique for one protocol
        project      -- project instance
        '''
        #Import all variables in the protocol header
        self.Header = loadModule(scriptname)
        self.ParamsDict = self.Header.__dict__
        for k, v in self.ParamsDict.iteritems():
            setattr(self, k, v)
            
        self.NumberOfMpi = getattr(self, 'NumberOfMpi', 1)
        self.NumberOfThreads = getattr(self, 'NumberOfThreads', 1)
        self.DoParallel = self.NumberOfMpi > 1
        self.Name = protocolName
        self.scriptName = scriptname
        #A protocol must be able to find its own project
        self.project = project
        self.Import = '' # this can be used by database for import modules
        self.WorkingDir = project.getWorkingDir(protocolName, self.RunName)
        self.ParamsDict['WorkingDir'] = self.WorkingDir
        self.TmpDir = self.workingDirPath('tmp')
        self.ExtraDir = self.workingDirPath('extra')
        self.ParamsDict['ExtraDir'] = self.ExtraDir
        self.projectDir = project.projectDir  
        #Setup the Log for the Protocol
        self.LogDir = project.logsDir
        runName = self.RunName
        self.uniquePrefix = "%(protocolName)s_%(runName)s" % locals()
        self.LogPrefix = join(self.LogDir, self.uniquePrefix)       
        self.Err = self.LogPrefix+".err"
        self.Out = self.LogPrefix+".out"
        self.LogFile = self.LogPrefix + ".log"
        self.Log = None # This will be created on run setup
        # Create filenames dictionary
        self.FilenamesDict = self.createFilenameDict()
        self.PrevRun = None # Previous required run
        self.PrevRunName = None
        self.Input = {}
        self.parser = None # This is only used in GUI
        
    def getFilename(self, key, **params):
        """Has the same function as getProtocolFilename but using 
        the internal params dictionary 
        Is desirable the names comming in params doesn't overlap
        with the variables in the header dictionary """
        params.update(self.ParamsDict)
        if self.FilenamesDict.has_key(key):
            return self.FilenamesDict[key] % params
        raise Exception("XmippProtocol.getFilename: key '%s' not found" % key)
    
    def getFileList(self, *keyList):
        ''' Return a list of filename using the getFilename function '''
        return [self.getFilename(k) for k in keyList]

    def createFilenameTemplates(self):
        ''' Each protocol should implement this function to
        create the dictionary with entries (alias, template) for
        filenames templates'''
        return {} 

    def createFilenameDict(self):
        ''' This will create some common templates and update
        with each protocol particular dictionary'''
<<<<<<< HEAD
        CommonTemplates.update(self.createFilenameTemplates())
        return CommonTemplates
=======
        d = {
                'acquisition':   join('%(WorkingDir)s', 'acquisition_info.xmd'),     
                'extra':         join('%(WorkingDir)s', "extra"),      
                'extract_list':  join('%(WorkingDir)s', "extract_list.xmd"),      
                'families':      join('%(ExtraDir)s', 'families.xmd'),
                'family':        join('%(ExtraDir)s', '%(family)s.xmd'),
                'macros':        join('%(WorkingDir)s', 'macros.xmd'), 
                'micrographs':   join('%(WorkingDir)s', 'micrographs.xmd'),
                'microscope':    join('%(WorkingDir)s', 'microscope.xmd'),
                'tilted_pairs':  join('%(WorkingDir)s', 'tilted_pairs.xmd')
             }
        d.update(self.createFilenameTemplates())
        return d
>>>>>>> a2bc2723
        
    def inputProperty(self, *keys):
        ''' Take property Key from self.PrevRun and set to self.
        Equivalent to: self.Variable = self.PrevRun.Variable '''
        for key in keys:
            setattr(self, key, getattr(self.PrevRun, key))
            
    def inputFilename(self, *keys):
        ''' Take the filename with this key from self.PrevRun and 
        store in the Input dictionary '''
        for key in keys:
            self.Input[key] = self.PrevRun.getFilename(key)
        
    def insertImportOfFiles(self, fileList, copy=True):
        ''' Create a link or copy files from a previous run 
        to current run working dir '''
        if copy:
            func = self.insertCopyFile
        else:
            func = self.insertCreateLink
            
        for f in fileList:
            func(f, self.getEquivalentFilename(self.PrevRun, f))
        
    def setPreviousRun(self, extRunName):
        ''' Store the extended runName of the previous run
        and instanciate the previous protocol run '''
        self.PrevRunName = extRunName
        self.PrevRun = self.getProtocolFromRunName(extRunName)
            
    def workingDirPath(self, *paths):
        '''Return file path prefixing the working dir'''
        return join(self.WorkingDir, *paths)
    
    def tmpPath(self, *paths):
        ''' Return file paths prefixing the tmp dir'''
        return join(self.TmpDir, *paths)  
    
    def extraPath(self, *paths):
        ''' Return file path prefixing the extra dir '''
        return join(self.ExtraDir, *paths)

    def getRunState(self):
        return self.project.projectDb.getRunStateByName(self.Name, self.RunName)
    
    def validateInputFiles(self):
        ''' Validate that each file stored in self.Input 
        dictionary exists '''
        errors = []
        for key, inputFile in self.Input.iteritems():
            if not xmippExists(inputFile):
                errors.append("Cannot find input <%s> file:\n   <%s>" % (key, inputFile))
        return errors
    
    def validateBase(self):
        '''Validate if the protocols is ready to be run
        in this function will be implemented all common
        validations to all protocols and the function
        validate will be called for specific validation
        of each protocol'''
        errors=[]
        #check if there is a valid project, otherwise abort
        if not self.project.exists():
            errors.append("Not valid project available")
        # Check if there is runname
        if self.RunName == "":
            errors.append("No run name given")
            
        #Check that number of threads and mpi are int and greater than 0
        if getattr(self, 'NumberOfThreads', 2) < 1:
            errors.append("Number of threads has to be >=1")
        if getattr(self, 'NumberOfMpi', 2) < 1:
            errors.append("Number of MPI processes has to be >=1")
        
        # Check that input files exists
        errors += self.validateInputFiles()
        #specific protocols validations
        errors += self.validate()
        
        return errors
    
    def validate(self):
        '''Validate if the protocols is ready to be run
        it may be redefined in derived protocol classes but do not forget
        to call the main class with
        super(ProtProjMatch, self).validate()
        '''
        return []
        
    
    def summary(self):
        '''Produces a summary with the most relevant information of the protocol run'''
        return []
    
    def visualize(self):
        '''Visualizes the results of this run'''
        pass
    
    def merge(self, PrevRun1, PrevRun2):
        '''Merge to protocols of the same kind.
	returns Empty string -> OK
		None -> not implemented
	        Error String -> error merging
	'''
        return None
    
    def warningsBase(self):
        '''Output some warnings that can be errors and require user confirmation to proceed'''
        warningList = []
        if self.Behavior == "Restart":
            warningList.append("Restarting a protocol will <DELETE> previous results")
        warningList += self.warnings()
        
        return warningList

    def warnings(self):
        '''Output some warnings that can be errors and require user confirmation to proceed'''
        return []
    
    def postRun(self):
        '''This function will be called after the run function is executed'''
        pass   
    
    def defineSteps(self):
        '''In this function the actions to be performed by the protocol will be added to db.
        each particular protocol need to add its specific actions. Thing to be performed before 
        "run" should be added here'''
        pass
    
    def runSetup(self, isMainLoop=True):
        #Redirecting standard output and error to files
        self.fOut = open(self.Out, 'a')
        self.fErr = open(self.Err, 'a')
        self.stderr = sys.stderr 
        #Comment next to lines to redirect output to console
        sys.stdout = self.fOut
        sys.stderr = self.fErr
        self.Log = XmippLog(self.LogFile)
        self.Db  = XmippProtocolDb(self, self.scriptName, isMainLoop)
        self.insertStep = self.Db.insertStep        

    def run(self, callDefineSteps=True):
        '''Run of the protocols
        if the other functions have been correctly implemented, this not need to be
        touched in derived class, since the run of protocols should be the same
        callDefineSteps should usually be True, False only should be used if you want
        to register the protocol and create proper directories and nothing else 
        '''
        #Change to project dir
        os.chdir(self.projectDir)
        errors = self.validateBase()
        if len(errors) > 0:
            raise Exception('\n'.join(errors))
        
        #insert basic operations for all scripts
        if self.Behavior=="Restart":
            run = {
               'protocol_name': self.Name, 
               'run_name': self.RunName, 
               'script': self.scriptName, 
               'source': self.scriptName
               }
            self.project.cleanRun(run)
            #Remove temporaly files
            if exists(self.TmpDir):
                shutil.rmtree(self.TmpDir)
        #Initialization of log and db
        retcode = 0
        try:
            self.runSetup()
            self.insertStep('createDir',verifyfiles=[self.WorkingDir], path=self.WorkingDir)
            self.insertStep('createDir', verifyfiles=[self.TmpDir], path=self.TmpDir)
            if callDefineSteps:
                self.defineSteps()
            self.Db.runSteps()
            self.postRun()
        except Exception, e:
            #THIS SHOULD NEVER HAPPENS
            print >> sys.stderr, failStr("ERROR(PROBABLY A BUG): %s" %  e)
            #THIS IS DURING DEVELOPMENT ONLY
            print >> self.stderr, failStr("ERROR(PROBABLY A BUG): %s" %  e)
            import traceback
            traceback.print_exc(file=self.stderr)
            self.updateRunState(SqliteDb.RUN_FAILED)
        finally:
            self.fOut.close()
            self.fErr.close()  
                            
        return retcode
    
    def insertParallelStep(self, command, **args):
        if not args.has_key('execution_mode'):
            args['execution_mode'] = SqliteDb.EXEC_PARALLEL
        return self.insertStep(command, **args)
        
    def insertRunJobStep(self, program, params, verifyFiles=[]):
        ''' This function is a shortcut to insert a runJob step into database
        it will pass threads and mpi info, and also the unique run id'''
        return self.insertStep('runJob', 
                     programname=program, 
                     params=params,
                     verifyfiles = verifyFiles,
                     NumberOfMpi = self.NumberOfMpi,
                     NumberOfThreads = self.NumberOfThreads)
        
    def insertParallelRunJobStep(self, program, params, verifyfiles=[], parent_step_id=XmippProjectDb.FIRST_STEP):
        ''' This function is a shortcut to insert a runJob step into database
        it will pass threads and mpi info, and also the unique run id'''
        return self.insertParallelStep('runJob', 
                     programname=program, 
                     params=params,
                     verifyfiles = verifyfiles,
                     NumberOfMpi = 1,
                     NumberOfThreads = 1,
                     parent_step_id=parent_step_id)
        
    def insertCopyFile(self, src, dst):
        ''' Shortcut to inserting a copyFile step '''
        self.insertStep('copyFile', source=src, dest=dst, verifyfiles=[dst])
        
    def insertCreateLink(self, src, dst):
        ''' Shortcut to inserting a createLink step '''
        self.insertStep('createLink', source=src, dest=dst, verifyfiles=[dst])
        
    def getProtocolFromRunName(self, extendedRunName):
        ''' This function will be helpful to create an instance
        of another protocol providing the extendedRunName.
        This is usually the input when one protocol uses another one.'''
        return self.project.getProtocolFromRunName(extendedRunName)
    
    def getEquivalentFilename(self, prot, filename):
        ''' This function will take a filename relative to some protocol
        and will create the same filename but in the current protocol 
        working dir'''
        return filename.replace(prot.WorkingDir, self.WorkingDir)
        #return self.workingDirPath(os.path.basename(filename))
    
    def getExtendedRunName(self):
        ''' Return the extended run name of this run '''
        return '%s_%s' % (self.Name, self.RunName)
        
        
class CustomProtocol(XmippProtocol):
    ''' Special type of protocol that doesn't have a header 
    and will server for custom protocols development. It avoids the
    registration of the protocol in config_protocols.py'''
    def __init__(self, scriptname, project):
        XmippProtocol.__init__(self, protDict.custom.name, scriptname, project)
        importName = removeBasenameExt(scriptname)
        
        self.Import = "from %s import *;" % importName

class ProtocolExecutor():
    ''' This class serve to create protocols runs and executing
    them without the GUI. This is useful for writing protocols tests'''
    def __init__(self, protocol_name, project=None, script=None, verbose=True, runName=None):
        from protlib_parser import ProtocolParser
        if project is None:
            project = XmippProject()
            project.load()
        self.project = project
        self.protocol_name = protocol_name
        if runName is None:
            if script is None:
                self.run = project.newProtocol(protocol_name)
            else:
                self.run = project.copyProtocol(protocol_name, script)
        else:
            self.run = project.loadProtocol(protocol_name, runName)
        self.run_name = self.run['run_name']
        self.ext_name = getExtendedRunName(self.run)
        self.parser = ProtocolParser(self.run["source"])
        self.setValue('RunName', self.run_name)
        self.verbose = verbose
        self.run_id = None
        self.process = None
        
    def setValue(self, varName, value):
        self.parser.setValue(varName, value)
        
    def setValues(self, valuesDict):
        for varName, value in valuesDict.iteritems():
            self.setValue(varName, value)
            
    def hasVar(self, varName):
        return self.parser.hasVariable(varName)
        
    def runProtocol(self, wait=True):
        from subprocess import Popen
        from protlib_xmipp import greenStr
        # Check if qsub and mpirun are availables
        self.checkParallel()        
        # Save protocol script with updated settings
        self.parser.save(self.run['script'])
        #Execute command
        cmd = 'xmipp_python %s --no_confirm ' % self.run['script']
        if not wait:
            cmd += ' &'
        
        if self.verbose:
            print ">>>> Running protocol: %s, run_name: %s" % (self.protocol_name, self.run_name)
            print '     Command: ', greenStr(cmd)
        self.process = Popen(cmd, shell=True)
        
        if wait:
            self.waitProtocol()
            print "<<<< Run finished"
        
    def waitProtocol(self):
        self.process.wait()
        
    def getRunId(self):
        import time
        while self.run_id is None:
            time.sleep(1)
            self.run_id = self.project.projectDb.getRunId(self.protocol_name, self.run_name)
        
        return self.run_id
    
    def getJobId(self):
        return self.project.projectDb.getRunJobid(self.getRunId())
    
    def checkProgramAvailable(self, varName, program):
        if self.hasVar(varName):    
            if which(program) == '':
                self.setValue(varName, False)
                
    def checkParallel(self):
        from protlib_utils import loadLaunchModule
        launch = loadLaunchModule()
        # Check if mpi and queue are availables
        self.checkProgramAvailable('NumberOfMpi', launch.MpiProgram)
        self.checkProgramAvailable('SubmitToQueue', launch.Program)
            
#----------Some helper functions ------------------

def getExtendedRunName(run):
    ''' Return the extended run name, ie: protocol_runName '''
    return "%s_%s" % (run['protocol_name'], run['run_name'])

def splitExtendedRunName(extendedRunName):
    ''' Take an extended runname of the form protocol_runName and returns (protocol,runName).
    If no protocol can be matched, then None is returned '''
    from config_protocols import protDict
    runName=""
    protocolName=""
    bestLength=0
    for k in protDict.keys():
        if extendedRunName.startswith(k):
            len_k=len(k)
            if len_k>bestLength:
                runName=extendedRunName.replace(k+"_","")
                protocolName=k
                bestLength=len_k
    if bestLength==0:
        return None
    else:
        return (protocolName, runName)

def getWorkingDirFromRunName(extendedRunName):
    # The extended run name has the name of the protocol in front
    nameTuple = splitExtendedRunName(extendedRunName)
    if nameTuple is None:
        return None
    protocolName, runName = nameTuple
    return join(protDict[protocolName].dir,runName)

def getScriptFromRunName(extendedRunName):
    return join(projectDefaults['RunsDir'],extendedRunName+".py")

def command_line_options():
    '''process protocol command line'''
    import optparse
    parser = optparse.OptionParser()
    parser.add_option('-g', '--gui',
                              dest="gui",
                              default=False,
                              action="store_true",
                              help="use graphic interface to launch protocol "
                              )
    parser.add_option('-c', '--no_check',
                              dest="no_check",
                              default=False,
                              action="store_true",
                              help="do NOT check run checks before execute protocols"
                              )
    parser.add_option('-n', '--no_confirm',
                          dest="no_confirm",
                          default=False,
                          action="store_true",
                          help="do NOT ask confirmation for warnings"
                          )
        
    options = parser.parse_args()[0]
    return options

def protocolMain(ProtocolClass, script=None):
    gui = False
    no_check = False
    no_confirm = False
    doRun = True
    
    if script is None:
        script  = sys.argv[0]
        options = command_line_options()
        gui = options.gui
        no_check = options.no_check
        no_confirm = options.no_confirm
    
    absolute_script = os.path.abspath(script)
    
    mod = loadModule(absolute_script)
    #init project
    project = XmippProject()
    #load project: read config file and open conection database
    project.load()
    #register run with runName, script, comment=''):
    p = ProtocolClass(script, project) 
    run_id = project.projectDb.getRunId(p.Name, mod.RunName)
    
    #1) just call the gui    
    if gui:
        run = {
           'run_id': run_id,
           'protocol_name':p.Name, 
           'run_name': mod.RunName, 
           'script': script, 
           'comment': "",
           'source': absolute_script
           }
        from protlib_gui import ProtocolGUI 
        gui = ProtocolGUI()
        gui.createGUI(project, run)
        gui.fillGUI()
        gui.launchGUI()
    else:#2) Run from command line
        
        if no_check: 
            if not run_id:
                reportError("Protocol run <%s> has not been registered in project database" % mod.RunName)
            _run = {'run_id': run_id}
        else:
            from protlib_utils import showWarnings
            if not showWarnings(p.warningsBase(), no_confirm):
                exit(0)
            
            if not run_id:
                _run={
                       'comment' : ''
                      ,'protocol_name': p.Name
                      ,'run_name' : mod.RunName
                      ,'script'  : script 
                      }
                project.projectDb.insertRun(_run)                
                run_id = _run['run_id']
            else:
                _run = {'run_id': run_id}
                
            _run['jobid'] = SqliteDb.NO_JOBID
            
            if getattr(mod, 'SubmitToQueue', False):
                ParallelCondition = getattr(mod, 'ParallelCondition', '')
                if getattr(mod, ParallelCondition, True): # This is valid only for Single variable condition
                    from protlib_utils import submitProtocol
                    NumberOfThreads = getattr(mod, 'NumberOfThreads', 1)
                    NumberOfMPI = getattr(mod, 'NumberOfMpi', 1)
                    _run['jobid'] = submitProtocol(script,
                                   jobName = p.uniquePrefix,
                                   queueName = mod.QueueName,
                                   nodes = NumberOfMPI,
                                   threads = NumberOfThreads,
                                   hours = mod.QueueHours,
                                   command = 'xmipp_python %s --no_check' % script
                                   )
                    project.projectDb.updateRunState(SqliteDb.RUN_LAUNCHED, run_id)
                    doRun = False
            project.projectDb.updateRunJobid(_run)
                #_run['pid'] = SqliteDb.NO_JOBID
        
        if doRun:
            _run['pid'] = os.getpid()
            # Update run's process info in DB
            project.projectDb.updateRunPid(_run)
            os.environ['PROTOCOL_SCRIPT'] = absolute_script
            return p.run()<|MERGE_RESOLUTION|>--- conflicted
+++ resolved
@@ -370,14 +370,16 @@
 ## This are the common protocols filename templates ##
 CommonTemplates = {
         'acquisition':  join('%(WorkingDir)s', 'acquisition_info.xmd'),     
-        'extract_list':  join('%(WorkingDir)s', "%(family)s_extract_list.xmd"),      
-        'families':     join('%(WorkingDir)s', 'families.xmd'),
+        'extract_list':  join('%(ExtraDir)s', "extract_list.xmd"),      
+        'families':     join('%(ExtraDir)s', 'families.xmd'),
         'family':     join('%(WorkingDir)s', '%(family)s.xmd'),
         'macros':       join('%(WorkingDir)s', 'macros.xmd'), 
         'micrographs':  join('%(WorkingDir)s','micrographs.xmd'),
         'microscope':   join('%(WorkingDir)s','microscope.xmd'),
         'tilted_pairs': join('%(WorkingDir)s','tilted_pairs.xmd'),
         'images':       join('%(WorkingDir)s', 'images.xmd'),
+        'images_tilted': join("%(WorkingDir", 'images_tilted.xmd'),
+        'images_untilted': join("%(WorkingDir", 'images_untilted.xmd'),
         'classes':      join('%(WorkingDir)s', 'classes.xmd')
      }
 
@@ -459,25 +461,9 @@
     def createFilenameDict(self):
         ''' This will create some common templates and update
         with each protocol particular dictionary'''
-<<<<<<< HEAD
         CommonTemplates.update(self.createFilenameTemplates())
         return CommonTemplates
-=======
-        d = {
-                'acquisition':   join('%(WorkingDir)s', 'acquisition_info.xmd'),     
-                'extra':         join('%(WorkingDir)s', "extra"),      
-                'extract_list':  join('%(WorkingDir)s', "extract_list.xmd"),      
-                'families':      join('%(ExtraDir)s', 'families.xmd'),
-                'family':        join('%(ExtraDir)s', '%(family)s.xmd'),
-                'macros':        join('%(WorkingDir)s', 'macros.xmd'), 
-                'micrographs':   join('%(WorkingDir)s', 'micrographs.xmd'),
-                'microscope':    join('%(WorkingDir)s', 'microscope.xmd'),
-                'tilted_pairs':  join('%(WorkingDir)s', 'tilted_pairs.xmd')
-             }
-        d.update(self.createFilenameTemplates())
-        return d
->>>>>>> a2bc2723
-        
+       
     def inputProperty(self, *keys):
         ''' Take property Key from self.PrevRun and set to self.
         Equivalent to: self.Variable = self.PrevRun.Variable '''
