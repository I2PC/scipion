
#--------------------------------------------------------------------------------
# Protocols info (name, title, path)
#--------------------------------------------------------------------------------
protocols = {
        'import_micrographs': ('Import Micrographs', 'Micrographs/Imported'),
        'downsample_micrographs': ('Downsample Micrographs', 'Micrographs/Downsampled'),
        'screen_micrographs': ('Screen Micrographs', 'Micrographs/Screen'),
        'particle_pick': ('Manual picking', 'ParticlePicking/Manual'),
        'particle_pick_supervised': ('Supervised picking', 'ParticlePicking/Supervised'),
        'particle_pick_auto': ('Automatic picking', 'ParticlePicking/Auto'),
        'extract_particles': ('Extract Particles', 'Images/Extracted'),
        'import_particles': ('Import Particles', 'Images/Imported'),
        'preprocess_particles': ('Preprocess Particles', 'Images/Preprocessed'),
        'screen_particles': ('Screen Particles', 'Images/Screening'),
        'ml2d': ('ML2D', '2D/ML2D'),
        'cl2d': ('CL2D', '2D/CL2D'),
        'cl2d_align': ('Only align', '2D/Alignment'),
        'kerdensom': ('KerDenSOM',  '2D/KerDenSOM'),
        'rotspectra': ('Rotational Spectra', '2D/RotSpectra'),
        'screen_classes': ('Screen classes', '2D/Screening'),
        'rct': ('Random Conical Tilt', '3D/InitialVolume/RCT'),
        'initvolume_ransac': ('RANSAC', '3D/InitialVolume/RANSAC'),
        'symmetric_initial': ('Symmetric Cn/Dn volume', '3D/Symmetric'),
        'projmatch': ('Projection Matching', '3D/ProjMatch'), 
        'ml3d': ('ML3D', '3D/ML3D'),
        'nma': ('Normal Mode Analysis', '3D/NMA'),
        'mltomo': ('MLTomo', '3D/MLTomo'),
        'subtraction': ('Partial Projection Subtraction', '3D/ProjSub'),
        'custom': ('Custom', 'Custom'),
        'xmipp': ('Xmipp Programs', 'XmippPrograms')            
        }

#--------------------------------------------------------------------------------
# Protocols sections and groups
#--------------------------------------------------------------------------------
sections = [
('Preprocessing', 
   [['Micrographs', 'import_micrographs','screen_micrographs','downsample_micrographs'], 
    ['Particle picking', 'particle_pick', 'particle_pick_supervised', 'particle_pick_auto'], 
    ['Particles', 'extract_particles', 'import_particles', ['Other', 'preprocess_particles', 'screen_particles']]]),
('2D', 
   [['Align+Classify', 'cl2d', 'ml2d', ['Other', 'cl2d_align', 'kerdensom', 'rotspectra', 'screen_classes']]]),
('3D', 
<<<<<<< HEAD
   [['Initial Model', 'rct', 'symmetric_initial'], 
    ['Model Refinement', 'projmatch', 'ml3d'],
    ['Analysis', ['Flexibility', 'nma']]])
=======
   [['Initial Model', 'rct', 'initvolume_ransac','symmetric_initial'], 
    ['Model Refinement', 'projmatch', 'ml3d']])
>>>>>>> 172f0c1c
,
('Other',
 [['Extra', 'custom','subtraction', 'mltomo']])
]

#--------------------------------------------------------------------------------
# Protocol data support
#--------------------------------------------------------------------------------
class ProtocolData:
    def __init__(self, section, group, name, title, path):
        self.section = section
        self.group = group
        self.name = name
        self.title = title
        self.dir = path

class ProtocolDictionary(dict):
    def __init__(self):
        for section, sectionList in sections:
            for groupList in sectionList:
                group = groupList[0]
                protocolList = groupList[1:]
                for protocol in protocolList:
                    if type(protocol) != list:
                        self.addProtocol(section, group, protocol)
                    else:
                        for p in protocol[1:]:
                            self.addProtocol(section, group, p)
        # Add special 'xmipp_program'
        self.addProtocol(None, None, 'xmipp')

    def addProtocol(self, section, group, protocol):
        title, path = protocols[protocol]
        p = ProtocolData(section, group, protocol, title, path)
        setattr(self, protocol, p)
        self[protocol] = p
        

protDict = ProtocolDictionary()

#--------------------------------------------------------------------------------
# Project default settings
#--------------------------------------------------------------------------------
PROJECT_DB = '.project.sqlite'

projectDefaults = {
                   'Cfg': '.project.cfg',
                   'Db': PROJECT_DB,
                   'LogsDir': 'Logs',
                   'RunsDir': 'Runs',
                   'TmpDir': 'Tmp',
                   'RunsPrefix': 'run',
                   'TableGroups': 'groups',
                   'TableParams': 'params',
                   'TableProtocols': 'protocols',
                   'TableProtocolsGroups': 'protocols_groups',
                   'TableRuns': 'runs',
                   'TableSteps': 'steps'
                   } 

#--------------------------------------------------------------------------------
# GUI Properties
#--------------------------------------------------------------------------------

#Font
#FontName = "Helvetica"
FontName = "Verdana"
FontSize = 10

#TextColor
CitationTextColor = "dark olive green"
LabelTextColor = "black"
SectionTextColor = "blue4"

#Background Color
BgColor = "light grey"
LabelBgColor = "white"
HighlightBgColor = BgColor
ButtonBgColor = "LightBlue"
ButtonActiveBgColor = "LightSkyBlue"
EntryBgColor = "lemon chiffon" 
ExpertLabelBgColor = "light salmon"
SectionBgColor = ButtonBgColor

#Color
ListSelectColor = "DeepSkyBlue4"
BooleanSelectColor = "white"
ButtonSelectColor = "DeepSkyBlue2"

#Dimensions limits
MaxHeight = 650
MaxWidth = 800
MaxFontSize = 14
MinFontSize = 6
WrapLenght = MaxWidth - 50<|MERGE_RESOLUTION|>--- conflicted
+++ resolved
@@ -42,14 +42,9 @@
 ('2D', 
    [['Align+Classify', 'cl2d', 'ml2d', ['Other', 'cl2d_align', 'kerdensom', 'rotspectra', 'screen_classes']]]),
 ('3D', 
-<<<<<<< HEAD
-   [['Initial Model', 'rct', 'symmetric_initial'], 
+   [['Initial Model', 'rct', 'initvolume_ransac', 'symmetric_initial'], 
     ['Model Refinement', 'projmatch', 'ml3d'],
     ['Analysis', ['Flexibility', 'nma']]])
-=======
-   [['Initial Model', 'rct', 'initvolume_ransac','symmetric_initial'], 
-    ['Model Refinement', 'projmatch', 'ml3d']])
->>>>>>> 172f0c1c
 ,
 ('Other',
  [['Extra', 'custom','subtraction', 'mltomo']])
