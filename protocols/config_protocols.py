
#--------------------------------------------------------------------------------
# Protocols info (name, title, path)
#--------------------------------------------------------------------------------
protocols = {
        'import_micrographs': ('Import', 'Micrographs/Imported'),
        'downsample_micrographs': ('Downsample', 'Micrographs/Downsampled'),
        'screen_micrographs': ('Screen', 'Micrographs/Screen'),
        'particle_pick': ('Manual/Supervised', 'ParticlePicking/Supervised'),
        'particle_pick_auto': ('Automatic', 'ParticlePicking/Auto'),
        'extract_particles': ('Extract', 'Images/Extracted'),
        'import_particles': ('Import', 'Images/Imported'),
        'merge_particles': ('Merge', 'Images/Merged'),
        'preprocess_particles': ('Preprocess', 'Images/Preprocessed'),
        'screen_particles': ('Screen', 'Images/Screening'),
        'ml2d': ('ML2D', '2D/ML2D'),
        'cl2d': ('CL2D', '2D/CL2D'),
        'cl2d_align': ('Only align', '2D/Alignment'),
        'kerdensom': ('KerDenSOM',  '2D/KerDenSOM'),
        'rotspectra': ('Rotational Spectra', '2D/RotSpectra'),
        'screen_classes': ('Screen classes', '2D/Screening'),
        'rct': ('Random Conical Tilt', '3D/InitialVolume/RCT'),
        'initvolume_ransac': ('RANSAC', '3D/InitialVolume/RANSAC'),
        'preprocess_volume': ('Preprocess', '3D/Preprocessed'),
        'create_volume_mask': ('Create mask', '3D/Mask'),
        'projmatch': ('Projection Matching', '3D/ProjMatch'), 
        'ml3d': ('ML3D', '3D/ML3D'),
        'nma': ('Normal Mode Analysis', '3D/NMA'),
        'nma_alignment': ('Flexible alignment', '3D/NMA_alignment'),
        'structure_factor': ('Structure factor', '3D/StructureFactor'),
        'relion3d': ('Relion3D', '3D/Relion3D'),
        'mltomo': ('MLTomo', '3D/MLTomo'),
        'subtraction': ('Partial Projection Subtraction', '3D/ProjSub'),
        'custom': ('Custom', 'Custom'),
<<<<<<< HEAD
        #'xmipp': ('Xmipp Programs', 'XmippPrograms'), 
        'emx_import': ('Import', 'EMX'),
        'emx_export': ('Export', 'EMX'),
=======
        'image_operate': ('Image Operate', 'Tools/ImageOperate'),
        'xmipp': ('Xmipp Programs', 'XmippPrograms')            
>>>>>>> 2ba7c966
        }

#--------------------------------------------------------------------------------
# Protocols sections and groups
#--------------------------------------------------------------------------------
sections = [
('Preprocessing', 
   [['Micrographs', 'import_micrographs','screen_micrographs','downsample_micrographs'], 
    ['Particle picking', 'particle_pick', 'particle_pick_auto'], 
    ['Particles', 'extract_particles', 'import_particles', ['Other', 'preprocess_particles', 'screen_particles', 'merge_particles']]]),
('2D', 
   [['Align+Classify', 'cl2d', 'ml2d', ['Other', 'cl2d_align', 'kerdensom', 'rotspectra', 'screen_classes']]]),
('3D', 

   [['Initial Model', 'rct', 'initvolume_ransac', 'preprocess_volume'], 
    ['Model Refinement', 'projmatch', 'ml3d', 'relion3d'],
    ['Volumes', ['Flexibility', 'nma', 'nma_alignment'], 'create_volume_mask','structure_factor']])
,
('Other',
<<<<<<< HEAD
 [['Extra', 'custom','subtraction', 'mltomo', ['EMX', 'emx_import', 'emx_export']]])
=======
 [['Extra', 'custom',['Virus','subtraction'],['Tomography','mltomo'],['Tools','image_operate']]])
>>>>>>> 2ba7c966
]

#--------------------------------------------------------------------------------
# Protocol data support
#--------------------------------------------------------------------------------
class ProtocolData:
    def __init__(self, section, group, name, title, path):
        self.section = section
        self.group = group
        self.name = name
        self.title = title
        self.dir = path

class ProtocolDictionary(dict):
    def __init__(self):
        for section, sectionList in sections:
            for groupList in sectionList:
                group = groupList[0]
                protocolList = groupList[1:]
                for protocol in protocolList:
                    if type(protocol) != list:
                        self.addProtocol(section, group, protocol)
                    else:
                        for p in protocol[1:]:
                            self.addProtocol(section, group, p)
        # Add special 'xmipp_program'
        #self.addProtocol(None, None, 'xmipp')

    def addProtocol(self, section, group, protocol):
        title, path = protocols[protocol]
        p = ProtocolData(section, group, protocol, title, path)
        setattr(self, protocol, p)
        self[protocol] = p
        

protDict = ProtocolDictionary()

#--------------------------------------------------------------------------------
# Project default settings
#--------------------------------------------------------------------------------
PROJECT_DB = '.project.sqlite'

projectDefaults = {
                   'Cfg': '.project.cfg',
                   'Db': PROJECT_DB,
                   'LogsDir': 'Logs',
                   'RunsDir': 'Runs',
                   'TmpDir': 'Tmp',
                   'RunsPrefix': 'run',
                   'TableGroups': 'groups',
                   'TableParams': 'params',
                   'TableProtocols': 'protocols',
                   'TableProtocolsGroups': 'protocols_groups',
                   'TableRuns': 'runs',
                   'TableSteps': 'steps'
                   } 

#--------------------------------------------------------------------------------
# GUI Properties
#--------------------------------------------------------------------------------

#Font
#FontName = "Helvetica"
FontName = "Verdana"
FontSize = 10

#TextColor
CitationTextColor = "dark olive green"
LabelTextColor = "black"
SectionTextColor = "blue4"

#Background Color
BgColor = "light grey"
LabelBgColor = "white"
HighlightBgColor = BgColor
ButtonBgColor = "LightBlue"
ButtonActiveBgColor = "LightSkyBlue"
EntryBgColor = "lemon chiffon" 
ExpertLabelBgColor = "light salmon"
SectionBgColor = ButtonBgColor

#Color
ListSelectColor = "DeepSkyBlue4"
BooleanSelectColor = "white"
ButtonSelectColor = "DeepSkyBlue2"

#Dimensions limits
MaxHeight = 650
MaxWidth = 800
MaxFontSize = 14
MinFontSize = 6
WrapLenght = MaxWidth - 50<|MERGE_RESOLUTION|>--- conflicted
+++ resolved
@@ -32,14 +32,10 @@
         'mltomo': ('MLTomo', '3D/MLTomo'),
         'subtraction': ('Partial Projection Subtraction', '3D/ProjSub'),
         'custom': ('Custom', 'Custom'),
-<<<<<<< HEAD
+        'image_operate': ('Image Operate', 'Tools/ImageOperate'),
         #'xmipp': ('Xmipp Programs', 'XmippPrograms'), 
         'emx_import': ('Import', 'EMX'),
         'emx_export': ('Export', 'EMX'),
-=======
-        'image_operate': ('Image Operate', 'Tools/ImageOperate'),
-        'xmipp': ('Xmipp Programs', 'XmippPrograms')            
->>>>>>> 2ba7c966
         }
 
 #--------------------------------------------------------------------------------
@@ -53,17 +49,12 @@
 ('2D', 
    [['Align+Classify', 'cl2d', 'ml2d', ['Other', 'cl2d_align', 'kerdensom', 'rotspectra', 'screen_classes']]]),
 ('3D', 
-
    [['Initial Model', 'rct', 'initvolume_ransac', 'preprocess_volume'], 
     ['Model Refinement', 'projmatch', 'ml3d', 'relion3d'],
     ['Volumes', ['Flexibility', 'nma', 'nma_alignment'], 'create_volume_mask','structure_factor']])
 ,
 ('Other',
-<<<<<<< HEAD
- [['Extra', 'custom','subtraction', 'mltomo', ['EMX', 'emx_import', 'emx_export']]])
-=======
- [['Extra', 'custom',['Virus','subtraction'],['Tomography','mltomo'],['Tools','image_operate']]])
->>>>>>> 2ba7c966
+ [['Extra', 'custom',['Virus','subtraction'],['Tomography','mltomo'],['Tools','image_operate'], ['EMX', 'emx_import', 'emx_export']]])
 ]
 
 #--------------------------------------------------------------------------------
