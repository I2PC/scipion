--- conflicted
+++ resolved
@@ -82,10 +82,7 @@
     '''Return the .pos files of this picking protocol'''
     return glob(os.path.join(prot.ExtraDir,'*%s_templates.stk' % pattern))
 
-<<<<<<< HEAD
-=======
 
->>>>>>> 19c56131
 def validateMicrographs(inputMicrographs, tiltPairs=False):
     ''' Validate the existence of input micrographs metadata file 
     and also each of the micrographs, return an error list if some 
