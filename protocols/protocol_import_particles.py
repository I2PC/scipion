--- conflicted
+++ resolved
@@ -10,11 +10,7 @@
 from protlib_base import *
 from protlib_particles import *
 import xmipp
-<<<<<<< HEAD
-from xmipp import MetaData, FileName, MDL_IMAGE, MDL_SAMPLINGRATE,  MDL_MICROGRAPH,MDL_CTF_MODEL
-=======
 from xmipp import MetaData, FileName, MDL_IMAGE, MDL_SAMPLINGRATE, MDL_MICROGRAPH, MDL_CTF_MODEL
->>>>>>> 71606b6f
 import glob
 import os
 from os.path import relpath, dirname
@@ -125,37 +121,19 @@
             if imgNo != None:
                 imgFn = "%s@%s" % (imgNo, imgFn)
             md.setValue(MDL_IMAGE, imgFn, id)
-<<<<<<< HEAD
 	    #micrograph
 	    if doMic:
-	        micFn =  md.getValue(MDL_MICROGRAPH, id)
-	        print "inside mic"
-		print micFn, projectPath, inputRelativePath
-		micFn = xmippRelpath(fixPath(micFn, projectPath, inputRelativePath, '.'))
-		md.setValue(MDL_MICROGRAPH, micFn, id)
+		imgFn = md.getValue(MDL_MICROGRAPH, id)
+		imgNo, imgFn = splitFilename(imgFn)
+		imgFn = xmippRelpath(fixPath(imgFn, projectPath, inputRelativePath, '.'))
+		if imgNo != None:
+		    imgFn = "%s@%s" % (imgNo, imgFn)
+		md.setValue(MDL_MICROGRAPH, imgFn, id)
 	    #ctf param
 	    if doCTFParam:
 	        ctfFn =  md.getValue(MDL_CTF_MODEL, id)
 		ctfFn = xmippRelpath(fixPath(ctfFn, projectPath, inputRelativePath, '.'))
 		md.setValue(MDL_CTF_MODEL, ctfFn, id)
-=======
-            
-        if md.containsLabel(MDL_MICROGRAPH):
-          for id in md:
-            imgFn = md.getValue(MDL_MICROGRAPH, id)
-            imgNo, imgFn = splitFilename(imgFn)
-            imgFn = xmippRelpath(fixPath(imgFn, projectPath, inputRelativePath, '.'))
-            if imgNo != None:
-                imgFn = "%s@%s" % (imgNo, imgFn)
-            md.setValue(MDL_MICROGRAPH, imgFn, id)
-
-        if md.containsLabel(MDL_CTF_MODEL):
-          for id in md:
-            imgFn = md.getValue(MDL_CTF_MODEL, id)
-            imgFn = xmippRelpath(fixPath(imgFn, projectPath, inputRelativePath, '.'))
-            md.setValue(MDL_CTF_MODEL, imgFn, id)
-            
->>>>>>> 71606b6f
         outExt = '.stk'
     else:
         outExt = '.%s' % fnInput.getExtension()
