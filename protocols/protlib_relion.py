#!/usr/bin/env xmipp_python
#------------------------------------------------------------------------------------------------
# Module with classes and functions needed for Relion protocols
#
#  Author: Roberto Marabini            roberto@cnb.csic.es    
# Updated: J. M. de la Rosa Trevin     jmdelarosa@cnb.csic.es (Jan 2014)
#
#------------------------------------------------------------------------------------------------
#
import os
import sys
import re
from os.path import join, exists
from glob import glob

from xmipp import *
from protlib_base import XmippProtocol, protocolMain
from protlib_filesystem import xmippExists, findAcquisitionInfo, moveFile, \
                               replaceBasenameExt, replaceFilenameExt, deleteFile
from protlib_utils import runShowJ, getListFromRangeString, \
                          runJob, runChimera, which, runChimeraClient
from protlib_import import exportReliontoMetadataFile, addRelionLabels
from protlib_gui_ext import showWarning, showTable, showError
from protlib_gui_figure import XmippPlotter
from protlib_xmipp import getSampling, validateInputSize


class ProtRelionBase(XmippProtocol):
    def __init__(self, protDictName, scriptname, project):
        self.FileKeys = ['data', 'optimiser', 'sampling'] 
        self.ClassLabel = MDL_REF # by default 3d
        self.ClassFnTemplate = '%(rootDir)s/relion_it%(iter)03d_class%(ref)03d.mrc:mrc'
        self.outputClasses = 'classes_ref3D.xmd'
        self.outputVols = 'volumes.xmd'
        
        XmippProtocol.__init__(self, protDictName, scriptname, project)
        self.ParamsStr = ''
        
        program = 'relion_refine'
        if self.NumberOfMpi > 1:
            program += '_mpi'
        
        if self.DoContinue:
            if os.path.exists(self.optimiserFileName):
                self.setPreviousRunFromFile(self.optimiserFileName)
            try:
                self.inputProperty('ImgMd')
            except:
                print "Cannot find the input file with experimental images in protocol %s" % self.PrevRunName
        
        self.addParam('program', program)
        self.addParam('ORoot', self.WorkingDir + '/')
        self.addParam('SamplingRate', getSampling(self.ImgMd, 0.))
        
    def createFilenameTemplates(self):
        """ Define keywords for getting filenames for each iteration. """
        self.extraIter = self.extraPath('relion_it%(iter)03d_')
        myDict = {
                  #'data': self.extraIter + 'data.star',
                  #'volume': self.extraIter + 'class%(ref3d)03d.mrc:mrc',
                  
                  'data_sorted_xmipp': self.extraIter + 'data_sorted_xmipp.star',
                  'classes_xmipp': self.extraIter + 'classes_xmipp.xmd',
                  'angularDist_xmipp': self.extraIter + 'angularDist_xmipp.xmd',
                  'all_avgPmax_xmipp': self.tmpPath('iterations_avgPmax_xmipp.xmd'),
                  'all_changes_xmipp': self.tmpPath('iterations_changes_xmipp.xmd'),
                  'selected_volumes': self.tmpPath('selected_volumes_xmipp.xmd')
                  }
        
        # add to keys, data.star, optimiser.star and sampling.star
        for key in self.FileKeys:
            myDict[key] = self.extraIter + '%s.star' % key
            key_xmipp = key + '_xmipp'             
            myDict[key_xmipp] = self.extraIter + '%s.xmd' % key
        # add other keys that depends on prefixes
        for p in self._getPrefixes():            
            myDict['%smodel' % p] = self.extraIter + '%smodel.star' % p
            myDict['%svolume' % p] = self.extraIter + p + 'class%(ref3d)03d.mrc:mrc'

        return myDict

    def _summary(self):
        """ Should be overriden in subclasses to 
        return summary message for NORMAL EXECUTION. 
        """
        pass
    
    def _summaryContinue(self):
        """ Should be overriden in subclasses to
        return summary messages for CONTINUE EXECUTION.
        """
        pass
    
    def summary(self):
        if self.DoContinue:
            return self._summaryContinue()
        return self._summary()
        #return ["Wrapper implemented for RELION **1.2**"]

    def papers(self):
        papers = ['Bayesian view: Scheres, JMB (2012) [http://www.ncbi.nlm.nih.gov/pubmed/22100448]',
                  'RELION implementation: Scheres, JSB (2012) [http://www.ncbi.nlm.nih.gov/pubmed/23000701]'
                  ]
        return papers

    def lastIter(self):
        fileNameTemplate = self.getFilename('data', iter=0)
        fileNameTemplate = fileNameTemplate.replace('000','???')
        a = sorted(glob(fileNameTemplate))
        if not a:
            return 0 
        return int (re.findall(r'_it\d+_',a[-1])[0][3:6])

    def firstIter(self):
        fileNameTemplate = self.getFilename('data', iter=0)
        fileNameTemplate = fileNameTemplate.replace('000','???')
        a = sorted(glob(fileNameTemplate))[0]
        if not a:
            return 1 
        i = int (re.findall(r'_it\d+_',a)[0][3:6])
        if i == 0:
             i = 1
        return i

    def _containsCTF(self, md):
        """ Validate where the metadata contains information of the CTF. """
        def containsCTFLabels():
            for l in [MDL_CTF_CS, MDL_CTF_DEFOCUS_ANGLE, MDL_CTF_DEFOCUSU, MDL_CTF_DEFOCUSV, MDL_CTF_Q0, MDL_CTF_VOLTAGE]:
                if not md.containsLabel(l):
                    return False
            return True                
        return (md.containsLabel(MDL_CTF_MODEL) or containsCTFLabels())
        
    def _validateInputSize(self, inputParam, inputLabel, mandatory, md, errors):
        """ Validate, if the mask value is non-empty,
        that the mask file exists and have the same 
        dimensions than the input images. 
        """
        inputValue = getattr(self, inputParam, '')
        errMsg = "Param <%s> file should exists" % inputLabel
        if not mandatory:
            errMsg += " if not empty"
            
        if mandatory or inputValue.strip():
            if not xmippExists(inputValue):
                errors.append(errMsg)
            else:
                validateInputSize([inputValue], self.ImgMd, md, errors, inputLabel)
            
    def _validate(self):
        """ Should be overriden in subclasses to 
        return summary message for NORMAL EXECUTION. 
        """
        return []
    
    def _validateContinue(self):
        """ Should be overriden in subclasses to
        return summary messages for CONTINUE EXECUTION.
        """
        return []
               
    def validate(self):
        errors = []
        md = MetaData()
        md.read(self.ImgMd, 1) # Read only the first object in md
        
        if md.containsLabel(MDL_IMAGE):
<<<<<<< HEAD
            if not self.Is2D:
=======
            if not getattr(self, 'Is2D', False):
>>>>>>> 6da0f136
                self._validateInputSize('Ref3D', 'Reference volume', True, md, errors)
            self._validateInputSize('ReferenceMask', 'Reference mask', False, md, errors)
            self._validateInputSize('SolventMask','Solvent mask', False, md, errors)
        else:
            errors.append("Input metadata <%s> doesn't contains image label" % self.ImgMd)
            
        if self.DoCTFCorrection and not self._containsCTF(md):
            errors.append("CTF correction selected and input metadata <%s> doesn't contains CTF information" % self.ImgMd)
            
        # Check relion is installed
        if len(which('relion_refine')) == 0:
            errors.append('<relion_refine> was not found.') 
        if len(which('relion_movie_handler')) == 0:
            errors.append('''program "relion_movie_handler" is missing. 
                             Are you sure you have relion version 1.2?.''') 
        
        if self.DoContinue:
            errors += self._validateContinue()
        else:
            errors += self._validate()
            
        return errors 
    
    def defineSteps(self): 
        #temporary normalized files
        images_xmd = join(self.ExtraDir, 'images.xmd')
        #create extra output directory
        self.insertStep('createDir', verifyfiles=[self.ExtraDir], path=self.ExtraDir)
        self.insertStep("linkAcquisitionInfo", InputFile=self.ImgMd, dirDest=self.WorkingDir) 
        #normalize data

        if self.DoNormalizeInputImage:
            images_stk = join(self.ExtraDir, 'images_normalized.stk')
            self.insertStep('runNormalizeRelion', verifyfiles=[images_stk, images_xmd],
                            inputMd  = self.ImgMd,
                            outputMd = images_stk,
                            normType = 'NewXmipp',
                            bgRadius = int(self.MaskRadiusA/self.SamplingRate),
                            Nproc    = self.NumberOfMpi*self.NumberOfThreads
                            )
        else:
            imgFn = FileName(self.ImgMd).removeBlockName()
            self.insertStep('createLink',
                               verifyfiles=[images_xmd],
                               source=imgFn,
                               dest=images_xmd)
        # convert input metadata to relion model
        self.ImgStar = self.extraPath(replaceBasenameExt(images_xmd, '.star'))
        self.insertStep('convertImagesMd', verifyfiles=[self.ImgStar],
                        inputMd=images_xmd, 
                        outputRelion=self.ImgStar                            
                        )
        
        if self.DoContinue:
            self._insertStepsContinue()
            firstIteration = getIteration(self.optimiserFileName)
        else:
            self._insertSteps()
            firstIteration = 1
            
        self.defineSteps2(firstIteration, self.NumberOfIterations, self.NumberOfClasses)
        
    def defineSteps2(self, firstIteration, lastIteration, NumberOfClasses):
        verifyFiles = []
        inputs = []
        #TODO: check this
#        for i in range (firstIteration, lastIteration+1):
#            for v in self.FileKeys:
#                 verifyFiles += [self.getFilename(v+'Xm', iter=i, workingDir=self.WorkingDir )]
        verifyFiles += self._getExtraOutputs()
        #data to store in Working dir so it can be easily accessed by users
        lastIterVolFns = []
        standardOutputClassFns = []
        classesFn = "images_ref3d%06d@" + self.workingDirPath("classes_ref3D.xmd")
        finalSuffix = self._getFinalSuffix()
        
        for ref3d in range (1, NumberOfClasses+1):
            lastIterVolFns.append(self.getFilename('volume' + finalSuffix, iter=lastIteration, ref3d=ref3d))
            standardOutputClassFns.append(classesFn % ref3d)
        
        lastIterationMetadata = "images@" + self.getFilename('data_xmipp', iter=lastIteration)
        
        inputMetadatas = []
        for it in range (firstIteration, self.NumberOfIterations+1): #always list all iterations
            inputMetadatas.append("images@" + self.getFilename('data_xmipp', iter=it))

       
        self.insertStep('produceXmippOutputs', verifyfiles=[],
                        inputDataStar=self.getFilename('data' + finalSuffix, iter=lastIteration),
                        outputImages=self.workingDirPath('images.xmd'), 
                        outputClasses=self.workingDirPath('classes_ref3D.xmd'),
                        outputVolumes=self.workingDirPath('volumes.xmd'),
                        classLabel=self.ClassLabel, 
                        classTemplate=self.ClassFnTemplate
                        )

    def visualize(self):
        
        plots = [k for k in ['DisplayResolutionPlotsFSC'
                           , 'DisplayResolutionPlotsSSNR'
                           , 'TableChange'
                           , 'Likelihood'
                           #, 'DisplayReconstruction'
                           #, 'DisplayAngularDistribution'
                           , 'DisplayImagesClassification'
                           , 'AvgPMAX'
                           ] if self.ParamsDict[k]]
        
        if self.DisplayAngularDistribution != "none":
            plots.append('DisplayAngularDistribution')
            
        if self.DisplayReconstruction != 'none':
            plots.append('DisplayReconstruction')
            

        if len(plots):
            self.launchRelionPlots(plots)

    def visualizeVar(self, varName):
        print "visualizeVar, varName: ", varName
        self.launchRelionPlots([varName])
        
    def _loadVisualizeItersAndRefs(self):
        """ Load selected iterations and classes 3D for visualization mode. """
        DisplayRef3DNo = self.parser.getTkValue('DisplayRef3DNo')
        VisualizeIter = self.parser.getTkValue('VisualizeIter')
        
        if DisplayRef3DNo == 'all':
            self._visualizeRef3Ds = range(1, self.NumberOfClasses + 1)
        else:
            self._visualizeRef3Ds = getListFromRangeString(self.parser.getTkValue('SelectedRef3DNo'))
        
        self._visualizeNrefs = len(self._visualizeRef3Ds)
        lastIteration = self.lastIter()
        firstIter = self.firstIter()
        
        if VisualizeIter == 'last':
            self._visualizeIterations = [lastIteration]
        else:
            self._visualizeIterations = getListFromRangeString(self.parser.getTkValue('SelectedIters'))

        self._visualizeLastIteration = self._visualizeIterations[-1]
        self._visualizeLastRef3D = self._visualizeRef3Ds[-1]
        
        self._visualizeVolumesMode = self.parser.getTkValue('DisplayReconstruction')
        
        from matplotlib.ticker import FuncFormatter
        self._plotFormatter = FuncFormatter(self._formatFreq) 
        
        
    def _checkIterData(self):
        """ check that for last visualized iteration, the data is produced. """
        volumes = []
        for prefix in self._getPrefixes():
            volumes.append(self.getFilename(prefix + 'volume', 
                                            iter=self._visualizeLastIteration, 
                                            ref3d=self._visualizeLastRef3D))
                
        for v in volumes:
            if not xmippExists(v):
                message = "No data available for <iteration %d> and <class %d>" % (self._visualizeLastIteration, self._visualizeLastRef3D)
                message += '\nVolume <%s> not found. ' % v
                showError("File not Found", message, self.master)
                return False
        return True
        
        
    def launchRelionPlots(self, selectedPlots):
        ############TABLES STOP ANALIZE
        ''' Launch some plots for a Projection Matching protocol run '''
        from tempfile import NamedTemporaryFile    
        TmpDir=join(self.WorkingDir,"tmp")
        import numpy as np
        _log = self.Log

        xplotter=None
        self._plot_count = 0
        
        self._loadVisualizeItersAndRefs()
        
        if not self._checkIterData():
            return
        
        def doPlot(plotName):
            return plotName in selectedPlots        
        
        if doPlot('AvgPMAX'):
            self._visualizeAvgPMAX()
                
        if doPlot('DisplayReconstruction'):
            self._visualizeDisplayReconstruction()
                
        if doPlot('DisplayImagesClassification'):
            self._visualizeDisplayImagesClassification()

        if doPlot('DisplayResolutionPlotsSSNR'):
            self._visualizeDisplayResolutionPlotsSSNR()
                    
        if doPlot('DisplayResolutionPlotsFSC'):
            self._visualizeDisplayResolutionPlotsFSC()

        if doPlot('DisplayAngularDistribution'):
            self._visualizeDisplayAngularDistribution()

        if doPlot('TableChange'):
            self._visualizeTableChange()

        if doPlot('Likelihood'):
            self._visualizeLikelihood()
#            
#        if xplotter:
#            xplotter.show()
                
    def display3D(self, filename):
        if xmippExists(filename):
            #Chimera
            if self._visualizeVolumesMode == 'chimera':
                runChimeraClient(filename)
            else:
                try:
                    runShowJ(filename, extraParams=' --dont_wrap ')
                except Exception, e:
                    showError("Error launching xmipp_showj: ", str(e), self.master)
        else:
            showError("Can not visualize volume file <%s>\nit does not exists." % filename, self.master)

    def display2D(self,fn, extraParams=''):
        if xmippExists(fn):
            try:
                # We use os.system to load the relion labels through showj
                os.system('xmipp_showj %(fn)s %(extraParams)s --dont_wrap &' % locals())
                #runShowJ(fn, extraParams=extraParams + ' --dont_wrap')
            except Exception, e:
                showError("Error launching java app", str(e), self.master)
        else:
            showError("Can not visualize file <%s>\nit does not exists." % fn, self.master)

    def imagesAssignedToClass2(self,firstIter, lastIteration):
            inputMetadatas = []
            for it in range (firstIter,lastIteration+1): #always list all iterations
                inputMetadatas += ["model_classes@"+self.getFilename('model'+'Xm', iter=it, workingDir=self.WorkingDir )]
            return imagesAssignedToClass(inputMetadatas)
        
    def _getGridSize(self, n=None):
        """ Figure out the layout of the plots given the number of references. """
        if n is None:
            n = self._visualizeNrefs
        
        if n == 1:
            gridsize = [1, 1]
        elif n == 2:
            gridsize = [2, 1]
        else:
            gridsize = [(n+1)/2, 2]
            
        return gridsize
                               
    def _getIterClasses(self, it):
        """ Return the .star file with the classes for this iteration.
        If the file doesn't exists, it will be created. 
        """
        addRelionLabels()
        data_star = self.getFilename('data', iter=it)
        data_classes = self.getFilename('classes_xmipp', iter=it)
        
        if not xmippExists(data_classes):
            createClassesFromImages(data_star, data_classes, it, 
                                    self.ClassLabel, self.ClassFnTemplate)
        return data_classes
    
    def _writeIterAngularDist(self, it):
        """ Write the angular distribution. Should be overriden in subclasses. """
        print "Doing nothing....."
    
    def _getIterAngularDist(self, it):
        """ Return the .star file with the classes angular distribution
        for this iteration. If the file not exists, it will be written.
        """
        data_angularDist = self.getFilename('angularDist_xmipp', iter=it)
        addRelionLabels()
        
        if not xmippExists(data_angularDist):
            self._writeIterAngularDist(it)
 
        return data_angularDist
    
    def _getIterSortedData(self, it):
        """ Sort the it??.data.star file by the maximum likelihood. """
        addRelionLabels()
        data_sorted = self.getFilename('data_sorted_xmipp', iter=it)
        if not xmippExists(data_sorted):
            print "Sorting particles by likelihood iteration %03d" % it
            fn = 'images@'+ self.getFilename('data', iter=it)
            md = MetaData(fn)
            md.sort(MDL_LL, False)
            md.write('images_sorted@' + data_sorted)
        
        return data_sorted
            
    def _visualizeDisplayReconstruction(self):
        """ Visualize selected volumes per iterations.
        If show in slices, create a temporal single metadata
        for avoid opening multiple windows. 
        """
        prefixes = self._getPrefixes()
        
        if self._visualizeVolumesMode == 'slices':
            fn = self.getFilename('selected_volumes')
            if xmippExists(fn):
                deleteFile(None, fn)
                
            for it in self._visualizeIterations:
                volMd = MetaData()
                for prefix in prefixes:
                    for ref3d in self._visualizeRef3Ds:
                        volFn = self.getFilename('%svolume' % prefix, iter=it, ref3d=ref3d)
                        volMd.setValue(MDL_IMAGE, volFn, volMd.addObject())
                block = 'volumes_iter%06d@' % it
                volMd.write(block + fn, MD_APPEND)
            self.display2D(fn)         
        else:
            for it in self._visualizeIterations:
              for prefix in prefixes:
                  for ref3d in self._visualizeRef3Ds:
                    self.display3D(self.getFilename('%svolume' % prefix, iter=it, ref3d=ref3d))
   
   
    def _formatFreq(self, value, pos):
        """ Format function for Matplotlib formatter. """
        inv = 999
        if value:
            inv = int(1/value)
        return "1/%d" % inv
        
    def _plotFSC(self, a, model_star):
        if xmippExists(model_star):
            md = MetaData(model_star)
            resolution_inv = [md.getValue(MDL_RESOLUTION_FREQ, id) for id in md]
            frc = [md.getValue(MDL_RESOLUTION_FRC, id) for id in md]
            self.maxFrc = max(frc)
            self.minInv = min(resolution_inv)
            self.maxInv = max(resolution_inv)
            a.plot(resolution_inv, frc)
            a.xaxis.set_major_formatter(self._plotFormatter)
            a.set_ylim([-0.1, 1.1])
            return True
        return False
            
    def _visualizeDisplayResolutionPlotsFSC(self):
        self.ResolutionThreshold = float(self.parser.getTkValue('ResolutionThreshold'))
        n = self._visualizeNrefs * len(self._getPrefixes())
        gridsize = self._getGridSize(n)
        
        activateMathExtensions()
        addRelionLabels()
        
        xplotter = XmippPlotter(*gridsize, windowTitle='Resolution FSC')

        for prefix in self._getPrefixes():
          for ref3d in self._visualizeRef3Ds:
            plot_title = prefix + 'class %s' % ref3d
            a = xplotter.createSubPlot(plot_title, 'Armstrongs^-1', 'FSC', yformat=False)
            legends = []
            blockName = 'model_class_%d@' % ref3d
            for it in self._visualizeIterations:
                model_star = blockName + self.getFilename(prefix + 'model', iter=it)
                if self._plotFSC(a, model_star):
                    legends.append('iter %d' % it)
            xplotter.showLegend(legends)
            if self.ResolutionThreshold < self.maxFrc:
                a.plot([self.minInv, self.maxInv],[self.ResolutionThreshold, self.ResolutionThreshold], color='black', linestyle='--')
            a.grid(True)
            
        xplotter.show(True)
          
    def _visualizeDisplayAngularDistribution(self):        
        self.SpheresMaxradius = float(self.parser.getTkValue('SpheresMaxradius'))
        self.DisplayAngularDistribution = self.parser.getTkValue('DisplayAngularDistribution')
        
        if self.DisplayAngularDistribution == 'chimera':
            outerRadius = int(float(self.MaskRadiusA)/self.SamplingRate)
            radius = float(outerRadius) * 1.1

            for it in self._visualizeIterations:
                data_angularDist = self._getIterAngularDist(it)
                for ref3d in self._visualizeRef3Ds:
                    for prefix in self._getPrefixes():
                        volFn = self.getFilename(prefix + 'volume', iter=it, ref3d=ref3d)
                        args = " --mode projector 256 -a %sclass%06d_angularDist@%s red %f " % (prefix, ref3d, data_angularDist, radius)
                        if self.SpheresMaxradius > 0:
                            args += ' %f ' % self.SpheresMaxradius
                            print "runChimeraClient(%s, %s) " % (volFn, args)
                        runChimeraClient(volFn, args)
                    
        elif self.DisplayAngularDistribution == "2D plots": 
            n = self._visualizeNrefs * len(self._getPrefixes())
            gridsize = self._getGridSize(n)
            
            for it in self._visualizeIterations:
                data_angularDist = self._getIterAngularDist(it)
                xplotter = XmippPlotter(*gridsize, mainTitle='Iteration %d' % it, windowTitle="Angular Distribution")
                for ref3d in self._visualizeRef3Ds:
                    for prefix in self._getPrefixes():
                        md = MetaData("class%06d_angularDist@%s" % (ref3d, data_angularDist))
                        plot_title = '%sclass %d' % (prefix, ref3d)
                        xplotter.plotAngularDistribution(plot_title, md)
                xplotter.show(interactive=True)        
        
    def _getPrefixes(self):
        """ This should be redefined in sub-classes. """
        pass
    
    def _getIterFiles(self, iter):
        """ Return the files that should be produces for a give iteration. """
        return [self.getFilename(k, iter=iter) for k in self.FileKeys]
    
    def _plotSSNR(self, a, file_name):
        if xmippExists(file_name):                        
            mdOut = MetaData(file_name)
            md = MetaData()
            # only cross by 1 is important
            md.importObjects(mdOut, MDValueGT(MDL_RESOLUTION_SSNR, 0.9))
            md.operate("resolutionSSNR=log(resolutionSSNR)")
            resolution_inv = [md.getValue(MDL_RESOLUTION_FREQ, id) for id in md]
            frc = [md.getValue(MDL_RESOLUTION_SSNR, id) for id in md]
            a.plot(resolution_inv, frc)
            a.xaxis.set_major_formatter(self._plotFormatter)
        
    def _visualizeDisplayResolutionPlotsSSNR(self):
        names = []
        windowTitle = {}
        prefixes = self._getPrefixes()
        
        n = len(prefixes) * self._visualizeNrefs
        gridsize = self._getGridSize(n)
        addRelionLabels()
        activateMathExtensions()
        xplotter = XmippPlotter(*gridsize)
        
        for prefix in prefixes:
            for ref3d in self._visualizeRef3Ds:
              plot_title = 'Resolution SSNR %s, for Class %s' % (prefix, ref3d)
              a = xplotter.createSubPlot(plot_title, 'Armstrongs^-1', 'log(SSNR)', yformat=False)
              blockName = 'model_class_%d@' % ref3d
              legendName = []
              for it in self._visualizeIterations:
                  file_name = blockName + self.getFilename(prefix + 'model', iter=it)
                  #file_name = self.getFilename('ResolutionXmdFile', iter=it, ref=ref3d)
                  self._plotSSNR(a, file_name)
                  legendName.append('iter %d' % it)
              xplotter.showLegend(legendName)
              a.grid(True)
        xplotter.show(True)
              
    def _getChangeLabels(self):
        """ This method should be redefined in each subclass. """
        pass
        
    def _visualizeTableChange(self): 
            mdIters = MetaData()
            labels = self._getChangeLabels()
            iterations = range(self.firstIter(), self._visualizeLastIteration+1)
            addRelionLabels()
            
            print " Computing average changes in offset, angles, and class membership"
            for it in iterations:
                print "Computing data for iteration; %03d"% (it)
                objId = mdIters.addObject()
                mdIters.setValue(MDL_ITER, it, objId)
                #agregar por ref3D
                fn = self.getFilename('optimiser', iter=it )
                md = MetaData(fn)
                firstId = md.firstObject()
                for label in labels:
                    mdIters.setValue(label, md.getValue(label, firstId), objId)
            fn = self.getFilename('all_changes_xmipp')
            mdIters.write(fn)
            self.display2D(fn, extraParams='--label_relion')              
            
    def _visualizeLikelihood(self):  
        for it in self._visualizeIterations:
            fn = self._getIterSortedData(it)
            md = MetaData(fn)
            self.display2D(fn)
            xplotter = XmippPlotter(windowTitle="max Likelihood particles sorting Iter_%d"%it)
            xplotter.createSubPlot("Particle sorting: Iter_%d" % it, "Particle number", "maxLL")
            xplotter.plotMd(md, False, mdLabelY=MDL_LL)
            xplotter.show(True)
        
    def _visualizeAvgPMAX(self):         
            addRelionLabels()            
            mdIters = MetaData()
            iterations = range(self.firstIter(), self._visualizeLastIteration+1)
            labels = [MDL_AVGPMAX, MDL_PMAX]
            colors = ['g', 'b']
            prefixes = self._getPrefixes()
            for it in iterations: # range (firstIter,self._visualizeLastIteration+1): #alwaya list all iteration
                objId = mdIters.addObject()
                mdIters.setValue(MDL_ITER, it, objId)
                for i, prefix in enumerate(prefixes):
                    fn = 'model_general@'+ self.getFilename(prefix + 'model', iter=it)
                    md = MetaData(fn)
                    pmax = md.getValue(MDL_AVGPMAX, md.firstObject())
                    mdIters.setValue(labels[i], pmax, objId)
            fn = self.getFilename('all_avgPmax_xmipp')
            mdIters.write(fn)
            self.display2D(fn, extraParams='--label_relion')                    
            #self.display2D(fn, extraParams)
            xplotter = XmippPlotter()
            xplotter.createSubPlot("Avg PMax per Iterations", "Iterations", "Avg PMax")
            for label, color in zip(labels, colors):
                xplotter.plotMd(mdIters, MDL_ITER, label, color)
            
            if len(prefixes) > 1:
                xplotter.showLegend(prefixes)
            xplotter.show(True)

    
    
def produceXmippOutputs(log, inputDataStar, 
                        outputImages, outputClasses, outputVolumes,
                        classLabel, classTemplate):
    """ After Relion have finished, produce the files expected by Xmipp.
    Params:
        inputDataStar: the filename of the last data.star images file.
        outputImages: the filename to write the images as expected by xmipp.
        outputClasses: the filename to write the classes and images as expected by xmipp.
        outputVolumes: filename to write a list of produced volumes.
        classLabel: either MDL_REF or MDL_REF3D
    """
    addRelionLabels()
    # Write output images
    md = MetaData(inputDataStar)
    md.write(outputImages)
    # Create the classes metadata
    iteration = getIteration(inputDataStar)
    # If iteration is not None, means that is a classification
    # since for refinenment, the final images should not have iteration
    if iteration is not None:
        createClassesFromImages(inputDataStar, outputClasses, iteration, 
                                classLabel, classTemplate)
        # Write volumes (the same as classes block)
        md.read('classes@' + outputClasses)
        if outputVolumes.endswith('.xmd'): # do not write volumes.xmd for 2d
            md.write('volumes@' + outputVolumes)
    else:
        volFn = inputDataStar.replace('data.star', 'class001.mrc')
        md.clear()
        md.setValue(MDL_IMAGE, volFn, md.addObject())
        if outputVolumes.endswith('.xmd'): # do not write volumes.xmd for 2d
            md.write('volumes@' + outputVolumes)
    

def convertRelionBinaryData(log, inputs,outputs):
    """Make sure mrc files are volumes properlly defined"""
    program = "xmipp_image_convert"
    for i,o in zip(inputs,outputs):
        args = "-i %s -o %s  --type vol"%(i,o)
        runJob(log, program, args )

def runNormalizeRelion(log, inputMd, outputMd, normType, bgRadius, Nproc,):
    stack = inputMd
    if exists(outputMd):
        os.remove(outputMd)
    program = "xmipp_transform_normalize"
    args = "-i %(stack)s -o %(outputMd)s "

    if bgRadius <= 0:
        particleSize = MetaDataInfo(stack)[0]
        bgRadius = int(particleSize/2)

    if normType=="OldXmipp":
        args += "--method OldXmipp"
    elif normType=="NewXmipp":
        args += "--method NewXmipp --background circle %(bgRadius)d"
    else:
        args += "--method Ramp --background circle %(bgRadius)d"
        
    runJob(log, program, args % locals(), Nproc)

def convertImagesMd(log, inputMd, outputRelion):
    """ Convert the Xmipp style MetaData to one ready for Relion.
    Main differences are: STAR labels are named different and
    in Xmipp the images rows contains a path to the CTFModel, 
    while Relion expect the explict values in the row.
    Params:
     input: input filename with the Xmipp images metadata
     output: output filename for the Relion metadata
    """
    from protlib_import import exportMdToRelion
    
    md = MetaData(inputMd)
    # Get the values (defocus, magnification, etc) from each 
    # ctfparam files and put values in the row
    if md.containsLabel(MDL_CTF_MODEL):
        md.fillExpand(MDL_CTF_MODEL)
    #md.dropColumn(MDL_CTF_MODEL)
    # Create the mapping between relion labels and xmipp labels
    #addRelionLabels(True, True)
    #md.write(outputRelion)
    exportMdToRelion(md, outputRelion)
    
def createClassesFromImages(imgsFn, classesFn, iter, classLabel, classFnTemplate):
    """ Give a Relion data file, produces a classes metadata as expected by Xmipp.
    Params:
        imgsFn: the filename with relion star format.
        classesFn: filename where to write the classes.
        iter: the iteration number to which create the classes file
        classLabel: the label used for classes (normally MDL_REF)
        classFnTemplate: this should be the filename template for either volumes 3d references
            or 2d stacks of references.
    Note: it is assumed that addRelionLabels is done before calling this function.
    """
    md = MetaData(imgsFn)
    numberOfImages = float(md.size())
    mdClasses = MetaData()
    mdClasses.aggregate(md, AGGR_COUNT, classLabel, MDL_IMAGE, MDL_CLASS_COUNT)
    #md2.aggregate(md, AGGR_COUNT, classLabel, MDL_IMAGE, MDL_COUNT)
    mdClasses.write('classes@' + classesFn)
    mdImages = MetaData()
    # We asume here that the volumes (classes3d) are in the same folder than imgsFn
    rootDir = os.path.dirname(imgsFn)
    
    for objId in mdClasses:
        ref = mdClasses.getValue(classLabel, objId)
        refFn = classFnTemplate % locals()
        mdClasses.setValue(MDL_IMAGE, refFn, objId)
        weight = mdClasses.getValue(MDL_CLASS_COUNT, objId) / numberOfImages
        mdClasses.setValue(MDL_WEIGHT, weight, objId)
        mdImages.importObjects(md, MDValueEQ(classLabel, ref))
        print "Writing to '%s', %d images" % (('class%06d_images' % ref) + classesFn, mdImages.size())
        mdImages.write(('class%06d_images@' % ref) + classesFn, MD_APPEND)
    mdClasses.write('classes@' + classesFn, MD_APPEND)

def getIteration(fileName):
    matchList = re.findall(r'_it\d+_',fileName)
    if len(matchList):
        return int(matchList[0][3:6])
    return None

def getClass(fileName):
   return int(re.findall(r'_class\d+',fileName)[0][6:9])<|MERGE_RESOLUTION|>--- conflicted
+++ resolved
@@ -165,11 +165,7 @@
         md.read(self.ImgMd, 1) # Read only the first object in md
         
         if md.containsLabel(MDL_IMAGE):
-<<<<<<< HEAD
-            if not self.Is2D:
-=======
             if not getattr(self, 'Is2D', False):
->>>>>>> 6da0f136
                 self._validateInputSize('Ref3D', 'Reference volume', True, md, errors)
             self._validateInputSize('ReferenceMask', 'Reference mask', False, md, errors)
             self._validateInputSize('SolventMask','Solvent mask', False, md, errors)
