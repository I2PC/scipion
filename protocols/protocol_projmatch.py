#!/usr/bin/env xmipp_python
#------------------------------------------------------------------------------------------------
# Xmipp protocol for projection matching
#
# Example use:
# ./xmipp_protocol_projmatch.py
#
# Authors: Roberto Marabini,
#          Sjors Scheres,    March 2008
#        Rewritten by Roberto Marabini 2012
#

import os
from os.path import join
from xmipp import *
from datetime import datetime, timedelta
from math import floor    
from protlib_base import XmippProtocol, protocolMain
from protlib_utils import getListFromVector, getBoolListFromVector,\
     getComponentFromVector, runShowJ, runJob, createUniqueFileName, runChimera
from protlib_sql import XmippProjectDb, SqliteDb
from config_protocols import protDict
from protlib_gui_ext import showWarning, showError
from protlib_gui_figure import XmippPlotter
from protlib_filesystem import linkAcquisitionInfo, xmippExists, findAcquisitionInfo

from math import radians
from protlib_xmipp import validateSameSize

class ProtProjMatch(XmippProtocol):
#    def __init__(self, scriptname, workingdir, projectdir=None, logdir='Logs', restartStep=1, isIter=True):
    def __init__(self, scriptname, project=None):
                #XmippProtocol.__init__(self, protDict.ml2d.name, scriptname, project)

        XmippProtocol.__init__(self, protDict.projmatch.name, scriptname, project)
        self.CtfGroupDirectory = self.workingDirPath(self.CtfGroupDirectory)
        self.CtfGroupSubsetFileName = join(self.CtfGroupDirectory, self.CtfGroupSubsetFileName)
        self.DocFileWithOriginalAngles = self.workingDirPath(self.DocFileWithOriginalAngles)
        
        #maskedFileNamesIter = []# names masked volumes used as reference
#        self.createAuxTable = False
        self.NumberOfCtfGroups = 1
        
        self.ReferenceFileNames = self.ReferenceFileNames.split()
        self.numberOfReferences = len(self.ReferenceFileNames)

        self.Import = 'from protocol_projmatch_outside_loop import *;\
                       from protocol_projmatch_in_loop import *;' 
                #Convert directories/files  to absolute path from projdir
                
        # Now the CTF information and angles/shifts should come in images input file
        self.CTFDatName = self.DocFileName = ''
        
        #FIXME ROB
        if self.DoCtfCorrection:
            if self.SplitDefocusDocFile:
                self.CTFDatName = self.SplitDefocusDocFile
            else:
                self.CTFDatName = self.SelFileName
        
        if self.UseInitialAngles:
            self.DocFileName = self.SelFileName
        #sampling is now in acquisition info
        #self.ResolSam=float(self.ResolSam)
        acquisionInfo = self.findAcquisitionInfo(self.SelFileName)
        if not acquisionInfo is None: 
            md = MetaData(acquisionInfo)
            self.ResolSam = md.getValue(MDL_SAMPLINGRATE, md.firstObject())
        if self.MaskRadius == -1:
           (Xdim, Ydim, Zdim, Ndim) = SingleImgSize(self.ReferenceFileNames[0])
           self.MaskRadius = Xdim/2

        
        if self.MaskRadius == -1:
           (Xdim, Ydim, Zdim, Ndim) = SingleImgSize(self.ReferenceFileNames[0])
           self.MaskRadius = Xdim/2
    def validate(self):
        from protlib_xmipp import validateInputSize
        errors = []
        
#        # Check reference and projection size match
#        _ReferenceFileNames = getListFromVector(self.ReferenceFileNames,processX=False)
#        _Parameters = {
#              'ReferenceFileNames':_ReferenceFileNames
#            , 'SelFileName':self.SelFileName
#            }

        # Check that all volumes have the same size
        #getListFromVector(self.ReferenceFileNames,processX=False)
        #listOfReferences=self.ReferenceFileNames.split()
        md = MetaData(self.SelFileName)
        validateInputSize(self.ReferenceFileNames, self.SelFileName, md, errors)
        
        # Check there are enough images to avoid overfitting through the FSC
        if md.size()<100 and self.ConstantToAddToFiltration<0:
            errors.append("You have less than 100 images. The constant to be added to the estimated resolution should be non-negative.")
        
        # Check options compatibility
        #if self.DoAlign2D and self.DoCtfCorrection:
        #    errors.append("Yyyou cannot realign classes AND perform CTF-correction. Switch either of them off!")

        # 3 Never allow DoAlign2D and DoCtfCorrection together
        if (int(getComponentFromVector(self.DoAlign2D, 1)) == 1 and self.DoCtfCorrection):
            errors.append("You cannot realign classes AND perform CTF-correction. Switch either of them off!")
    
        #4N outer radius is compulsory
        _OuterRadius = int(getComponentFromVector(self.OuterRadius, 1))
        _InnerRadius = int(getComponentFromVector(self.InnerRadius, 1))
        if _OuterRadius <= _InnerRadius:
            errors.append("OuterRadius must be larger than InnerRadius")
        #check mask radius is noot bigger than half the volume size
        (xdim, ydim, zdim, ndim) = validateSameSize(self.ReferenceFileNames,errors)
        if _OuterRadius * 2  > xdim:
            errors.append("OuterRadius should be less than half the volume size")
    
        
        #Check that acquisition info file is available
        if not self.findAcquisitionInfo(self.SelFileName):
            errors.append("""Acquisition file for metadata %s is not available. 
Either import images before using them
or create a file named acquisition_info.xmd 
(see example below) and place it in the same directory than 
the %s file

EXAMPLE:
# XMIPP_STAR_1 *
# change XXXXX by the sampling rate
data_noname
 _sampling_rate XXXXX
""" %(self.SelFileName,self.SelFileName))
            
        #FIXME ROB
        if self.DoCtfCorrection:
            tmpCTFDatName=''
            if self.SplitDefocusDocFile:
                tmpCTFDatName = self.SplitDefocusDocFile
            else:
                tmpCTFDatName = self.SelFileName
            tmpMd=MetaData(tmpCTFDatName)
            if not tmpMd.containsLabel(MDL_CTF_MODEL):
                errors.append("input file: " + tmpCTFDatName + " has no CTF information available")

            

        return errors 
    
    def summary(self):
        from protlib_sql import XmippProtocolDb
        super(ProtProjMatch, self).summary()
        
        
        file_name = join(self.CtfGroupDirectory, self.CtfGroupRootName) +'Info.xmd'
        if xmippExists(file_name):
            auxMD = MetaData("numberGroups@"+file_name)
            summaryNumberOfCtfGroups = auxMD.getValue(MDL_COUNT,auxMD.firstObject())
        else:
            summaryNumberOfCtfGroups = 1
            

        #self.ReferenceFileNames = getListFromVector(self.ReferenceFileNames)
        #self.ReferenceFileNames = self.ReferenceFileNames.split()

        #self.numberOfReferences = len(self.ReferenceFileNames)
        
        _dataBase  = XmippProtocolDb(self, self.scriptName, False)
        iteration = _dataBase.getRunIter()
        summary = ['Performed <%d/%d> iterations with angular sampling rate <%s>' 
                   % (iteration, self.NumberOfIterations, self.AngSamplingRateDeg)]
        filenames=(' '.join(self.ReferenceFileNames)).replace("'","")
        summary.append("Initial volume(s): [%s]"%filenames)
        summary.append("Input images: [%s]"%self.SelFileName)
        if (iteration > 1):
            ResolutionXmdCurrIterMaxSummary = self.getFilename('ResolutionXmdMax', iter=iteration, ref=1)
            ResolutionXmdCurrIterMaxSummary1 = self.getFilename('ResolutionXmdMax', iter=iteration-1, ref=1)
            if xmippExists(ResolutionXmdCurrIterMaxSummary):
                md = MetaData(ResolutionXmdCurrIterMaxSummary)
                id = md.firstObject()
                FourierMaxFrequencyOfInterestSummary = md.getValue(MDL_RESOLUTION_FREQREAL, id)
                summary += ['Resolution for first reference is <%s> A' % FourierMaxFrequencyOfInterestSummary]
            elif xmippExists(ResolutionXmdCurrIterMaxSummary1):
                md = MetaData(ResolutionXmdCurrIterMaxSummary1)
                id = md.firstObject()
                FourierMaxFrequencyOfInterestSummary = md.getValue(MDL_RESOLUTION_FREQREAL, id)
                summary += ['Resolution for first reference is <%s> A' % FourierMaxFrequencyOfInterestSummary]
            else:
                summary += ['REsolution not available.']            
        else:
            summary += ['Resolution is <%s>' % 'not available']            
        
        summary += ['Number of CTFgroups and References is <%d> and <%d> respectively'
                        % (summaryNumberOfCtfGroups, self.numberOfReferences)]

        return summary
    
    def visualize(self):
        
        plots = [k for k in ['DisplayReference'
                           , 'DisplayReconstruction'
                           , 'DisplayFilteredReconstruction'
                           , 'DisplayBFactorCorrectedVolume'
                           , 'DisplayProjectionMatchingLibrary'
                           , 'DisplayProjectionMatchingClasses'
                           , 'DisplayProjectionMatchingLibraryAndClasses'
                           , 'DisplayProjectionMatchingLibraryAndImages'
                           , 'DisplayDiscardedImages'
                           , 'PlotHistogramAngularMovement'
                           , 'DisplayAngularDistribution'
                           , 'DisplayResolutionPlots'
                           ] if self.ParamsDict[k]]
        if len(plots):
            self.launchProjmatchPlots(plots)

#    def visualizeReferences(self):
#        refs = self.getFilename('iter_refs')
#        if exists(refs):
#            blocks = getBlocksInMetaDataFile(refs)
#            lastBlock = blocks[-1]
#            try:
#                runShowJ("%(lastBlock)s@%(refs)s" % locals(), "512m", "--mode metadata --render")
#            except Exception, e:
#                from protlib_gui_ext import showError
#                showError("Error launching java app", str(e))
               
    def visualizeVar(self, varName):
#        if varName == 'DoShowReferences':
#            self.visualizeReferences()
#        else:
        self.launchProjmatchPlots([varName])
        
    def launchProjmatchPlots(self, selectedPlots):
        ''' Launch some plots for a Projection Matching protocol run '''
        import numpy as np
        _log = self.Log

        xplotter=None
        self._plot_count = 0
        
        def doPlot(plotName):
            return plotName in selectedPlots
        self.DisplayRef3DNo = self.parser.getTkValue('DisplayRef3DNo')
        ref3Ds = map(int, getListFromVector(self.DisplayRef3DNo))
        self.DisplayIterationsNo = self.parser.getTkValue('DisplayIterationsNo')
        iterations = map(int, getListFromVector(self.DisplayIterationsNo))
        runShowJExtraParameters = ' --dont_wrap --view '+ self.parser.getTkValue('DisplayVolumeSlicesAlong') + ' --columns ' + str(self.parser.getTkValue('MatrixWidth'))
        self.DisplayVolumeSlicesAlong=self.parser.getTkValue('DisplayVolumeSlicesAlong')
        if doPlot('DisplayReference'):
            #VisualizationReferenceFileNames = [None] + self.ReferenceFileNames
            #print 'VisualizationReferenceFileNames: ',VisualizationReferenceFileNames
            for ref3d in ref3Ds:
                for it in iterations:
#                file_name = VisualizationReferenceFileNames[ref3d]
                    file_name = self.getFilename('MaskedFileNamesIters', iter=it, ref=ref3d)
                    if xmippExists(file_name):
                        #Chimera
                        if(self.DisplayVolumeSlicesAlong == 'surface'):
                            runChimera(file_name)
                        else:
                        #Xmipp_showj (x,y and z shows the same)
                            try:
                                runShowJ(file_name, extraParams = runShowJExtraParameters)
                            except Exception, e:
                                showError("Error launching java app", str(e))
            
        if doPlot('DisplayReconstruction'):
            for ref3d in ref3Ds:
                for it in iterations:
                    file_name = self.getFilename('ReconstructedFileNamesIters', iter=it, ref=ref3d)
                    #print 'it: ',it, ' | file_name:',file_name
                    if xmippExists(file_name):
                        #Chimera
                        if(self.DisplayVolumeSlicesAlong == 'surface'):
                            runChimera(file_name)
                        else:
                        #Xmipp_showj (x,y and z shows the same)
                            try:
                                runShowJ(file_name, extraParams = runShowJExtraParameters)
                            except Exception, e:
                                showError("Error launching java app", str(e))
                            
        if doPlot('DisplayFilteredReconstruction'):
            for ref3d in ref3Ds:
                for it in iterations:
                    file_name = self.getFilename('ReconstructedFilteredFileNamesIters', iter=it, ref=ref3d)
                    #print 'it: ',it, ' | file_name:',file_name
                    if xmippExists(file_name):
                        #Chimera
                        if(self.DisplayVolumeSlicesAlong == 'surface'):
                            runChimera(file_name)
                        else:
                        #Xmipp_showj (x,y and z shows the same)

                            try:
                                runShowJ(file_name, extraParams = runShowJExtraParameters)
                            except Exception, e:
                                showError("Error launching java app", str(e))
                
        if doPlot('DisplayBFactorCorrectedVolume'):
            #if(self.DisplayVolumeSlicesAlong == 'surface'):
            
            for ref3d in ref3Ds:
                for it in iterations:
                    file_name = self.getFilename('ReconstructedFileNamesIters', iter=it, ref=ref3d)
                    file_name_bfactor = file_name + '.bfactor'
                    
                    parameters = ' -i ' + file_name + \
                        ' --sampling ' + str(self.ResolSam) + \
                        ' --maxres ' + str(self.MaxRes) + \
                        ' -o ' + file_name_bfactor
                        
                    parameters +=  ' ' + self.CorrectBfactorExtraCommand
                    
                    runJob(_log,
                           'xmipp_volume_correct_bfactor',
                           parameters
                           )

                    if xmippExists(file_name_bfactor):
                        #Chimera
                        if(self.DisplayVolumeSlicesAlong == 'surface'):
                            runChimera(file_name_bfactor)
                        else:
                        #Xmipp_showj (x,y and z shows the same)

                            try:
                                runShowJ(file_name_bfactor, extraParams = runShowJExtraParameters)
                            except Exception, e:
                                showError("Error launching java app", str(e))


        if doPlot('DisplayProjectionMatchingLibrary'):
        #map stack position with ref number
            MDin  = MetaData()
            MDout = MetaData()
            for ref3d in ref3Ds:
                for it in iterations:
                    convert_refno_to_stack_position={}
                    file_nameReferences = 'projectionDirections@'+self.getFilename('ProjectLibrarySampling', iter=it, ref=ref3d)
                    #last reference name
                    mdReferences     = MetaData(file_nameReferences)
                    mdReferencesSize = mdReferences.size()
                    for id in mdReferences:
                        convert_refno_to_stack_position[mdReferences.getValue(MDL_NEIGHBOR,id)]=id
                    file_nameAverages   = self.getFilename('OutClassesXmd', iter=it, ref=ref3d)
                    if xmippExists(file_nameAverages):
                        #print "OutClassesXmd", OutClassesXmd
                        MDin.read(file_nameAverages)
                        MDout.clear()
                        for i in MDin:
                            #id1=MDout.addObject()
                            #MDout.setValue(MDL_IMAGE,MDin.getValue(MDL_IMAGE,i),id1)
                            ref2D = MDin.getValue(MDL_REF,i)
                            file_references = self.getFilename('ProjectLibraryStk', iter=it, ref=ref3d)
                            file_reference=FileName()
                            file_reference.compose(convert_refno_to_stack_position[ref2D],file_references)
                            id2=MDout.addObject()
                            MDout.setValue(MDL_IMAGE,file_reference,id2)
                        if MDout.size()==0:
                            print "Empty metadata: ", file_name
                        else:
                            try:
                                file_nameReferences = self.getFilename('ProjectLibrarySampling', iter=it, ref=ref3d)
                                sfn   = createUniqueFileName(file_nameReferences)
                                file_nameReferences = 'projectionDirections@'+sfn
                                MDout.write( sfn )
                                runShowJ(sfn, extraParams = runShowJExtraParameters)
                            except Exception, e:
                                showError("Error launching java app", str(e))

        if doPlot('DisplayProjectionMatchingClasses'):
            MD = MetaData()
            for ref3d in ref3Ds:
                for it in iterations:
                    file_name = self.getFilename('OutClassesXmd', iter=it, ref=ref3d)
                    if xmippExists(file_name):
                        MD.read(file_name)
                        if MD.size()==0:
                            print "Empty metadata: ", file_name
                        else:
                            try:
                                runShowJ(file_name, extraParams = runShowJExtraParameters)
                            except Exception, e:
                                showError("Error launching java app", str(e))
        
        if doPlot('DisplayProjectionMatchingLibraryAndClasses'):       
        #map stack position with ref number
            MDin  = MetaData()
            MDout = MetaData()
            for ref3d in ref3Ds:
                for it in iterations:
                    convert_refno_to_stack_position={}
                    file_nameReferences = 'projectionDirections@'+self.getFilename('ProjectLibrarySampling', iter=it, ref=ref3d)
                    #last reference name
                    mdReferences     = MetaData(file_nameReferences)
                    mdReferencesSize = mdReferences.size()
                    for id in mdReferences:
                        convert_refno_to_stack_position[mdReferences.getValue(MDL_NEIGHBOR,id)]=id
                    file_nameAverages   = self.getFilename('OutClassesXmd', iter=it, ref=ref3d)
                    if xmippExists(file_nameAverages):
                        #print "OutClassesXmd", OutClassesXmd
                        MDin.read(file_nameAverages)
                        MDout.clear()
                        for i in MDin:
                            id1=MDout.addObject()
                            MDout.setValue(MDL_IMAGE,     MDin.getValue(MDL_IMAGE,i),id1)
                            #MDout.setValue(MDL_SHIFT_X, MDin.getValue(MDL_SHIFT_X,i),id1)
                            #MDout.setValue(MDL_SHIFT_Y, MDin.getValue(MDL_SHIFT_Y,i),id1)
                            #MDout.setValue(MDL_SHIFT_Z, MDin.getValue(MDL_SHIFT_Z,i),id1)
                            ref2D = MDin.getValue(MDL_REF,i)
                            file_references = self.getFilename('ProjectLibraryStk', iter=it, ref=ref3d)
                            file_reference=FileName()
                            file_reference.compose(convert_refno_to_stack_position[ref2D],file_references)
                            id2=MDout.addObject()
                            MDout.setValue(MDL_IMAGE,file_reference,id2)
                            #MDout.setValue(MDL_SHIFT_X,   0.,id1)
                            #MDout.setValue(MDL_SHIFT_Y,   0.,id1)
                            #MDout.setValue(MDL_SHIFT_Z,   0.,id1)
                        if MDout.size()==0:
                            print "Empty metadata: ", file_name
                        else:
                            try:
                                file_nameReferences = self.getFilename('ProjectLibrarySampling', iter=it, ref=ref3d)
                                sfn   = createUniqueFileName(file_nameReferences)
                                file_nameReferences = 'projectionDirections@'+sfn
                                MDout.write( sfn )
                                runShowJ(sfn, extraParams = runShowJExtraParameters)
                            except Exception, e:
                                showError("Error launching java app", str(e))

        if doPlot('DisplayProjectionMatchingLibraryAndImages'):
            from numpy  import array, dot
        #map stack position with ref number
            MDin  = MetaData()
            MDout = MetaData()
            MDtmp = MetaData()
            for ref3d in ref3Ds:
                for it in iterations:
                    convert_refno_to_stack_position={}
                    file_nameReferences = 'projectionDirections@'+self.getFilename('ProjectLibrarySampling', iter=it, ref=ref3d)
                    #last reference name
                    mdReferences     = MetaData(file_nameReferences)
                    mdReferencesSize = mdReferences.size()
                    for id in mdReferences:
                        convert_refno_to_stack_position[mdReferences.getValue(MDL_NEIGHBOR,id)]=id
                    file_nameImages = "ctfGroup[0-9][0-9][0-9][0-9][0-9][0-9]@"+self.getFilename('DocfileInputAnglesIters', iter=it)
                    if xmippExists(file_nameImages):
                        #print "OutClassesXmd", OutClassesXmd
                        MDtmp.read(file_nameImages)#query with ref3D
                        MDin.importObjects(MDtmp, MDValueEQ(MDL_REF3D, ref3d))
                        MDout.clear()
                        for i in MDin:
                            id1=MDout.addObject()
                            MDout.setValue(MDL_IMAGE,MDin.getValue(MDL_IMAGE,i),id1)
#                            MDout.setValue(MDL_ANGLE_ROT, MDin.getValue(MDL_ANGLE_ROT,i),id1)
#                            MDout.setValue(MDL_ANGLE_TILT,MDin.getValue(MDL_ANGLE_TILT,i),id1)
                            psi =-1.*MDin.getValue(MDL_ANGLE_PSI,i)
                            flip = MDin.getValue(MDL_FLIP,i)
                            if(flip):
                                psi =-psi
                            eulerMatrix = Euler_angles2matrix(0.,0.,psi)
                            x = MDin.getValue(MDL_SHIFT_X,i)
                            y = MDin.getValue(MDL_SHIFT_Y,i)
                            shift       = array([x, y, 0])
                            shiftOut    = dot(eulerMatrix, shift)
                            [x,y,z]= shiftOut
                            if flip:
                                x = -x
                            MDout.setValue(MDL_ANGLE_PSI, psi,id1)
                            MDout.setValue(MDL_SHIFT_X, x,id1)
                            MDout.setValue(MDL_SHIFT_Y, y,id1)
                            MDout.setValue(MDL_FLIP,flip,id1)

                            
                            ref2D = MDin.getValue(MDL_REF,i)
                            file_references = self.getFilename('ProjectLibraryStk', iter=it, ref=ref3d)
                            file_reference=FileName()
                            file_reference.compose(convert_refno_to_stack_position[ref2D],file_references)
                            id2=MDout.addObject()
                            MDout.setValue(MDL_IMAGE,file_reference,id2)
#                            MDout.setValue(MDL_ANGLE_ROT,0.,id2)
#                            MDout.setValue(MDL_ANGLE_TILT,0.,id2)
                            MDout.setValue(MDL_ANGLE_PSI,0.,id2)
                            #MDout.setValue(MDL_FLIP,flip,id2)
#                            MDout.setValue(MDL_SHIFT_X,   0.,id1)
#                            MDout.setValue(MDL_SHIFT_Y,   0.,id1)

                        if MDout.size()==0:
                            print "Empty metadata: ", file_name
                        else:
                            try:
                                file_nameReferences = self.getFilename('ProjectLibrarySampling', iter=it, ref=ref3d)
                                sfn   = createUniqueFileName(file_nameReferences)
                                file_nameReferences = 'projectionDirections@'+sfn
                                MDout.write( sfn )
                                runShowJ(sfn, extraParams = runShowJExtraParameters)
                            except Exception, e:
                                showError("Error launching java app", str(e))

            
        if doPlot('DisplayDiscardedImages'):
            MD = MetaData()
            for it in iterations:
                file_name = self.getFilename('OutClassesDiscarded', iter=it)
                #print 'it: ',it, ' | file_name:',file_name
                if xmippExists(file_name):
                    MD.read(file_name)
                    if MD.size()==0:
                        print "Empty metadata: ", file_name
                    else:
                        try:
                            runShowJ(file_name, extraParams = runShowJExtraParameters)
                        except Exception, e:
                            showError("Error launching java app", str(e))
            
        if doPlot('PlotHistogramAngularMovement'):
            colors = ['g', 'b', 'r', 'y', 'c', 'm', 'k']
            lenColors=len(colors)    

            DocFileInputAngles = ["all_exp_images@"+self.DocFileWithOriginalAngles] + \
            ["all_exp_images@"+self.getFilename('DocfileInputAnglesIters', iter=i) \
             for i in range(1, self.NumberOfIterations + 1)]
            SymmetryGroup = [-1] + getListFromVector(self.SymmetryGroup, self.NumberOfIterations)
            SL=SymList()
            mdIter=MetaData()
            self.NumberOfBins = self.parser.getTkValue('NumberOfBins')
            UsePsi     = self.parser.getTkBoolValue('UsePsi')
            AngleSort  = self.parser.getTkBoolValue('AngleSort')
            ShiftSort  = self.parser.getTkBoolValue('ShiftSort')
            Percentage = float(self.parser.getTkValue('Percentage'))
            if Percentage>0:
                mdIntersectAngle=MetaData(DocFileInputAngles[iterations[0]-1])
                mdIntersectShift=MetaData(DocFileInputAngles[iterations[0]-1])
            for it in iterations:
                print "Processing iteration %d (this may take a while)"%it
                dtBegin = datetime.now()
                timeStr = str(dtBegin)
                mdIter.clear()
                SL.readSymmetryFile(SymmetryGroup[it])
                md1 = MetaData(DocFileInputAngles[it])
                md2 = MetaData(DocFileInputAngles[it-1])
                #ignore disabled,
                md1.removeDisabled()
                md2.removeDisabled()
                tdEnd = datetime.now() - dtBegin
                
                #first metadata file may not have shiftx and shifty
                if not md2.containsLabel(MDL_SHIFT_X):
                    md2.addLabel(MDL_SHIFT_X)
                    md2.addLabel(MDL_SHIFT_Y)
                    md2.fillConstant(MDL_SHIFT_X,0.)
                    md2.fillConstant(MDL_SHIFT_Y,0.)
                if not UsePsi: 
                    md1.fillConstant(MDL_ANGLE_PSI,0.)
                    md2.fillConstant(MDL_ANGLE_PSI,0.)
                oldLabels=[MDL_ANGLE_ROT,
                          MDL_ANGLE_TILT,
                          MDL_ANGLE_PSI,
                          MDL_SHIFT_X,
                          MDL_SHIFT_Y]
                newLabels=[MDL_ANGLE_ROT2,
                          MDL_ANGLE_TILT2,
                          MDL_ANGLE_PSI2,
                          MDL_SHIFT_X2,
                          MDL_SHIFT_Y2]
                tdEnd = datetime.now() - dtBegin
                md2.renameColumn(oldLabels,newLabels)
                tdEnd = datetime.now() - dtBegin
                md2.addLabel(MDL_SHIFT_X_DIFF)
                md2.addLabel(MDL_SHIFT_Y_DIFF)
                md2.addLabel(MDL_SHIFT_DIFF)
                tdEnd = datetime.now() - dtBegin
                mdIter.join (md1, md2, MDL_IMAGE, MDL_IMAGE, INNER_JOIN)
                tdEnd = datetime.now() - dtBegin
                SL.computeDistance(mdIter,False,False,False)
                #md1.write("kk1.xmd")
                #md2.write("kk2.xmd")
                #mdIter.write("mdIter.xmd")
                #exit()
                tdEnd = datetime.now() - dtBegin
                activateMathExtensions()
                tdEnd = datetime.now() - dtBegin
                #operate in sqlite
                shiftXLabel     = label2Str(MDL_SHIFT_X)
                shiftX2Label    = label2Str(MDL_SHIFT_X2)
                shiftXDiff      = label2Str(MDL_SHIFT_X_DIFF)
                shiftYLabel     = label2Str(MDL_SHIFT_Y)
                shiftY2Label    = label2Str(MDL_SHIFT_Y2)
                shiftYDiff      = label2Str(MDL_SHIFT_Y_DIFF)
                shiftDiff       = label2Str(MDL_SHIFT_DIFF)
                #timeStr = str(dtBegin)
                operateString   =       shiftXDiff+"="+shiftXLabel+"-"+shiftX2Label
                operateString  += "," + shiftYDiff+"="+shiftYLabel+"-"+shiftY2Label
                mdIter.operate(operateString)
                operateString  =  shiftDiff+"=sqrt("\
                                      +shiftXDiff+"*"+shiftXDiff+"+"\
                                      +shiftYDiff+"*"+shiftYDiff+");"
                mdIter.operate(operateString)
                tdEnd = datetime.now() - dtBegin
                print "Prepare iteration %d took: %d seconds" % (it,tdEnd.total_seconds())
                if(len(ref3Ds) == 1):
                    gridsize1 = [1, 1]
                elif (len(ref3Ds) == 2):
                    gridsize1 = [2, 1]
                else:
                    gridsize1 = [(len(ref3Ds)+1)/2, 2]
                
                xplotterShift = XmippPlotter(*gridsize1, mainTitle='Iteration_%d\n' % it, windowTitle="ShiftDistribution")
                xplotter = XmippPlotter(*gridsize1, mainTitle='Iteration_%d' % it, windowTitle="AngularDistribution")
                if Percentage>0:
                    mdAux = MetaData(mdIter)
                    iPercentage = int (floor(Percentage * mdAux.size()/100.))
                    mdAux.sort(MDL_ANGLE_DIFF,False,iPercentage)
                    mdIntersectAngle.intersection(mdAux,MDL_IMAGE)
                    mdAux.sort(MDL_SHIFT_DIFF,False,iPercentage)
                    mdIntersectShift.intersection(mdAux,MDL_IMAGE)
#                    #########SAVE mdAux per iteration
#                    fileName = "aux_%d.xmd"%it
#                    mdAux.write(fileName) 
#                    fileName = "intersect_%d.xmd"%it
#                    mdIntersect.write(fileName) 
                for ref3d in ref3Ds:
                    mDoutRef3D = MetaData()
                    mDoutRef3D.importObjects(mdIter, MDValueEQ(MDL_REF3D, ref3d))
                    _frequency="Frequency (%d)"%mDoutRef3D.size()
                    xplotterShift.createSubPlot("%s_ref3D_%d"%(label2Str(MDL_SHIFT_DIFF),ref3d), "pixels", _frequency) 
                    xplotter.createSubPlot("%s_ref3D_%d"%(label2Str(MDL_ANGLE_DIFF),ref3d), "degrees", _frequency) 
                    #mDoutRef3D.write("afterimportObject@mdIter.sqlite",MD_APPEND)
                    xplotter.plotMd(mDoutRef3D, 
                                    MDL_ANGLE_DIFF, 
                                    MDL_ANGLE_DIFF, 
                                    color=colors[ref3d%lenColors], 
                                    #nbins=50
                                    nbins=int(self.NumberOfBins)
                                    )#if nbins is present do an histogram
                    xplotterShift.plotMd(mDoutRef3D, 
                                    MDL_SHIFT_DIFF, 
                                    MDL_SHIFT_DIFF, 
                                    color=colors[ref3d%lenColors], 
                                    nbins=int(self.NumberOfBins)
                                    )#if nbins is present do an histogram
                    if AngleSort:
                        mDoutRef3D.sort(MDL_ANGLE_DIFF)
                        fn = FileName()
                        baseFileName   = self.workingDirPath("angle_sort.xmd")
                        blockName = "angle_iter"  + str(it).zfill(FILENAMENUMBERLENGTH)+\
                                    "_ref3D" + str(ref3d).zfill(FILENAMENUMBERLENGTH)
                        fn.compose(blockName,baseFileName)
                        mDoutRef3D.write(fn,MD_APPEND)
                        print "File with sorted angles saved in:", fn
                    if ShiftSort:
                        mDoutRef3D.sort(MDL_SHIFT_DIFF)
                        fn = FileName()
                        baseFileName   = self.workingDirPath("angle_sort.xmd")
                        blockName = "shift_iter"  + str(it).zfill(FILENAMENUMBERLENGTH)+\
                                    "_ref3D" + str(ref3d).zfill(FILENAMENUMBERLENGTH)
                        fn.compose(blockName,baseFileName)
                        mDoutRef3D.write(fn,MD_APPEND)
                        print "File with sorted shifts saved in:", fn

                    xplotterShift.draw()
                    xplotter.draw()
            if Percentage>0:
                fn = FileName()
                baseFileName   = self.workingDirPath("intersects.xmd")
                fn.compose("angle",baseFileName)
                mdIntersectAngle.write(fn,MD_OVERWRITE)
                fn.compose("shift",baseFileName)
                mdIntersectShift.write(fn,MD_APPEND)
                print "Metadata with worst imags saved to", baseFileName
                print "in blocks 'angle' and 'shift'"
                #tdEnd = datetime.now() - dtBegin
                #print "make plot took: %d seconds" % (tdEnd.total_seconds())
            
            
        if doPlot('DisplayAngularDistribution'):
            self.DisplayAngularDistributionWith = self.parser.getTkValue('DisplayAngularDistributionWith')
            if(self.DisplayAngularDistributionWith == '3D'):
                (Xdim, Ydim, Zdim, Ndim) = SingleImgSize(self.ReferenceFileNames[0])
                for ref3d in ref3Ds:
                    for it in iterations:
                        _OuterRadius = getComponentFromVector(self.OuterRadius, it)
                        _InnerRadius = getComponentFromVector(self.InnerRadius, it)

                        file_name = self.getFilename('OutClassesXmd', iter=it, ref=ref3d)
                        file_name_rec_filt = self.getFilename('ReconstructedFilteredFileNamesIters', iter=it, ref=ref3d)
                        if xmippExists(file_name):
        
<<<<<<< HEAD
                            parameters =  ' -i ' + file_name_rec_filt + \
                                ' --mode projector 256 -a ' +file_name + " "+\
                                 str(float(_OuterRadius) * 1.1)
=======
                            parameters =  ' -i ' + file_name + \
                                ' -o ' + file_name_bild + \
                                ' chimera ' + str(float(_OuterRadius) * 1.1) +\
                                ' 1.5 %d'%(Xdim/2)
>>>>>>> 0a4f9ec2
                            runJob(_log,
                                   'xmipp_chimera_client',
                                   parameters,1,1,True
                                   ) # run in background
            else: #DisplayAngularDistributionWith == '2D'
                for it in iterations:
                    if(len(ref3Ds) == 1):
                        gridsize1 = [1, 1]
                    elif (len(ref3Ds) == 2):
                        gridsize1 = [2, 1]
                    else:
                        gridsize1 = [(len(ref3Ds)+1)/2, 2]
                    
                    xplotter = XmippPlotter(*gridsize1, mainTitle='Iteration_%d' % it, windowTitle="AngularDistribution")
                    
                    for ref3d in ref3Ds:
                        file_name = self.getFilename('OutClassesXmd', iter=it, ref=ref3d)
                        if xmippExists(file_name):
                            md = MetaData(file_name)
                            plot_title = 'Ref3D_%d' % ref3d
                            xplotter.plotAngularDistribution(plot_title, md)
                    xplotter.draw()
                    
        if doPlot('DisplayResolutionPlots'):
            self.ResolutionThreshold=float(self.parser.getTkValue('ResolutionThreshold'))

            if(len(ref3Ds) == 1):
                gridsize1 = [1, 1]
            elif (len(ref3Ds) == 2):
                gridsize1 = [2, 1]
            else:
                gridsize1 = [(len(ref3Ds)+1)/2, 2]
            xplotter = XmippPlotter(*gridsize1,windowTitle="ResolutionFSC")
            #print 'gridsize1: ', gridsize1
            #print 'iterations: ', iterations
            #print 'ref3Ds: ', ref3Ds
            
            for ref3d in ref3Ds:
                plot_title = 'Ref3D_%s' % ref3d
                a = xplotter.createSubPlot(plot_title, 'Armstrongs^-1', 'Fourier Shell Correlation', yformat=False)
                legendName=[]
                for it in iterations:
                    file_name = self.getFilename('ResolutionXmdFile', iter=it, ref=ref3d)
                    if xmippExists(file_name):
                        #print 'it: ',it, ' | file_name:',file_name
                        md = MetaData(file_name)
                        resolution_inv = [md.getValue(MDL_RESOLUTION_FREQ, id) for id in md]
                        frc = [md.getValue(MDL_RESOLUTION_FRC, id) for id in md]
                        a.plot(resolution_inv, frc)
                        legendName.append('Iter_'+str(it))
                    xplotter.showLegend(legendName)
                if (self.ResolutionThreshold < max(frc)):
                    a.plot([min(resolution_inv), max(resolution_inv)],[self.ResolutionThreshold, self.ResolutionThreshold], color='black', linestyle='--')
                    a.grid(True)
            xplotter.draw()
    
        if xplotter:
            xplotter.show()
    
#    def createAcquisitionData(_log,samplingRate,fnOut):
#        mdAcquisition = xmipp.MetaData()
#        mdAcquisition.setValue(xmipp.MDL_SAMPLINGRATE,samplingRate,mdAcquisition.addObject())
#        mdAcquisition.write(fnOut)


    
    def createFilenameTemplates(self):  
        #Some class variables
        LibraryDir = "ReferenceLibrary"
        extraParams = {'ReferenceVolumeName': 'reference_volume.vol',
        'LibraryDir': LibraryDir,
        'ProjectLibraryRootName': join(LibraryDir, "gallery"),
        'ProjMatchDir': "ProjMatchClasses",
        'ProjMatchName': self.Name,
        'ClassAverageName': 'class_average',
        #ProjMatchRootName = ProjMatchDir + "/" + ProjMatchName
        'ForReconstructionSel': "reconstruction.sel",
        'ForReconstructionDoc': "reconstruction.doc",
        'MultiAlign2dSel': "multi_align2d.sel",
        'BlockWithAllExpImages' : 'all_exp_images',
        'DocFileWithOriginalAngles': 'original_angles.doc',
        'Docfile_with_current_angles': 'current_angles',
        'Docfile_with_final_results': 'results.xmd',
        'FilteredReconstruction': "filtered_reconstruction",
        'ReconstructedVolume': "reconstruction",
        'MaskReferenceVolume': "masked_reference",
        'OutputFsc': "resolution.fsc",
        'CtfGroupDirectory': "CtfGroups",
        'CtfGroupRootName': "ctf",
        'CtfGroupSubsetFileName': "ctf_images.sel"
        }
        self.ParamsDict.update(extraParams)
        # Set as protocol variables
        for k, v in extraParams.iteritems():
            setattr(self, k, v)
                              
        Iter = 'Iter_%(iter)03d'
        Ref3D = 'Ref3D_%(ref)03d'
        Ctf = 'CtfGroup_%(ctf)06d'
        IterDir = self.workingDirPath(Iter)
        
        #ProjMatchDirs = join(IterDir, '%(ProjMatchDir)s.doc')
        ProjMatchDirs = join(IterDir, '%(ProjMatchDir)s')
        _OutClassesXmd = join(ProjMatchDirs, '%(ProjMatchName)s_' + Ref3D + '.xmd')
        _OutClassesXmdS1 = join(ProjMatchDirs, '%(ProjMatchName)s_split_1_' + Ref3D + '.xmd')
        _OutClassesXmdS2 = join(ProjMatchDirs, '%(ProjMatchName)s_split_2_' + Ref3D + '.xmd')
        CtfGroupBase = join(self.workingDirPath(), self.CtfGroupDirectory, '%(CtfGroupRootName)s')
        ProjLibRootNames = join(IterDir, '%(ProjectLibraryRootName)s_' + Ref3D)
        return {
                # Global filenames templates
                'IterDir': IterDir,
                'ProjMatchDirs': ProjMatchDirs,
                'DocfileInputAnglesIters': join(IterDir, '%(Docfile_with_current_angles)s.doc'),
                'LibraryDirs': join(IterDir, '%(LibraryDir)s'),
                'ProjectLibraryRootNames': ProjLibRootNames,
#                'ProjMatchRootNames': join(ProjMatchDirs, '%(ProjMatchName)s_' + Ref3D + '.doc'),
                'ProjMatchRootNames': join(ProjMatchDirs, '%(ProjMatchName)s_' + Ref3D + '.sqlite'),
                'ProjMatchRootNamesWithoutRef': join(ProjMatchDirs, '%(ProjMatchName)s.doc'),
                'OutClasses': join(ProjMatchDirs, '%(ProjMatchName)s'),
                'OutClassesXmd': _OutClassesXmd,
                'OutClassesStk': join(ProjMatchDirs, '%(ProjMatchName)s_' + Ref3D + '.stk'),
                'OutClassesDiscarded': join(ProjMatchDirs, '%(ProjMatchName)s_discarded.xmd'),
                'ReconstructionXmd': Ref3D + '@' +_OutClassesXmd,
                'ReconstructionXmdSplit1': Ref3D + '@' +_OutClassesXmdS1,
                'ReconstructionXmdSplit2': Ref3D + '@' +_OutClassesXmdS2,
                'MaskedFileNamesIters': join(IterDir, '%(MaskReferenceVolume)s_' + Ref3D + '.vol'),
                'ReconstructedFileNamesIters': join(IterDir, '%(ReconstructedVolume)s_' + Ref3D + '.vol'),
                'ReconstructedFileNamesItersSplit1': join(IterDir, '%(ReconstructedVolume)s_split_1_' + Ref3D + '.vol'),
                'ReconstructedFileNamesItersSplit2': join(IterDir, '%(ReconstructedVolume)s_split_2_' + Ref3D + '.vol'),
                'ReconstructedFilteredFileNamesIters': join(IterDir, '%(ReconstructedVolume)s_filtered_' + Ref3D + '.vol'),
                'ResolutionXmdFile': join(IterDir, '%(ReconstructedVolume)s_' + Ref3D + '_frc.xmd'),
                'ResolutionXmd': 'resolution@' + join(IterDir, '%(ReconstructedVolume)s_' + Ref3D + '_frc.xmd'),
                'ResolutionXmdMax': 'resolution_max@' + join(IterDir, '%(ReconstructedVolume)s_' + Ref3D + '_frc.xmd'),
                'MaskedFileNamesIters': join(IterDir, '%(MaskReferenceVolume)s_' + Ref3D + '.vol'),
                # Particular templates for executeCtfGroups  
                'ImageCTFpairs': CtfGroupBase + '_images.sel',
                'CTFGroupSummary': CtfGroupBase + 'Info.xmd',
                'StackCTFs': CtfGroupBase + '_ctf.stk',
                'StackWienerFilters': CtfGroupBase + '_wien.stk',
                'SplitAtDefocus': CtfGroupBase + '_split.doc',
                # Particular templates for angular_project_library 
                'ProjectLibraryStk': ProjLibRootNames + '.stk',
                'ProjectLibraryDoc': ProjLibRootNames + '.doc',
                'ProjectLibrarySampling': ProjLibRootNames + '_sampling.xmd',
                'ProjectLibraryGroupSampling': ProjLibRootNames + '_group%(group)06d_sampling.xmd',
                }
         
    
    def preRun(self):
        
        _dataBase = self.Db
        
#        fnOut=self.workingDirPath("acquisition_info.xmd")
#        _dataBase.insertStep('createAcquisitionData',verifyfiles=[fnOut],samplingRate=self.AngSamplingRateDeg, fnOut=fnOut)
#        print "createAcquisitionData|| fnOut=",fnOut, " samplingRate=", self.AngSamplingRateDeg

        _dataBase.insertStep("linkAcquisitionInfo",
                        InputFile=self.SelFileName,
                        dirDest=self.WorkingDir)
        
        # Construct special filename list with zero special case
        self.DocFileInputAngles = [self.DocFileWithOriginalAngles] + [self.getFilename('DocfileInputAnglesIters', iter=i) for i in range(1, self.NumberOfIterations + 1)]
        #print 'self.DocFileInputAngles: ', self.DocFileInputAngles
        self.reconstructedFileNamesIters = [[None] + self.ReferenceFileNames]
        for iterN in range(1, self.NumberOfIterations + 1):
            self.reconstructedFileNamesIters.append([None] + [self.getFilename('ReconstructedFileNamesIters', iter=iterN, ref=r) for r in range(1, self.numberOfReferences + 1)])

        self.reconstructedFilteredFileNamesIters = [[None] + self.ReferenceFileNames]
        for iterN in range(1, self.NumberOfIterations + 1):
            self.reconstructedFilteredFileNamesIters.append([None] + [self.getFilename('ReconstructedFilteredFileNamesIters', iter=iterN, ref=r) for r in range(1, self.numberOfReferences + 1)])

        _tmp = self.FourierMaxFrequencyOfInterest
        #ROB
#        file = open("datafile.txt", "w")
        
        if self.DoComputeResolution=='0' or self.DoComputeResolution==0:
            self.FourierMaxFrequencyOfInterest = list(_tmp for  k in range(0, self.NumberOfIterations + 1 +1))
        else:
            self.FourierMaxFrequencyOfInterest = list(-1 for  k in range(0, self.NumberOfIterations + 1 +1))
            self.FourierMaxFrequencyOfInterest[1] = _tmp

#        newLine = "\nself.FourierMaxFrequencyOfInterest" + str(self.FourierMaxFrequencyOfInterest)
#        file.write(newLine)
#        newLine = "\nself.DoComputeResolution" + str(self.DoComputeResolution)
#        file.write(newLine)
#        file.close()

        #parameter for projection matching
        self.Align2DIterNr = [-1] + getListFromVector(self.Align2DIterNr, self.NumberOfIterations)
        self.Align2dMaxChangeOffset = [-1] + getListFromVector(self.Align2dMaxChangeOffset, self.NumberOfIterations)
        self.Align2dMaxChangeRot = [-1] + getListFromVector(self.Align2dMaxChangeRot, self.NumberOfIterations)
        self.AngSamplingRateDeg = [-1] + getListFromVector(self.AngSamplingRateDeg, self.NumberOfIterations)
        self.ConstantToAddToFiltration = [-1] + getListFromVector(self.ConstantToAddToFiltration, self.NumberOfIterations)
        self.ConstantToAddToMaxReconstructionFrequency = [-1] + getListFromVector(self.ConstantToAddToMaxReconstructionFrequency, self.NumberOfIterations)
        self.DiscardPercentage = [-1] + getListFromVector(self.DiscardPercentage, self.NumberOfIterations)
        self.DiscardPercentagePerClass = [-1] + getListFromVector(self.DiscardPercentagePerClass, self.NumberOfIterations)
        self.DoAlign2D = [False] + getBoolListFromVector(self.DoAlign2D, self.NumberOfIterations)
        self.DoComputeResolution = [False] + getBoolListFromVector(self.DoComputeResolution, self.NumberOfIterations)
        self.DoSplitReferenceImages = [False] + getBoolListFromVector(self.DoSplitReferenceImages, self.NumberOfIterations)
        self.InnerRadius = [False] + getListFromVector(self.InnerRadius, self.NumberOfIterations)
        self.MaxChangeInAngles = [-1] + getListFromVector(self.MaxChangeInAngles, self.NumberOfIterations)
        self.MaxChangeOffset = [-1] + getListFromVector(self.MaxChangeOffset, self.NumberOfIterations)
        self.MinimumCrossCorrelation = [-1] + getListFromVector(self.MinimumCrossCorrelation, self.NumberOfIterations)
        self.OnlyWinner = [False] + getBoolListFromVector(self.OnlyWinner, self.NumberOfIterations)
        self.OuterRadius = [False] + getListFromVector(self.OuterRadius, self.NumberOfIterations)
        self.PerturbProjectionDirections = [False] + getBoolListFromVector(self.PerturbProjectionDirections, self.NumberOfIterations)
        self.ReferenceIsCtfCorrected = [-1] + getListFromVector(str(self.ReferenceIsCtfCorrected) + " True", self.NumberOfIterations)
        self.ScaleNumberOfSteps = [-1] + getListFromVector(self.ScaleNumberOfSteps, self.NumberOfIterations)
        self.ScaleStep = [-1] + getListFromVector(self.ScaleStep, self.NumberOfIterations)
        self.Search5DShift = [-1] + getListFromVector(self.Search5DShift, self.NumberOfIterations)
        self.Search5DStep = [-1] + getListFromVector(self.Search5DStep, self.NumberOfIterations)
        self.SymmetryGroup = [-1] + getListFromVector(self.SymmetryGroup, self.NumberOfIterations)
        
#        self.ProjectionMethod=ProjectionMethod
#        self.PaddingAngularProjection=PaddingAngularProjection
#        self.KernelAngularProjection=KernelAngularProjection
        
        
    def otherActionsToBePerformedBeforeLoop(self):
        #print "in otherActionsToBePerformedBeforeLoop"
        _VerifyFiles = []

        _dataBase = self.Db
        
        file_name = join(self.CtfGroupDirectory, self.CtfGroupRootName) +'Info.xmd'
        if xmippExists(file_name):
            auxMD = MetaData("numberGroups@"+file_name)
            self.NumberOfCtfGroups = auxMD.getValue(MDL_COUNT,auxMD.firstObject())
        else:
            self.NumberOfCtfGroups = 1

        #create dir for iteration 1 (This need to be 0 or 1? ROB FIXME
        #!a _dataBase.insertStep('createDir', path = self.getIterDirName(0))
    
        #7 make CTF groups
        verifyFiles = [self.getFilename('ImageCTFpairs')]
        if self.DoCtfCorrection:
            verifyFiles += [self.getFilename(k) \
                            for k in ['CTFGroupSummary',
                                      'StackCTFs',
                                      'StackWienerFilters',
                                      'SplitAtDefocus']]

        _dataBase.insertStep('executeCtfGroups', verifyfiles=verifyFiles
                                               , CTFDatName=self.CTFDatName
                                               , CtfGroupDirectory=self.CtfGroupDirectory
                                               , CtfGroupMaxDiff=self.CtfGroupMaxDiff
                                               , CtfGroupMaxResol=self.CtfGroupMaxResol
                                               , CtfGroupRootName=self.CtfGroupRootName
                                               , DataArePhaseFlipped=self.DataArePhaseFlipped
                                               , DoAutoCtfGroup=self.DoAutoCtfGroup
                                               , DoCtfCorrection=self.DoCtfCorrection
                                               , PaddingFactor=self.PaddingFactor
                                               , SamplingRate=self.ResolSam
                                               , SelFileName=self.SelFileName
                                               , SplitDefocusDocFile=self.SplitDefocusDocFile
                                               , WienerConstant=self.WienerConstant)
        #Create Initial angular file. Either fill it with zeros or copy input
        _dataBase.insertStep('initAngularReferenceFile', verifyfiles=[self.DocFileWithOriginalAngles]
                                                                , BlockWithAllExpImages = self.BlockWithAllExpImages
                                                                , CtfGroupDirectory=self.CtfGroupDirectory
                                                                , CtfGroupRootName=self.CtfGroupRootName
                                                                , DocFileName=self.DocFileName
                                                                , DocFileWithOriginalAngles=self.DocFileWithOriginalAngles
                                                                , SelFileName=self.SelFileName)
    
        #Save all parameters in dict for future runs (this is done by database)
        #so far no parameter is being saved, but dummy=0
        #self.Db.setIteration(XmippProjectDb.doAlways)
        #_dataBase.insertStep('self.saveParameters', SystemFlavour = self.SystemFlavour)
        #_dataBase.insertStep('self.loadParameters', None, None)
        #self.Db.setIteration(1)
        #no entries will be save untill this commit
        #print "commit databse"
        _dataBase.connection.commit()
    
    def getIterDirName(self, iterN):
        return join(self.projectDir, self.WorkingDir, 'Iter_%02d' % iterN)
    
    def actionsToBePerformedInsideLoop(self):
        _log = self.Log
        _dataBase = self.Db

        for iterN in range(1, self.NumberOfIterations + 1):
            _dataBase.setIteration(iterN)
            # create IterationDir
            _dataBase.insertStep('createDir', path=self.getFilename('IterDir', iter=iterN))
    
            #Create directory with classes
            _dataBase.insertStep('createDir', path=self.getFilename('ProjMatchDirs', iter=iterN))
        
            #Create directory with image libraries
            id = _dataBase.insertStep('createDir', path=self.getFilename('LibraryDirs', iter=iterN))

            ProjMatchRootNameList = ['']
            for refN in range(1, self.numberOfReferences + 1):
                # Mask reference volume
                maskedFileName = self.getFilename('MaskedFileNamesIters', iter=iterN, ref=refN)
                _dataBase.insertStep('executeMask'
                                    , verifyfiles=[maskedFileName]
                                    , parent_step_id=id
                                    , DoMask=self.DoMask
                                    , DoSphericalMask=self.DoSphericalMask
                                    , maskedFileName=maskedFileName
                                    , maskRadius=self.MaskRadius
                                    , ReconstructedFilteredVolume = self.reconstructedFilteredFileNamesIters[iterN-1][refN]
                                    , userSuppliedMask=self.MaskFileName)

                # angular_project_library
                #file with projections
                auxFn = self.getFilename('ProjectLibraryRootNames', iter=iterN, ref=refN)
                #file with sampling point neighbourhood for each ctf group, this is reduntant but useful
                #Files: projections, projection_angles, sampling_points and neighbourhood
                _VerifyFiles = [self.getFilename('ProjectLibrary' + e, iter=iterN, ref=refN)
                                     for e in ['Stk', 'Doc', 'Sampling']]
                #Ask only for first and last, if we ask for all ctfgroup files the sql command max lenght is reached
                #do not ask for any since they are delete later
                #_VerifyFiles = _VerifyFiles + [self.getFilename('ProjectLibraryGroupSampling', iter=iterN, ref=refN, group=g) \
                #                     for g in range (1, self.NumberOfCtfGroups+1)]
                projLibFn =  self.getFilename('ProjectLibraryStk', iter=iterN, ref=refN)  
                   

      
                _dataBase.insertStep('angular_project_library', verifyfiles=_VerifyFiles
                                    , AngSamplingRateDeg=self.AngSamplingRateDeg[iterN]
                                    , BlockWithAllExpImages = self.BlockWithAllExpImages
                                    , ConstantToAddToFiltration = self.ConstantToAddToFiltration[iterN]
                                    , CtfGroupSubsetFileName=self.CtfGroupSubsetFileName
                                    , DoCtfCorrection=self.DoCtfCorrection
                                    , DocFileInputAngles=self.DocFileInputAngles[iterN - 1]
                                    , DoParallel=self.DoParallel
                                    , DoRestricSearchbyTiltAngle=self.DoRestricSearchbyTiltAngle
                                    , FourierMaxFrequencyOfInterest = self.FourierMaxFrequencyOfInterest[iterN]
                                    , KernelAngularProjection=self.KernelAngularProjection
                                    , MaxChangeInAngles=self.MaxChangeInAngles[iterN]
                                    , maskedFileNamesIter=maskedFileName
                                    , MpiJobSize=self.MpiJobSize
                                    , NumberOfMpi=self.NumberOfMpi
                                    , NumberOfThreads=self.NumberOfThreads
                                    , OnlyWinner=self.OnlyWinner[iterN]
                                    , PaddingAngularProjection=self.PaddingAngularProjection
                                    , PerturbProjectionDirections=self.PerturbProjectionDirections[iterN]
                                    , ProjectLibraryRootName=projLibFn
                                    , ProjectionMethod=self.ProjectionMethod
                                    , ResolSam = self.ResolSam
                                    , ResolutionXmdPrevIterMax = self.getFilename('ResolutionXmdMax', iter=iterN-1, ref=refN)
                                    , SymmetryGroup=self.SymmetryGroup[iterN]
                                    , SymmetryGroupNeighbourhood=self.SymmetryGroupNeighbourhood
                                    , Tilt0=self.Tilt0
                                    , TiltF=self.TiltF)
                # projectionMatching    
                #File with list of images and references
                ProjMatchRootName = self.getFilename('ProjMatchRootNames', iter=iterN, ref=refN)
                ProjMatchRootNameList.append(ProjMatchRootName)
#                for i in range (1, self.NumberOfCtfGroups + 1):
#                    _VerifyFiles.append(auxFn + "_group" + str(i).zfill(6) + "_sampling.xmd")
                    
                _dataBase.insertStep('projection_matching', verifyfiles=[ProjMatchRootName],
                                      AvailableMemory=self.AvailableMemory
                                    , CtfGroupRootName=self.CtfGroupRootName
                                    , CtfGroupDirectory=self.CtfGroupDirectory
                                    , DocFileInputAngles=self.DocFileInputAngles[iterN - 1]
                                    , DoComputeResolution=self.DoComputeResolution[iterN]
                                    , DoCtfCorrection=self.DoCtfCorrection
                                    , DoScale=self.DoScale
                                    , DoParallel=self.DoParallel
                                    , InnerRadius=self.InnerRadius[iterN]
                                    , MaxChangeOffset=self.MaxChangeOffset[iterN]
                                    , MpiJobSize=self.MpiJobSize
                                    , NumberOfMpi=self.NumberOfMpi
                                    , NumberOfThreads=self.NumberOfThreads
                                    , OuterRadius=self.OuterRadius[iterN]
                                    , PaddingFactor=self.PaddingFactor
                                    , ProjectLibraryRootName=projLibFn
                                    , ProjMatchRootName=ProjMatchRootName
                                    , ReferenceIsCtfCorrected=self.ReferenceIsCtfCorrected[iterN]
                                    , ScaleStep=self.ScaleStep[iterN]
                                    , ScaleNumberOfSteps=self.ScaleNumberOfSteps[iterN]
                                    , Search5DShift=self.Search5DShift[iterN]
                                    , Search5DStep=self.Search5DStep[iterN]
                                    )

            
            #assign the images to the different references based on the crosscorrelation coefficient
            #if only one reference it just copy the docfile generated in the previous step
            _dataBase.insertStep('assign_images_to_references', verifyfiles=[self.DocFileInputAngles[iterN]]
                                     , BlockWithAllExpImages = self.BlockWithAllExpImages
                                     , DocFileInputAngles=self.DocFileInputAngles[iterN]#Output file with angles
                                     , CtfGroupDirectory = self.CtfGroupDirectory
                                     , CtfGroupRootName = self.CtfGroupRootName                           
                                     , ProjMatchRootName=ProjMatchRootNameList#LIST
                                     , NumberOfReferences=self.numberOfReferences
                         )
    
            #align images, not possible for ctf groups
            _VerifyFiles = [self.getFilename('OutClassesDiscarded', iter=iterN)]
            _VerifyFiles = _VerifyFiles + [self.getFilename('OutClassesXmd', iter=iterN, ref=g) \
                                     for g in range (1, self.numberOfReferences + 1)]
            _VerifyFiles = _VerifyFiles + [self.getFilename('OutClassesStk', iter=iterN, ref=g) \
                                     for g in range (1, self.numberOfReferences + 1)]

            _dataBase.insertStep('angular_class_average', verifyfiles=_VerifyFiles
                             , Align2DIterNr=self.Align2DIterNr[iterN]#
                             , Align2dMaxChangeOffset=self.Align2dMaxChangeOffset[iterN]#
                             , Align2dMaxChangeRot=self.Align2dMaxChangeRot[iterN]#
                             , CtfGroupDirectory=self.CtfGroupDirectory#
                             , CtfGroupRootName=self.CtfGroupRootName#
                             , DiscardImages=self.DiscardImages#
                             , DiscardPercentage=self.DiscardPercentage[iterN]#
                             , DiscardPercentagePerClass=self.DiscardPercentagePerClass[iterN]#
                             , DoAlign2D=self.DoAlign2D[iterN]#
                             , DoComputeResolution=self.DoComputeResolution[iterN]
                             , DoCtfCorrection=self.DoCtfCorrection#
                             , DocFileInputAngles=self.DocFileInputAngles[iterN]#
                             , DoParallel=self.DoParallel
                             , DoSaveImagesAssignedToClasses=self.DoSaveImagesAssignedToClasses#
                             , DoSplitReferenceImages=self.DoSplitReferenceImages[iterN]#
                             , InnerRadius=self.InnerRadius[iterN]#
                             , MaxChangeOffset=self.MaxChangeOffset[iterN]#
                             , MinimumCrossCorrelation=self.MinimumCrossCorrelation[iterN]#
                             , MpiJobSize=self.MpiJobSize
                             , NumberOfMpi=self.NumberOfMpi
                             , NumberOfThreads=self.NumberOfThreads
                             , OutClasses=self.getFilename('OutClasses', iter=iterN)#
                             , PaddingFactor=self.PaddingFactor#
                             , ProjectLibraryRootName=self.getFilename('ProjectLibraryStk', iter=iterN, ref=refN)#
                             )
            

            for refN in range(1, self.numberOfReferences + 1):
                def insertReconstructStep(verifyFilesKey, inputMdKey, outputVolKey):
                    _VerifyFiles = [self.getFilename(verifyFilesKey, iter=iterN, ref=refN)]
                    self.insertStep('reconstruction', verifyfiles=_VerifyFiles
                                          , ARTReconstructionExtraCommand = self.ARTReconstructionExtraCommand
                                          , WBPReconstructionExtraCommand = self.WBPReconstructionExtraCommand
                                          , FourierReconstructionExtraCommand = self.FourierReconstructionExtraCommand
                                          , Iteration_number  = iterN
                                          , DoParallel=self.DoParallel#
                                          , maskedFileNamesIter=maskedFileName
                                          , MpiJobSize=self.MpiJobSize
                                          , NumberOfMpi=self.NumberOfMpi#
                                          , NumberOfThreads=self.NumberOfThreads#
                                          , ReconstructionMethod = self.ReconstructionMethod
                                          , FourierMaxFrequencyOfInterest = self.FourierMaxFrequencyOfInterest[iterN]
                                          , ARTLambda = self.ARTLambda
                                          , SymmetryGroup = self.SymmetryGroup[iterN]
                                          , ReconstructionXmd = self.getFilename(inputMdKey, iter=iterN, ref=refN)
                                          , ReconstructedVolume = self.getFilename(outputVolKey, iter=iterN, ref=refN)
                                          , PaddingFactor = self.PaddingFactor
                                          , ResolSam = self.ResolSam
                                          , ResolutionXmdPrevIterMax = self.getFilename('ResolutionXmdMax', iter=iterN-1, ref=refN)
                                          , ConstantToAddToFiltration = self.ConstantToAddToMaxReconstructionFrequency[iterN]
                                          )
    
                #self._ReconstructionMethod=arg.getComponentFromVector(_ReconstructionMethod, iterN-1)
                #self._ARTLambda=arg.getComponentFromVector(_ARTLambda, iterN-1)

                #if (DoReconstruction):
                insertReconstructStep('ReconstructedFileNamesIters', 'ReconstructionXmd', 'ReconstructedFileNamesIters')                
                    
                if(self.DoSplitReferenceImages[iterN]):
                    if (self.DoComputeResolution[iterN]):
                        insertReconstructStep('ReconstructedFileNamesItersSplit1', 'ReconstructionXmdSplit1', 'ReconstructedFileNamesItersSplit1')      
                        insertReconstructStep('ReconstructedFileNamesItersSplit2', 'ReconstructionXmdSplit2', 'ReconstructedFileNamesItersSplit2')
                        
                        _VerifyFiles = [self.getFilename('ResolutionXmdFile', iter=iterN, ref=refN)]
                        id = _dataBase.insertStep('compute_resolution', verifyfiles=_VerifyFiles
                                                     , ConstantToAddToFiltration = self.ConstantToAddToMaxReconstructionFrequency[iterN]
                                                     , FourierMaxFrequencyOfInterest = self.FourierMaxFrequencyOfInterest[iterN]
                                                     , ReconstructionMethod = self.ReconstructionMethod
                                                     , ResolutionXmdCurrIter = self.getFilename('ResolutionXmd', iter=iterN, ref=refN)
                                                     , ResolutionXmdCurrIterMax = self.getFilename('ResolutionXmdMax', iter=iterN, ref=refN)
                                                     , ResolutionXmdPrevIterMax = self.getFilename('ResolutionXmdMax', iter=iterN-1, ref=refN)
                                                     , OuterRadius = self.OuterRadius[iterN]
                                                     , ReconstructedVolumeSplit1 = self.getFilename('ReconstructedFileNamesItersSplit1', iter=iterN, ref=refN)
                                                     , ReconstructedVolumeSplit2 = self.getFilename('ReconstructedFileNamesItersSplit2', iter=iterN, ref=refN)
                                                     , ResolSam = self.ResolSam
                                                      )

                    id = _dataBase.insertStep('filter_volume', verifyfiles=_VerifyFiles
                                              , FourierMaxFrequencyOfInterest = self.FourierMaxFrequencyOfInterest[iterN+1]
                                              , ReconstructedVolume = self.getFilename('ReconstructedFileNamesIters', iter=iterN, ref=refN)
                                              , ReconstructedFilteredVolume = self.reconstructedFilteredFileNamesIters[iterN][refN]
                                              , DoComputeResolution = self.DoComputeResolution
                                              , OuterRadius = self.OuterRadius
                                              , DoLowPassFilter = self.DoLowPassFilter
                                              , UseFscForFilter = self.UseFscForFilter
                                              , ConstantToAddToFiltration = self.ConstantToAddToMaxReconstructionFrequency[iterN]
                                              #, ConstantToAddToFiltration = 0.
                                              , ResolutionXmdPrevIterMax = self.getFilename('ResolutionXmdMax', iter=iterN, ref=refN)
                                              , ResolSam = self.ResolSam
                                              )
        _dataBase.connection.commit()

    def otherActionsToBePerformedAfterLoop(self):
        _log = self.Log
        _dataBase = self.Db
        #creating results files
        lastIteration   = self.NumberOfIterations
        inDocfile       = self.getFilename('DocfileInputAnglesIters', iter=lastIteration)
        resultsImages   = self.workingDirPath("images.xmd")
        resultsClasses3DRef          = self.workingDirPath("classes_ref3D.xmd")
        resultsClasses3DRefDefGroup  = self.workingDirPath("classes_ref3D_defGroup.xmd")
        
        listWithResultVolume=[]
        for refN in range(1, self.numberOfReferences + 1):
            reconstructedFilteredVolume = self.reconstructedFilteredFileNamesIters[lastIteration][refN]
            listWithResultVolume.append(reconstructedFilteredVolume)
        resultsVolumes   = self.workingDirPath("volumes.xmd")
        _verifyfiles     = [resultsImages,\
                         resultsClasses3DRef,\
                         resultsClasses3DRefDefGroup,\
                         resultsVolumes]

        _dataBase.insertStep('createResults'
                            , verifyfiles     = _verifyfiles
                            , CTFDatName      = self.CTFDatName
                            , DoCtfCorrection = self.DoCtfCorrection
                            , inDocfile       = inDocfile
                            , listWithResultVolume = listWithResultVolume
                            , resultsImages   = resultsImages
                            , resultsClasses3DRef          = resultsClasses3DRef
                            , resultsClasses3DRefDefGroup  = resultsClasses3DRefDefGroup
                            , resultsVolumes = resultsVolumes
                            )
        _dataBase.connection.commit()
        
    def defineSteps(self):
        self.preRun()
        self.otherActionsToBePerformedBeforeLoop()
        self.actionsToBePerformedInsideLoop()
        self.otherActionsToBePerformedAfterLoop()
<|MERGE_RESOLUTION|>--- conflicted
+++ resolved
@@ -684,16 +684,9 @@
                         file_name_rec_filt = self.getFilename('ReconstructedFilteredFileNamesIters', iter=it, ref=ref3d)
                         if xmippExists(file_name):
         
-<<<<<<< HEAD
                             parameters =  ' -i ' + file_name_rec_filt + \
-                                ' --mode projector 256 -a ' +file_name + " "+\
+                                ' --mode projector 256 -a ' +file_name + " red "+\
                                  str(float(_OuterRadius) * 1.1)
-=======
-                            parameters =  ' -i ' + file_name + \
-                                ' -o ' + file_name_bild + \
-                                ' chimera ' + str(float(_OuterRadius) * 1.1) +\
-                                ' 1.5 %d'%(Xdim/2)
->>>>>>> 0a4f9ec2
                             runJob(_log,
                                    'xmipp_chimera_client',
                                    parameters,1,1,True
