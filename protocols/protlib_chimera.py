#!/usr/bin/env xmipp_python
'''
#/***************************************************************************
# * Authors:     Airen Zaldivar (azaldivar@cnb.csic.es)
# *
# *
# * Unidad de  Bioinformatica of Centro Nacional de Biotecnologia , CSIC
# *
# * This program is free software; you can redistribute it and/or modify
# * it under the terms of the GNU General Public License as published by
# * the Free Software Foundation; either version 2 of the License, or
# * (at your option) any later version.
# *
# * This program is distributed in the hope that it will be useful,
# * but WITHOUT ANY WARRANTY; without even the implied warranty of
# * MERCHANTABILITY or FITNESS FOR A PARTICULAR PURPOSE.  See the
# * GNU General Public License for more details.
# *
# * You should have received a copy of the GNU General Public License
# * along with this program; if not, write to the Free Software
# * Foundation, Inc., 59 Temple Place, Suite 330, Boston, MA
# * 02111-1307  USA
# *
# *  All comments concerning this program package may be sent to the
# *  e-mail address 'xmipp@cnb.csic.es'
# ***************************************************************************
 '''

from xmipp import *
from multiprocessing.connection import Client
from protlib_xmipp import getImageData
from protlib_gui_figure import ImageWindow
from pickle import dumps, loads
from threading import Thread
from os import system
from numpy import array, ndarray, flipud
from time import gmtime, strftime
from datetime import datetime
from os.path import exists
from decimal import *

class XmippChimeraClient:
    
    def __init__(self, volfile, port, angulardistfile=None, spheres_color='red', spheres_distance='default', spheres_maxradius='default'):
        
        if volfile is None:
            raise ValueError(volfile)
        if '@' in volfile:
            [index, file] = volfile.split('@'); 
        else :
            file = volfile 
#        if not exists(file):
#            raise ValueError(file)
#        if not angulardistfile is None:
#            if not(existsBlockInMetaDataFile(angulardistfile)):
#                raise ValueError(angulardistfile)
        
            
        self.volfile = volfile
        self.angulardistfile = angulardistfile
        
        self.address = ''
        self.port = port #6000
        #is port available?
        self.authkey = 'test'
        self.client = Client((self.address, self.port), authkey=self.authkey)
        printCmd('initVolumeData')
        self.initVolumeData()
        self.spheres_color = spheres_color
        self.spheres_distance = float(spheres_distance) if not spheres_distance == 'default' else 0.75 * max(self.xdim, self.ydim, self.zdim)
#        print self.spheres_distance
        self.spheres_maxradius = float(spheres_maxradius) if not spheres_maxradius == 'default' else 0.02 * self.spheres_distance
      
        printCmd('openVolumeOnServer')
        self.openVolumeOnServer(self.vol)
    
    
    def loadAngularDist(self):
        md = MetaData(self.angulardistfile)
        if not md.containsLabel(MDL_WEIGHT):
            md.fillConstant(MDL_WEIGHT, 1.)
            
        maxweight = md.aggregateSingle(AGGR_MAX, MDL_WEIGHT)
        minweight = md.aggregateSingle(AGGR_MIN, MDL_WEIGHT)
        interval = maxweight - minweight
        if interval < 1:
            interval = 1
        minweight = minweight - 1#to avoid 0 on normalized weight
        
        self.angulardist = []  
        x2=self.xdim/2
        y2=self.ydim/2
        z2=self.zdim/2
        #cofr does not seem to work!
        #self.angulardist.append('cofr %d,%d,%d'%(x2,y2,z2))
        for id in md:
            
            rot = md.getValue(MDL_ANGLE_ROT, id)
            tilt = md.getValue(MDL_ANGLE_TILT, id)
            psi = md.getValue(MDL_ANGLE_PSI, id)
            weight = md.getValue(MDL_WEIGHT, id)
            weight = (weight - minweight)/interval
            
            x, y, z = Euler_direction(rot, tilt, psi)
            radius = weight * self.spheres_maxradius

            x = x * self.spheres_distance + x2
            y = y * self.spheres_distance + y2
            z = z * self.spheres_distance + z2
            command = 'shape sphere radius %s center %s,%s,%s color %s '%(radius, x, y, z, self.spheres_color)

            self.angulardist.append(command)    
            printCmd(command)
            
    def send(self, cmd, data):
        #print cmd
        self.client.send(cmd)
        self.client.send(data)
        
        
    def openVolumeOnServer(self, volume):
         self.send('open_volume', volume)
         if not self.angulardistfile is None:
             self.loadAngularDist()
             self.send('draw_angular_distribution', self.angulardist)
         self.client.send('end')
        

    def initListenThread(self):
            self.listen_thread = Thread(target=self.listen)
            self.listen_thread.daemon = True
            self.listen_thread.start()
         
    
    def listen(self):
        
        self.listen = True
        try:
            while self.listen:
                #print 'on client loop'
                msg = self.client.recv()
                self.answer(msg)
                            
        except EOFError:
            print 'Lost connection to server'
        finally:
            self.exit()
            
            
    def exit(self):
            self.client.close()#close connection


    def initVolumeData(self):
        self.image = Image(self.volfile)
        self.image.convert2DataType(DT_DOUBLE)
        self.xdim, self.ydim, self.zdim, self.n = self.image.getDimensions()
        printCmd("size %dx %dx %d"%(self.xdim, self.ydim, self.zdim))
        self.vol = getImageData(self.image)
        
    def answer(self, msg):
        if msg == 'exit_server':
            self.listen = False



class XmippProjectionExplorer(XmippChimeraClient):
    
    def __init__(self, volfile, port, angulardistfile=None, spheres_color='red', spheres_distance='default', spheres_maxradius='default', size='default', padding_factor=1, max_freq=0.5, spline_degree=2):

        XmippChimeraClient.__init__(self, volfile, port,angulardistfile, spheres_color, spheres_distance, spheres_maxradius)
        
        self.projection = Image()
        self.projection.setDataType(DT_DOUBLE)
        #0.5 ->  Niquiest frequency
        #2 -> bspline interpolation
        #print 'creating Fourier Projector'
        self.fourierprojector = FourierProjector(self.image, padding_factor, max_freq, spline_degree)
        self.fourierprojector.projectVolume(self.projection, 0, 0, 0)

        printCmd('initListenThread')
        self.initListenThread()
        printCmd('creating iw')
        if size == 'default':
            self.size = self.xdim if self.xdim > 128 else 128
        else:
            self.size = float(size) 
<<<<<<< HEAD
        
=======
>>>>>>> 67a61200
        import ntpath
        self.iw = ImageWindow(filename=ntpath.basename(volfile),image=self.projection, dim=self.size, label="Projection")
        self.iw.root.protocol("WM_DELETE_WINDOW", self.exitClient)
        self.iw.root.mainloop()

    def rotate(self, rot, tilt, psi):
        printCmd('image.projectVolumeDouble')
        self.fourierprojector.projectVolume(self.projection, rot, tilt, psi)
        printCmd('flipud')
        self.vol = flipud(getImageData(self.projection))
        printCmd('iw.updateData')
        self.iw.updateData(self.vol)
        printCmd('end rotate')
    
        
    def exit(self):
        XmippChimeraClient.exit(self)
        if not (self.iw is None):
            self.iw.root.destroy()
            
            
    def answer(self, msg):
        XmippChimeraClient.answer(self, msg)
        if msg == 'motion_stop':
            data = loads(self.client.recv())#wait for data
            printCmd('reading motion')
            self.motion = array(data)
            printCmd('getting euler angles')
            rot, tilt, psi = Euler_matrix2angles(self.motion)
            printCmd('calling rotate')  
            self.rotate(rot, tilt, psi)
            
            
    def exitClient(self):
        self.client.send('exit_client')
        self.exit()
        
        
     
            
def printCmd(cmd):
        timeformat = "%S.%f" 
        #print datetime.now().strftime(timeformat) + ' %s'%cmd<|MERGE_RESOLUTION|>--- conflicted
+++ resolved
@@ -185,10 +185,7 @@
             self.size = self.xdim if self.xdim > 128 else 128
         else:
             self.size = float(size) 
-<<<<<<< HEAD
-        
-=======
->>>>>>> 67a61200
+
         import ntpath
         self.iw = ImageWindow(filename=ntpath.basename(volfile),image=self.projection, dim=self.size, label="Projection")
         self.iw.root.protocol("WM_DELETE_WINDOW", self.exitClient)
