#!/usr/bin/env xmipp_python
'''
#/***************************************************************************
# * Authors:     Airen Zaldivar (azaldivar@cnb.csic.es)
# *
# *
# * Unidad de  Bioinformatica of Centro Nacional de Biotecnologia , CSIC
# *
# * This program is free software; you can redistribute it and/or modify
# * it under the terms of the GNU General Public License as published by
# * the Free Software Foundation; either version 2 of the License, or
# * (at your option) any later version.
# *
# * This program is distributed in the hope that it will be useful,
# * but WITHOUT ANY WARRANTY; without even the implied warranty of
# * MERCHANTABILITY or FITNESS FOR A PARTICULAR PURPOSE.  See the
# * GNU General Public License for more details.
# *
# * You should have received a copy of the GNU General Public License
# * along with this program; if not, write to the Free Software
# * Foundation, Inc., 59 Temple Place, Suite 330, Boston, MA
# * 02111-1307  USA
# *
# *  All comments concerning this program package may be sent to the
# *  e-mail address 'xmipp@cnb.csic.es'
# ***************************************************************************
 '''

from xmipp import *
from multiprocessing.connection import Client
from protlib_xmipp import getImageData
from protlib_gui_figure import ImageWindow
from pickle import dumps, loads
from threading import Thread
from os import system
from numpy import array, ndarray, flipud
from time import gmtime, strftime
from datetime import datetime
from os.path import exists
from decimal import *

class XmippChimeraClient:
    
    def __init__(self, volfile, angulardistfile=None, spheres_color='red', spheres_distance='default', spheres_maxradius='default'):
        
        if volfile is None:
            raise ValueError(volfile)
        if '@' in volfile:
            [index, file] = volfile.split('@'); 
        else :
            file = volfile
        if not exists(file):
            raise ValueError(file)
        if not angulardistfile is None:
            if not(exists(angulardistfile)):
                raise ValueError(angulardistfile)
        
            
        self.volfile = volfile
        self.angulardistfile = angulardistfile
        
        self.address = ''
        self.port = 6000
        self.authkey = 'test'
        self.client = Client((self.address, self.port), authkey=self.authkey)
        printCmd('initVolumeData')
        self.initVolumeData()
        self.spheres_color = spheres_color
        self.spheres_distance = float(spheres_distance) if not spheres_distance == 'default' else max(self.xdim, self.ydim, self.zdim)
#        print self.spheres_distance
        self.spheres_maxradius = float(spheres_maxradius) if not spheres_maxradius == 'default' else 0.02 * self.spheres_distance
      
        printCmd('openVolumeOnServer')
        self.openVolumeOnServer(self.vol)
    
    
    def loadAngularDist(self):
        md = MetaData(self.angulardistfile)
        maxweight = md.aggregateSingle(AGGR_MAX, MDL_WEIGHT)
        minweight = md.aggregateSingle(AGGR_MIN, MDL_WEIGHT)
        interval = maxweight - minweight
<<<<<<< HEAD
        minweight = minweight - 1
=======
        minweight = minweight - 1#to avoid 0 on normalized weight
>>>>>>> 94dd8b1e
        self.angulardist = []  
        for id in md:
            
            rot = md.getValue(MDL_ANGLE_ROT, id)
            tilt = md.getValue(MDL_ANGLE_TILT, id)
            psi = md.getValue(MDL_ANGLE_PSI, id)
            weight = md.getValue(MDL_WEIGHT, id)
            weight = (weight - minweight)/interval
            
            x, y, z = Euler_direction(rot, tilt, psi)
            radius = weight * self.spheres_maxradius
            x = x * self.spheres_distance
            y = y * self.spheres_distance
            z = z * self.spheres_distance
            
            command = 'shape sphere radius %s center %s,%s,%s color %s '%(radius, x, y, z, self.spheres_color)
<<<<<<< HEAD
            printCmd(command)
            self.angulardist.append(command)  
            

        centercmd = "cofr %d,%d,%d"%(self.xdim/2, self.ydim/2, self.zdim/2)
        printCmd(centercmd)
        self.angulardist.append(centercmd)  
       
=======
            self.angulardist.append(command)    
        centercmd = "cofr %d,%d,%d"%(self.xdim/2, self.ydim/2, self.zdim/2)
        printCmd(centercmd)
        self.angulardist.append(centercmd) 
>>>>>>> 94dd8b1e
    
    def send(self, cmd, data):
#        print cmd
        self.client.send(cmd)
        self.client.send(data)
        
        
    def openVolumeOnServer(self, volume):
         self.send('open_volume', volume)
         if not self.angulardistfile is None:
             self.loadAngularDist()
             self.send('draw_angular_distribution', self.angulardist)
         self.client.send('end')
        

    def initListenThread(self):
            self.listen_thread = Thread(target=self.listen)
            self.listen_thread.daemon = True
            self.listen_thread.start()
         
    
    def listen(self):
        
        self.listen = True
        try:
            while self.listen:
                #print 'on client loop'
                msg = self.client.recv()
                self.answer(msg)
                    
        except EOFError:
            print 'Lost connection to server'
        finally:
            self.exit()
            
            
    def exit(self):
            self.client.close()#close connection


    def initVolumeData(self):
        self.image = Image(self.volfile)
        self.image.convert2DataType(DT_DOUBLE)
        self.xdim, self.ydim, self.zdim, self.n = self.image.getDimensions()
        printCmd("size %dx %dx %d"%(self.xdim, self.ydim, self.zdim))
        self.vol = getImageData(self.image)
        
    def answer(self, msg):
        if msg == 'exit_server':
            self.listen = False



class XmippProjectionExplorer(XmippChimeraClient):
    
    def __init__(self, volfile, angulardistfile=None, spheres_color='red', spheres_distance='default', spheres_maxradius='default', size='default', padding_factor=1, max_freq=0.5, spline_degree=2):

        XmippChimeraClient.__init__(self, volfile, angulardistfile, spheres_color, spheres_distance, spheres_maxradius)
        
        self.projection = Image()
        self.projection.setDataType(DT_DOUBLE)
        #0.5 ->  Niquiest frequency
        #2 -> bspline interpolation
        #print 'creating Fourier Projector'
        self.fourierprojector = FourierProjector(self.image, padding_factor, max_freq, spline_degree)
        self.fourierprojector.projectVolume(self.projection, 0, 0, 0)

        printCmd('initListenThread')
        self.initListenThread()
        printCmd('creating iw')
        self.size = float(size) if not size == 'default' else self.xdim
        
        self.iw = ImageWindow(image=self.projection, dim=self.size, label="Projection")
        printCmd('end iw creation')
        self.iw.root.protocol("WM_DELETE_WINDOW", self.exitClient)
        self.iw.root.mainloop()
                

    def rotate(self, rot, tilt, psi):
        printCmd('image.projectVolumeDouble')
        self.fourierprojector.projectVolume(self.projection, rot, tilt, psi)
        printCmd('flipud')
        self.vol = flipud(getImageData(self.projection))
        printCmd('iw.updateData')
        self.iw.updateData(self.vol)
        printCmd('end rotate')
    
        
    def exit(self):
        XmippChimeraClient.exit(self)
        if not (self.iw is None):
            self.iw.root.destroy()
            
            
    def answer(self, msg):
        XmippChimeraClient.answer(self, msg)
        if msg == 'motion_stop':
            data = loads(self.client.recv())#wait for data
            printCmd('reading motion')
            self.motion = array(data)
            printCmd('getting euler angles')
            rot, tilt, psi = Euler_matrix2angles(self.motion)
            printCmd('calling rotate')  
            self.rotate(rot, tilt, psi)
            
            
    def exitClient(self):
        self.client.send('exit_client')
        self.exit()
        
        
     
            
def printCmd(cmd):
        timeformat = "%S.%f" 
        print datetime.now().strftime(timeformat) + ' %s'%cmd
<|MERGE_RESOLUTION|>--- conflicted
+++ resolved
@@ -79,11 +79,8 @@
         maxweight = md.aggregateSingle(AGGR_MAX, MDL_WEIGHT)
         minweight = md.aggregateSingle(AGGR_MIN, MDL_WEIGHT)
         interval = maxweight - minweight
-<<<<<<< HEAD
-        minweight = minweight - 1
-=======
         minweight = minweight - 1#to avoid 0 on normalized weight
->>>>>>> 94dd8b1e
+        
         self.angulardist = []  
         for id in md:
             
@@ -100,21 +97,11 @@
             z = z * self.spheres_distance
             
             command = 'shape sphere radius %s center %s,%s,%s color %s '%(radius, x, y, z, self.spheres_color)
-<<<<<<< HEAD
-            printCmd(command)
-            self.angulardist.append(command)  
-            
-
-        centercmd = "cofr %d,%d,%d"%(self.xdim/2, self.ydim/2, self.zdim/2)
-        printCmd(centercmd)
-        self.angulardist.append(centercmd)  
-       
-=======
+
             self.angulardist.append(command)    
         centercmd = "cofr %d,%d,%d"%(self.xdim/2, self.ydim/2, self.zdim/2)
         printCmd(centercmd)
         self.angulardist.append(centercmd) 
->>>>>>> 94dd8b1e
     
     def send(self, cmd, data):
 #        print cmd
