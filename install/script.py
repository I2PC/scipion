--- conflicted
+++ resolved
@@ -443,11 +443,7 @@
                tar='localrec-1.1.0.tgz')
 
 env.addPackage('localrec', version='1.2.0',
-<<<<<<< HEAD
-               tar='localrec-1.2.0-beta.3.tgz')
-=======
                tar='localrec-1.2.0.tgz')
->>>>>>> 934c0f0d
 
 env.addPackage('resmap', version='1.1.5s2',
                tar='resmap-1.1.5-s2.tgz',
