# **************************************************************************
# *
# * Authors:     J.M. De la Rosa Trevin (jmdelarosa@cnb.csic.es)
# *
# * Unidad de  Bioinformatica of Centro Nacional de Biotecnologia , CSIC
# *
# * This program is free software; you can redistribute it and/or modify
# * it under the terms of the GNU General Public License as published by
# * the Free Software Foundation; either version 2 of the License, or
# * (at your option) any later version.
# *
# * This program is distributed in the hope that it will be useful,
# * but WITHOUT ANY WARRANTY; without even the implied warranty of
# * MERCHANTABILITY or FITNESS FOR A PARTICULAR PURPOSE.  See the
# * GNU General Public License for more details.
# *
# * You should have received a copy of the GNU General Public License
# * along with this program; if not, write to the Free Software
# * Foundation, Inc., 59 Temple Place, Suite 330, Boston, MA
# * 02111-1307  USA
# *
# *  All comments concerning this program package may be sent to the
# *  e-mail address 'scipion@cnb.csic.es'
# *
# **************************************************************************
import glob
import os
import sys

import shutil

from install.funcs import Environment

get = lambda x: os.environ.get(x, 'y').lower() in ['true', 'yes', 'y', '1']


env = Environment(args=sys.argv)

#  *******************************
#  *  PATHS
#  *******************************
# GET the real path where scipion is installed
SCIPION = env._args[0]
SCIPION = os.path.realpath(SCIPION)
SCIPION = os.path.dirname(SCIPION)
SCIPION = os.path.abspath(SCIPION)

SW_EM = env.getEmFolder()
SW_BIN = env.getBinFolder()
SW_LIB = env.getLibFolder()
SW_INC = env.getIncludeFolder()
SW_TMP = env.getTmpFolder()
SW_PYT_PACK = env.getPythonPackagesFolder()

#  *******************************
#  *  DETECT CURRENT INSTALLATION
#  *******************************
# Try to detect current installation and correct it if necessary


def clean_python_2_7_8_installation():
    # Detects installations where python 2.7.8 was installed.
    # In those installations we where using sqlite 3.6.23 and matplotlib-1.3.1
    # A bit of a hack but we will check based on matplotlib path!
    # Also this is not an exhaustive clean that might be more detailed
    # but enough to trigger the proper installation of the new versions.

    oldMatplotLibPath = Environment.getPythonPackagesFolder() + '/matplotlib-1.3.1*'

    def removeByPattern(pattern):
        for f in glob.glob(pattern):
            os.remove(f)

    # If old matplot lib exists
    if len(glob.glob(oldMatplotLibPath)) != 0:
        print("OLD Installation identified: removing Python and sqlite")

        # remove sqlite3 3.6.23
        sqliteLibs = Environment.getLibFolder() + "/libsqlite3*"
        removeByPattern(sqliteLibs)

        sqliteInc = Environment.getIncludeFolder() + "/sqlite3*"
        removeByPattern(sqliteInc)

        os.remove(Environment.getBinFolder() + "/sqlite3")

        # remove python installation
        pythonBinaries = Environment.getBinFolder() + "/python*"
        removeByPattern(pythonBinaries)

        # Python at include
        pythonIncludes = Environment.getIncludeFolder() + "/python2.7"
        shutil.rmtree(pythonIncludes)

        # Python at lib folder
        shutil.rmtree(Environment.getPythonFolder())

        return


clean_python_2_7_8_installation()

#  ************************************************************************
#  *                                                                      *
#  *                              Libraries                               *
#  *                                                                      *
#  ************************************************************************

cmake = env.addLibrary(
    'cmake',
    tar='cmake-3.2.2.tgz',
    targets=[env.getBin('cmake')],
    commands=[('cd ' + SW_TMP + '/cmake-3.2.2; '
               './bootstrap --prefix=../.. --parallel=%d' % env.getProcessors(),
               SW_TMP + '/cmake-3.2.2/Makefile'),
              ('cd ' + SW_TMP + '/cmake-3.2.2; make install -j %d'
               % env.getProcessors(), SW_BIN + '/cmake')],
    default=False)

# In order to get both the float and double libraries of fftw
# we need to execute ./configure; make; make install twice
# see: http://www.fftw.org/fftw2_doc/fftw_6.html
fftw3 = env.addLibrary(
    'fftw3',
    tar='fftw-3.3.4.tgz',
    flags=['--enable-threads', '--enable-shared'],
    default=False,
    clean=True) # We need to clean to configure again with --enable-float
    
fftw3f = env.addLibrary(
    'fftw3f',
    tar='fftw-3.3.4.tgz',
    flags=['--enable-threads', '--enable-shared', '--enable-float'],
    default=False)

lapack = env.addLibrary(
    'lapack',
    tar='lapack-3.5.0.tgz',
    flags=['-DBUILD_SHARED_LIBS:BOOL=ON',
           '-DLAPACKE:BOOL=ON'],
    cmake=True,
    neededProgs=['gfortran'],
    default=False)

osBuildDir = 'tcl8.6.1/unix'
osFlags = ['--enable-threads']

tcl = env.addLibrary(
    'tcl',
    tar='tcl8.6.1-src.tgz',
    buildDir=osBuildDir,
    targets=[env.getLib('tcl8.6')],
    flags=osFlags)

osBuildDir = 'tk8.6.1/unix'
osFlags = ['--enable-threads']

tk = env.addLibrary(
    'tk',
    tar='tk8.6.1-src.tgz',
    buildDir=osBuildDir,
    targets=[env.getLib('tk8.6')],
    libChecks=['xft'],
    flags=osFlags,
    deps=[tcl])

# Special case: tk does not make the link automatically, go figure.
tk_wish = env.addTarget('tk_wish')
tk_wish.addCommand('ln -v -s wish8.6 wish',
                   targets=SW_BIN + '/wish',
                   cwd= SW_BIN)

zlib = env.addLibrary(
    'zlib',
    targets=[env.getLib('z')],
    tar='zlib-1.2.8.tgz',
    configTarget='zlib.pc',
    default=False)

jpeg = env.addLibrary(
    'jpeg',
    tar='libjpeg-turbo-1.3.1.tgz',
    flags=['--without-simd'],
    default=False)

png = env.addLibrary(
    'png',
    tar='libpng-1.6.16.tgz',
    deps=[zlib],
    default=False)

tiff = env.addLibrary(
     'tiff',
     tar='tiff-3.9.4.tgz',
     deps=[zlib, jpeg],
     default=False)

sqlite = env.addLibrary(
    'sqlite3',
    tar='SQLite-1a584e49.tgz',
    flags=['CPPFLAGS=-w',
           'CFLAGS=-DSQLITE_ENABLE_UPDATE_DELETE_LIMIT=1'],
    default=False)

python = env.addLibrary(
    'python',
    tar='Python-2.7.14.tgz',
    targets=[env.getLib('python2.7'), env.getBin('python')],
    flags=['--enable-shared'],
    deps=[sqlite, tk, zlib])

<<<<<<< HEAD
=======
pcre = env.addLibrary(
    'pcre',
    tar='pcre-8.36.tgz',
    targets=[env.getBin('pcretest')],
    default=False)

swig = env.addLibrary(
    'swig',
    tar='swig-3.0.2.tgz',
    targets=[env.getBin('swig')],
    makeTargets=['Source/Swig/tree.o'],
    deps=[pcre],
    default=False)

sh_alignment = env.addLibrary(
    'sh_alignment',
    tar='sh_alignment.tgz',
    commands=[('cd ' + SW_TMP + '/sh_alignment; make install',
               SW_PYT_PACK + '/sh_alignment/frm.py')],
    deps=[python, swig],
    default=False)

lapack = env.addLibrary(
    'lapack',
    tar='lapack-3.5.0.tgz',
    flags=['-DBUILD_SHARED_LIBS:BOOL=ON',
           '-DLAPACKE:BOOL=ON'],
    cmake=True,
    neededProgs=['gfortran'],
    default=False)

arpack = env.addLibrary(
    'arpack',
    tar='arpack-96.tgz',
    neededProgs=['gfortran'],
    commands=[('cd ' + SW_BIN + '; ln -s $(which gfortran) f77',
               SW_BIN + '/f77'),
              ('cd ' + SW_TMP + '/arpack-96; make all',
               SW_LIB +'/libarpack.a')],
    default=False)
# See http://modb.oce.ulg.ac.be/mediawiki/index.php/How_to_compile_ARPACK

if get('CUDA'):
    opencvFlags = ['-DWITH_FFMPEG=OFF -DWITH_CUDA:BOOL=ON']
else:
    opencvFlags = ['-DWITH_FFMPEG=OFF -DWITH_CUDA:BOOL=OFF']

if os.environ.get('OPENCV_VER') == '3.4.1':
    opencvFlags.append('-DCMAKE_INSTALL_PREFIX=' + env.getSoftware())
    opencv = env.addLibrary(
        'opencv',
        tar='opencv-3.4.1.tgz',
        targets=[env.getLib('opencv_core')],
        flags=opencvFlags,
        # cmake=True,  # the instalation protocol have changed (e.g. mkdir build)
        commands=[('cd ' + SW_TMP + '/opencv-3.4.1; mkdir build; cd build; '
                   'cmake ' + ' '.join(opencvFlags) + ' .. ; '
                   'make -j ' + str(env.getProcessors()) + '; '
                   'make install', SW_LIB +'/libopencv_core.so')],
        default=not noOpencv)
else:
    opencv = env.addLibrary(
        'opencv',
        tar='opencv-2.4.13.tgz',
        targets=[env.getLib('opencv_core')],
        flags=opencvFlags,
        cmake=True,
        default=not noOpencv)

>>>>>>> b0ab056b
# ---------- Libraries required by PyTom 

boost = env.addLibrary(
    'boost',
    tar='boost_1_56_0.tgz',
    commands=[('cp -rf ' + SW_TMP + '/boost_1_56_0/boost ' + SW_INC + '/',
               SW_INC + '/boost')],
    default=False)

nfft3 = env.addLibrary(
    'nfft3',
    tar='nfft-3.2.3.tgz',
    deps=[fftw3],
    default=False)

#  ************************************************************************
#  *                                                                      *
#  *                           Python Modules                             *
#  *                                                                      *
#  ************************************************************************

# The flag '--old-and-unmanageable' used in some modules avoids
# creating a single Python egg. That way the modules create a full
# directory with the name of package, and we use that as a target.

# Add pip to our python
pip = env.addTarget('pip')
# we will install a certain version of setuptools
pip.addCommand('python scripts/get-pip.py -I --no-setuptools',
               targets=SW_PYT_PACK + '/pip', default=True, final=True)

# Required python modules
env.addPipModule('setuptools', '39.0.1')
numpy = env.addPipModule('numpy','1.14.1')
matplotlib = env.addPipModule('matplotlib', '1.5.3', target='matplotlib-1.5.3*')


env.addPipModule('poster', '0.8.1', target='poster-0.8.1*')
env.addPipModule('psutil', '2.1.1', target='psutil-2.1.1*')
env.addPipModule('biopython', '1.71', target='biopython-1.71*')
env.addPipModule('mpi4py', '1.3.1')
scipy = env.addPipModule('scipy', '0.14.0',
                     default=False, deps=[lapack, matplotlib])
env.addPipModule('bibtexparser', '0.6.2')
env.addPipModule('django', '1.5.5', default=False)
pillow = env.addPipModule('Pillow', '2.5.1', target='Pillow-2.5.1*',default=False,
    deps=[jpeg])


# Optional python modules
env.addPipModule('paramiko', '1.14.0', default=False)
# 1.4.8 could not be found ! Using latest available
env.addPipModule('winpdb', '1.3.6', default=False)

env.addPipModule('lxml', '3.4.1', target='lxml-3.4.1*', default=False)
env.addPipModule('requests', '2.18.4', default=False)

# These were dependencies of iPython
pyzmq = env.addPipModule('pyzmq', '2.2.0.1', target='pyzmq*', default=False)
jinja2 = env.addPipModule('jinja2', '2.7.3', default=False)
tornado = env.addPipModule('tornado', '4.0.2', default=False)
env.addPipModule('ipython', '2.1.0', target='IPython', default=False, deps=[pyzmq, jinja2, tornado])
cython = env.addPipModule('cython', '0.22', target='Cython-0.22*', default=False)
cythongsl = env.addPipModule('cythongsl','0.2.1',
                         target='CythonGSL-0.2.1*',
                         default=False, deps=[cython])


#  ************************************************************************
#  *                                                                      *
#  *                       External (EM) Packages                         *
#  *                                                                      *
#  ************************************************************************

# 'commands' is a list of (command, [targets]) to run after installation.

env.addPackage('bsoft', version='1.8.8',
               tar='bsoft1_8_8_Fedora_12.tgz')

env.addPackage('bsoft', version='1.9.0',
               tar='bsoft1_9_0_Fedora_20.tgz')

env.addPackage('ctffind', version='3.6',
               tar='ctffind_V3.5.tgz')

env.addPackage('ctffind4', version='4.0.15',
               tar='ctffind_V4.0.15.tgz')

env.addPackage('ctffind4', version='4.1.5',
               tar='ctffind_V4.1.5.tgz')

env.addPackage('ctffind4', version='4.1.8',
               tar='ctffind_V4.1.8.tgz')

env.addPackage('ctffind4', version='4.1.10',
               tar='ctffind4-4.1.10.tgz')


env.addPackage('summovie', version='1.0.2',
               tar='summovie_1.0.2.tgz')

env.addPackage('unblur', version='1.0.15',
               tar='unblur_1.0_150529.tgz')

env.addPackage('unblur', version='1.0.2',
               tar='unblur_1.0.2.tgz')

eman2_commands = [('./eman2-installer',
                   'eman2.*rc')]

env.addPackage('eman', version='2.11',
               tar='eman2.11.linux64.tgz',
               commands=eman2_commands)

env.addPackage('eman', version='2.12',
               tar='eman2.12.linux64.tgz',
               commands=eman2_commands)

env.addPackage('frealign', version='9.07',
               tar='frealign_v9.07.tgz')

relion_commands = [('./INSTALL.sh -j %d' % env.getProcessors(),
                          ['relion_build.log',
                           'bin/relion_refine'])]

env.addPackage('relion', version='1.4',
               tar='relion-1.4.tgz',
               commands=relion_commands)

env.addPackage('relion', version='1.4f',
               tar='relion-1.4_float.tgz',
               commands=relion_commands)

# Define FFTW3 path variables
relion_vars = [('FFTW_LIB', SW_LIB),
               ('FFTW_INCLUDE', SW_INC)]

relion2_commands = [('cmake -DGUI=OFF -DCMAKE_INSTALL_PREFIX=./ .', []),
                    ('make -j %d' % env.getProcessors(), ['bin/relion_refine'])]

env.addPackage('relion', version='2.0',
               tar='relion-2.0.4.tgz',
               commands=relion2_commands,
               updateCuda=True,
               vars=relion_vars)

env.addPackage('relion', version='2.1',
              tar='relion-2.1.tgz',
              commands=relion2_commands,
              updateCuda=True,
              vars=relion_vars)

env.addPackage('localrec', version='1.1.0',
               tar='localrec-1.1.0.tgz')

env.addPackage('localrec', version='1.2.0',
               tar='localrec-1.2.0.tgz')

env.addPackage('locscale', version='0.1',
               tar='locscale-0.1.tgz')

env.addPackage('resmap', version='1.1.5s2',
               tar='resmap-1.1.5-s2.tgz',
               deps=['scipy'])

env.addPackage('spider', version='21.13',
               tar='spider-web-21.13.tgz',
               neededProgs=['csh'])

env.addPackage('motioncorr', version='2.1',
               tar='motioncorr_v2.1.tgz')

env.addPackage('motioncor2', version='17.01.30',
               tar='motioncor2_01302017.tgz')

env.addPackage('motioncor2', version='1.0.2',
               tar='motioncor2-1.0.2.tgz')

env.addPackage('motioncor2', version='1.0.5',
               tar='motioncor2-1.0.5.tgz')

env.addPackage('simple', version='2.1',
               tar='simple2.tgz')

env.addPackage('chimera', version='1.10.1',
               tar='chimera-1.10.1-linux_x86_64.tgz',
               targetDir='chimera-1.10.1',
               commands=[('./scipion_installer','bin/chimera')])

env.addPackage('dogpicker', version='0.2.1',
               tar='dogpicker-0.2.1.tgz')

env.addPackage('cryoem', version='1.0',
                tar='cryoem-1.0.tgz',
                pythonMod=True, default=False,
                deps=[scipy, matplotlib, cythongsl])

env.addPackage('powerfit', version='2.0',
                tar='powerfit.tgz',
                targets=['powerfit-2.0*'],
                pythonMod=True, default=False,
                deps=[numpy, scipy, fftw3])

env.addPackage('gEMpicker', version='1.1',
               tar='gEMpicker_v1.1.tgz')

env.addPackage('gctf', version='0.50',
               tar='Gctf_v0.50.tgz')

env.addPackage('gctf', version='1.06',
               tar='Gctf_v1.06.tgz')

env.addPackage('gautomatch', version='0.53',
               tar='Gautomatch_v0.53.tgz')

env.addPackage('mag_distortion', version='1.0.1',
               tar='mag_distortion-1.0.1.tgz')

env.addPackage('ethan', version='1.2',
               tar='ethan-1.2.tgz',
               commands=[('make', 'ethan')])

fsc_commands = [('conda env create -f environment.yml && touch IS_INSTALLED',
                 'IS_INSTALLED')]

env.addPackage('nysbc-3DFSC', version='2.5',
               tar='nysbc-3DFSC_2.5.tgz',
               commands=fsc_commands,
               neededProgs=['conda'])

env.addPackage('cryoEF', version='1.1.0',
               tar='cryoEF_v1.1.0.tgz')

# Scons has a different pattern: it is expected to be in bin..TODO
# scons = env.addModule(
#      'scons',
#      targets=[env.getBin('scons')],
#      tar='scons-2.3.4.tgz')
scons = env.addPipModule('scons','2.3.6', target='scons-2.3.6', default=False)

hdf5 = env.addLibrary(
     'hdf5',
     tar='hdf5-1.8.14.tgz',
     flags=['--enable-cxx', '--enable-shared'],
     targets=[env.getLib('hdf5'), env.getLib('hdf5_cpp')],
     configAlways=True,
     default=False,
     deps=[zlib])

pcre = env.addLibrary(
    'pcre',
    tar='pcre-8.36.tgz',
    targets=[env.getBin('pcretest')],
    default=False)

swig = env.addLibrary(
    'swig',
    tar='swig-3.0.2.tgz',
    targets=[env.getBin('swig')],
    makeTargets=['Source/Swig/tree.o'],
    deps=[pcre],
    default=False)

sh_alignment = env.addLibrary(
    'sh_alignment',
    tar='sh_alignment.tgz',
    commands=[('cd ' + SW_TMP + '/sh_alignment; make install',
               SW_PYT_PACK + '/sh_alignment/frm.py')],
    deps=[python, swig, fftw3],
    default=False)

arpack = env.addLibrary(
    'arpack',
    tar='arpack-96.tgz',
    neededProgs=['gfortran'],
    commands=[('cd ' + SW_BIN + '; ln -s $(which gfortran) f77',
               SW_BIN + '/f77'),
              ('cd ' + SW_TMP + '/arpack-96; make all',
               SW_LIB +'/libarpack.a')],
    deps = [lapack], 
    default=False)
# See http://modb.oce.ulg.ac.be/mediawiki/index.php/How_to_compile_ARPACK

nma = env.addPackage('nma',
               tar='nma.tgz',
               commands=[('cd ElNemo; make; mv nma_* ..', 'nma_elnemo_pdbmat'),
                         ('cd NMA_cart; LDFLAGS=-L%s make; mv nma_* ..' %
                          Environment.getLibFolder(), 'nma_diag_arpack')],
               deps=['arpack'])

scikit = env.addPipModule('scikit-learn', '0.17', target='scikit_learn*',
             default=False, deps=[scipy, cython])

if get('CUDA'):
    opencvFlags = ['-DWITH_FFMPEG=OFF -DWITH_CUDA:BOOL=ON']
else:
    opencvFlags = ['-DWITH_FFMPEG=OFF -DWITH_CUDA:BOOL=OFF']
opencv = env.addLibrary(
    'opencv',
    tar='opencv-2.4.13.tgz',
    targets=[env.getLib('opencv_core')],
    flags=opencvFlags,
    cmake=True,
    default=False)

sconsArgs = " ".join([a for a in sys.argv[2:] if not a in env.getTargetNames()])
xmipp = env.addPackage('xmipp', version='18.5',
               tar='xmipp-18.5.tgz',
               commands=[('set SCIPION_HOME=%s; cp %s/config/scipion.conf %s/xmipp-18.5/install/xmipp.conf; %s/scons %s'%(SCIPION,SCIPION,SW_EM,SW_BIN,sconsArgs),
                          '%s/xmipp-18.5/bin/xmipp_reconstruct_significant'%SW_EM)],
               deps=[scons, fftw3, scikit, nma, tiff, sqlite, opencv, sh_alignment, hdf5])
               #vars=[('SCIPION_HOME', SCIPION)])

# EM Environment
emDomain = env.addTarget('emDomain')
env._addTargetDeps(emDomain,[pillow, xmipp])
emDomain.addCommand('touch %s/emDomain'%SW_TMP, targets=SW_TMP+"/emDomain", default=True, final=True)
        
env.execute()<|MERGE_RESOLUTION|>--- conflicted
+++ resolved
@@ -209,78 +209,6 @@
     flags=['--enable-shared'],
     deps=[sqlite, tk, zlib])
 
-<<<<<<< HEAD
-=======
-pcre = env.addLibrary(
-    'pcre',
-    tar='pcre-8.36.tgz',
-    targets=[env.getBin('pcretest')],
-    default=False)
-
-swig = env.addLibrary(
-    'swig',
-    tar='swig-3.0.2.tgz',
-    targets=[env.getBin('swig')],
-    makeTargets=['Source/Swig/tree.o'],
-    deps=[pcre],
-    default=False)
-
-sh_alignment = env.addLibrary(
-    'sh_alignment',
-    tar='sh_alignment.tgz',
-    commands=[('cd ' + SW_TMP + '/sh_alignment; make install',
-               SW_PYT_PACK + '/sh_alignment/frm.py')],
-    deps=[python, swig],
-    default=False)
-
-lapack = env.addLibrary(
-    'lapack',
-    tar='lapack-3.5.0.tgz',
-    flags=['-DBUILD_SHARED_LIBS:BOOL=ON',
-           '-DLAPACKE:BOOL=ON'],
-    cmake=True,
-    neededProgs=['gfortran'],
-    default=False)
-
-arpack = env.addLibrary(
-    'arpack',
-    tar='arpack-96.tgz',
-    neededProgs=['gfortran'],
-    commands=[('cd ' + SW_BIN + '; ln -s $(which gfortran) f77',
-               SW_BIN + '/f77'),
-              ('cd ' + SW_TMP + '/arpack-96; make all',
-               SW_LIB +'/libarpack.a')],
-    default=False)
-# See http://modb.oce.ulg.ac.be/mediawiki/index.php/How_to_compile_ARPACK
-
-if get('CUDA'):
-    opencvFlags = ['-DWITH_FFMPEG=OFF -DWITH_CUDA:BOOL=ON']
-else:
-    opencvFlags = ['-DWITH_FFMPEG=OFF -DWITH_CUDA:BOOL=OFF']
-
-if os.environ.get('OPENCV_VER') == '3.4.1':
-    opencvFlags.append('-DCMAKE_INSTALL_PREFIX=' + env.getSoftware())
-    opencv = env.addLibrary(
-        'opencv',
-        tar='opencv-3.4.1.tgz',
-        targets=[env.getLib('opencv_core')],
-        flags=opencvFlags,
-        # cmake=True,  # the instalation protocol have changed (e.g. mkdir build)
-        commands=[('cd ' + SW_TMP + '/opencv-3.4.1; mkdir build; cd build; '
-                   'cmake ' + ' '.join(opencvFlags) + ' .. ; '
-                   'make -j ' + str(env.getProcessors()) + '; '
-                   'make install', SW_LIB +'/libopencv_core.so')],
-        default=not noOpencv)
-else:
-    opencv = env.addLibrary(
-        'opencv',
-        tar='opencv-2.4.13.tgz',
-        targets=[env.getLib('opencv_core')],
-        flags=opencvFlags,
-        cmake=True,
-        default=not noOpencv)
-
->>>>>>> b0ab056b
 # ---------- Libraries required by PyTom 
 
 boost = env.addLibrary(
