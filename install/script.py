--- conflicted
+++ resolved
@@ -248,16 +248,6 @@
 # See http://modb.oce.ulg.ac.be/mediawiki/index.php/How_to_compile_ARPACK
 
 cudaStr = 'ON' if get('CUDA') else 'OFF'
-<<<<<<< HEAD
-opencvFlags = ['-DWITH_FFMPEG=OFF -DWITH_CUDA:BOOL=' + cudaStr + ' -DWITH_LIBV4L=ON -DWITH_V4L=OFF']
-opencv = env.addLibrary(
-    'opencv',
-    tar='opencv-2.4.13.tgz',
-    targets=[env.getLib('opencv_core')],
-    flags=opencvFlags,
-    cmake=True,
-    default=not noOpencv)
-=======
 opencvFlags = ['-DWITH_FFMPEG=OFF -DWITH_CUDA:BOOL=' + cudaStr + '-DWITH_LIBV4L=ON -DWITH_V4L=OFF']
 
 if os.environ.get('OPENCV_VER') == '3.4.1':
@@ -281,7 +271,6 @@
         flags=opencvFlags,
         cmake=True,
         default=not noOpencv)
->>>>>>> d2c857c7
 
 # ---------- Libraries required by PyTom 
 
