--- conflicted
+++ resolved
@@ -220,15 +220,10 @@
         if binToInstallList:
             print("\n----------------------------------- \n")
             for binName in binToInstallList:
-<<<<<<< HEAD
-                print("WARNING: Binaries of %s have not been installed."
-                      " \n" % binName)
-=======
                 print("WARNING: Binaries of %s has not been installed."
                       % binName)
                 print("WARNING: Binaries of %s does not exist. \n"
                       % binName)
->>>>>>> 4cecd6d8
             print("----------------------------------- \n")
 
 elif parsedArgs.mode == MODE_UNINSTALL_BINS:
@@ -264,17 +259,11 @@
                                 print("Binaries of %s have been uninstalled "
                                       "successfully." % binName)
                                 binToUninstallList.remove(binName)
-<<<<<<< HEAD
+                                
                             except AssertionError as err:  # TODO The correct exception must be captured
                                 print("WARNING: Binaries of %s have not been "
                                       "uninstalled." % binName)
                                 print("WARNING: Binaries of %s don't exist."
-=======
-                            except AssertionError as err: # TODO The correct exception must be captured
-                                print("WARNING: Binaries of %s has not been "
-                                      "uninstalled." % binName)
-                                print("WARNING: Binaries of %s does not exist."
->>>>>>> 4cecd6d8
                                       % binName)
                                 binToUninstallList.remove(binName)
             else:
@@ -282,13 +271,6 @@
         if binToUninstallList:
             print("\n----------------------------------- \n")
             for binName in binToUninstallList:
-<<<<<<< HEAD
                 print("WARNING: Binaries of %s have not been uninstalled."% binName)
-                print("WARNING: Binaries of %s don't exist. \n"
-=======
-                print("WARNING: Binaries of %s has not been uninstalled."
-                      % binName)
-                print("WARNING: Binaries of %s does not exist. \n"
->>>>>>> 4cecd6d8
-                      % binName)
+                print("WARNING: Binaries of %s don't exist. \n" % binName)
             print("----------------------------------- \n")