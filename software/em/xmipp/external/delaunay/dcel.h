#ifndef DCEL_H
#define DCEL_H

#include "point.h"
#include "stack.h"
#include <stdio.h>


/**************************************************************************
* Defines
**************************************************************************/
#define     EXTERNAL_FACE       	0

#define 	POINTS_TYPE		    	1
#define 	DCEL_TYPE		    	2

#define     NO_UPDATE           	-1

#define 	CONVEX_HULL_LEN_FACTOR 	1

/**************************************************************************
* Data types definition
**************************************************************************/
enum Resize_DCEL_T {RESIZE_POINTS,
			  	  	RESIZE_EDGES,
					RESIZE_FACES};


struct	Dcel_Vertex_T
{
	int					origin_Edge;
	struct Point_T	    vertex;
};

struct Dcel_Edge_T
{
	int					origin_Vertex;
	int					twin_Edge;
	int					previous_Edge;
	int					next_Edge;
	int					face;
};

struct	Dcel_Face_T
{
	int					edge;
	int					imaginaryFace;
};

struct DCEL_T
{
	bool					incremental;

	// Vertex data.
	int 					nVertex;
	int						sizeVertex;
	struct	Dcel_Vertex_T	*vertex;

	// Edges data.
	int 					nEdges;
	int						sizeEdges;
	int						*edgeChecked;
	struct	Dcel_Edge_T	    *edges;

	// Vertex data.
	int 					nFaces;
	int						sizeFaces;
	struct	Dcel_Face_T	    *faces;
};


/**************************************************************************
* Public function headers.
**************************************************************************/
// General DCEL interface.
int 	initialize_DCEL( struct DCEL_T *dcel, int nPoints, int nEdges, int nFaces);
void	reset_DCEL( struct DCEL_T *dcel);
void    copy_Dcel( struct DCEL_T *in_dcel, struct DCEL_T *out_dcel);
int 	resize_DCEL( struct DCEL_T *dcel, enum Resize_DCEL_T resize_Type);
void    check_DCEL_Data( struct DCEL_T *dcel);
void	shake_Points_DCEL( struct DCEL_T *dcel);
void	finalize_DCEL( struct DCEL_T *dcel);

// Vertexes interface.
int 	get_Number_Vertex( struct DCEL_T *dcel);
int	 	insertPoint( struct DCEL_T *dcel, struct Point_T *point);
int 	insertVertex( struct DCEL_T *dcel, struct Dcel_Vertex_T vertex);
int	 	insert_Vertex_At( struct DCEL_T *dcel, struct Dcel_Vertex_T vertex, int index);
int 	update_Vertex_Edge_At( struct DCEL_T *dcel, int edge_ID, int index);
int		swap_Vertex( struct DCEL_T *dcel, int index1, int index2);
struct Dcel_Vertex_T *get_Vertex( struct DCEL_T *dcel, int index);
struct Point_T       *get_Vertex_Point( struct DCEL_T *dcel, int index);

// Edges interface.
int 	get_Number_Edges( struct DCEL_T *dcel);
int 	get_Number_Real_Edges( struct DCEL_T *dcel);
int 	insertEdge( struct DCEL_T *dcel, int origin, int twin, int prev, int next, int face);
int	    update_Edge( struct DCEL_T *dcel, int origin, int twin, int prev, int next, int face, int index);
int		are_Twins( struct DCEL_T *dcel, struct Dcel_Edge_T *edge1, struct Dcel_Edge_T *edge2);
int		is_External_Edge( struct DCEL_T *dcel, int index);
int		set_Edge_Not_Checked( struct DCEL_T *dcel, int index, int	*n);
int     get_Edge_Origin_Vertex( struct DCEL_T *dcel, int edge_Index);
int 	get_Edge_In_Convex_Hull( struct DCEL_T *dcel, int faceID);
struct  Dcel_Edge_T *get_Edge( struct DCEL_T *dcel, int index);
int 	copy_Edge( struct DCEL_T *dcel, int index, struct Dcel_Edge_T *edge);

// Faces interface.
int     get_Number_Faces(struct DCEL_T *dcel);
int     get_Number_Real_Faces(struct DCEL_T *dcel);
int 	insertFace( struct DCEL_T *dcel, int edge_ID);
int		update_Face(struct DCEL_T *dcel, int edge_ID, int index);
struct Dcel_Face_T *get_Face( struct DCEL_T *dcel, int index);
int     get_Face_Vertex( struct DCEL_T *dcel, int face_ID, struct Dcel_Vertex_T *v1,
									struct Dcel_Vertex_T *v2, struct Dcel_Vertex_T *v3);
int     is_Negative_Any_Vertex( struct DCEL_T *dcel, int edge_Index);
void	printFace( struct DCEL_T *dcel, int faceID);

// Points interface.
enum Turn_T return_Turn( struct DCEL_T *dcel, struct Point_T *p,
												int source_ID,
												int dest_ID);
void    shake_Dcel( struct DCEL_T *dcel);
void    get_Extreme_Point( struct DCEL_T *dcel, int (*f)(struct Point_T *, struct Point_T *),
																				struct Point_T *p);
void	get_Vertex_Of_Face( struct DCEL_T *dcel, int face, int *index1, int *index2, int *index3);
bool	is_Interior_To_Face( struct DCEL_T *dcel, struct Point_T *p, int face);

// Figures interface.
bool	get_Convex_Hull( struct DCEL_T *dcel, int *length, int *edges);
bool 	is_Interior_To_Convex_Hull( struct DCEL_T *dcel, struct Point_T *p, bool *error);
<<<<<<< HEAD

// Figures interface.
bool	get_Convex_Hull( struct DCEL_T *dcel, int *length, int *edges);
=======
>>>>>>> d518cd8e

// I/O DCEL interface.
int 	read_DCEL( struct DCEL_T *dcel, char *fileName);
int     read_Points_Flat_File( struct DCEL_T *dcel, const char *fileName);
int		write_DCEL( struct DCEL_T *dcel, int type, const char *fileName);
void	print_DCEL( struct DCEL_T *dcel);
int 	read_Points_DCEL( FILE *fd, int nPoints, struct DCEL_T *dcel);
void	generate_Random_Points_DCEL( int nPoints, struct DCEL_T *dcel, TYPE maxX, TYPE maxY);
void	generate_Cluster_Points_DCEL( int nPoints, struct DCEL_T *dcel,
							int nClusters, int radius, TYPE maxX, TYPE maxY);

#define DCEL_STATISTICS
#ifdef DCEL_STATISTICS
void 	print_Dcel_Statistics( char *fileName, struct DCEL_T *dcel);
#endif

#endif<|MERGE_RESOLUTION|>--- conflicted
+++ resolved
@@ -128,12 +128,6 @@
 // Figures interface.
 bool	get_Convex_Hull( struct DCEL_T *dcel, int *length, int *edges);
 bool 	is_Interior_To_Convex_Hull( struct DCEL_T *dcel, struct Point_T *p, bool *error);
-<<<<<<< HEAD
-
-// Figures interface.
-bool	get_Convex_Hull( struct DCEL_T *dcel, int *length, int *edges);
-=======
->>>>>>> d518cd8e
 
 // I/O DCEL interface.
 int 	read_DCEL( struct DCEL_T *dcel, char *fileName);
