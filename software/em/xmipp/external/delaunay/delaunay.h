#ifndef DELAUNAY_H
#define DELAUNAY_H

#include "defines.h"
#include "dcel.h"
#include "graph.h"
#include "point.h"
#include "voronoi.h"

/*****************************************************************************
* Data types definition
*****************************************************************************/
struct Delaunay_T
{
	bool				voronoiComputed;	// Voronoi diagram computed.
	struct Graph_T 		graph;				// Incremental graph data.
	struct DCEL_T		*dcel;				// DCEL data.
	struct Voronoi_T 	voronoi;			// Voronoi data.

	int 				faceIndex;			// DCEL face iterator.
};

/**************************************************************************
* Public functions declaration
**************************************************************************/
int		init_Delaunay( struct Delaunay_T *delaunay, int nPoints);
void	delete_Delaunay( struct Delaunay_T *delaunay);
int		insert_Point( struct Delaunay_T *delaunay, double x, double y);
int		create_Delaunay_Triangulation( struct Delaunay_T *delaunay,
														int createVoronoi);
int 	get_Face_Points( struct Delaunay_T *delaunay, int face_ID,
												struct Point_T *p,
												struct Point_T *q,
												struct Point_T *r);
bool 	next_Face_Iterator(struct Delaunay_T *delaunay, struct Point_T *p1,
														struct Point_T *p2,
														struct Point_T *p3);

int 	initialize_Delaunay(struct Delaunay_T *delaunay, struct DCEL_T *dcel);
void 	finalize_Delaunay(struct Delaunay_T *delaunay);

void	incremental_Delaunay(struct Delaunay_T *delaunay);
void 	build_Delaunay_From_Triangulation(struct DCEL_T *dcel);
void    purge_Delaunay( struct Delaunay_T *delaunay);

int  	select_Closest( struct Delaunay_T *delaunay, int index);
void 	select_Two_Closest( struct Delaunay_T *delaunay, int *first, int *second);
bool 	select_Closest_Point( struct Delaunay_T *delaunay, struct Point_T *p,
														struct Point_T *q,
														double *lowest_Distance);
bool 	select_Closest_Point_DCEL( struct DCEL_T *dcel, int nAnchors,
														struct Point_T *p,
												   	   	struct Point_T *q,
														double *lowest_Distance);
<<<<<<< HEAD

void print_Delaunay_Statistics( char *fileName);
=======
>>>>>>> d518cd8e

#endif
<|MERGE_RESOLUTION|>--- conflicted
+++ resolved
@@ -52,10 +52,5 @@
 														struct Point_T *p,
 												   	   	struct Point_T *q,
 														double *lowest_Distance);
-<<<<<<< HEAD
-
-void print_Delaunay_Statistics( char *fileName);
-=======
->>>>>>> d518cd8e
 
 #endif
