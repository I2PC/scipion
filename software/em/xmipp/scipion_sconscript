--- conflicted
+++ resolved
@@ -580,12 +580,7 @@
           'tomo_extract_subvolume',
           'validation_nontilt',
 
-<<<<<<< HEAD
-          #'volume_align_prog',
-          'validation_nontilt',
-=======
           #'volume_align_prog',  ['XmippInterface']),  --> it is done elsewhere
->>>>>>> 0da4487f
           'volume_center',
           'volume_correct_bfactor',
           'volume_enhance_contrast',
