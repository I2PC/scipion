#!/usr/bin/env python

# **************************************************************************
# *
# * Authors:     I. Foche Perez (ifoche@cnb.csic.es)
# *              J.M. de la Rosa Trevin (jmdelarosa@cnb.csic.es)
# *
# * Unidad de Bioinformatica of Centro Nacional de Biotecnologia, CSIC
# *
# * This program is free software; you can redistribute it and/or modify
# * it under the terms of the GNU General Public License as published by
# * the Free Software Foundation; either version 2 of the License, or
# * (at your option) any later version.
# *
# * This program is distributed in the hope that it will be useful,
# * but WITHOUT ANY WARRANTY; without even the implied warranty of
# * MERCHANTABILITY or FITNESS FOR A PARTICULAR PURPOSE.  See the
# * GNU General Public License for more details.
# *
# * You should have received a copy of the GNU General Public License
# * along with this program; if not, write to the Free Software
# * Foundation, Inc., 59 Temple Place, Suite 330, Boston, MA
# * 02111-1307  USA
# *
# *  All comments concerning this program package may be sent to the
# *  e-mail address 'ifoche@cnb.csic.es'
# *
# **************************************************************************

import os
from os.path import join
from glob import glob
from datetime import datetime


Import('env')


AddOption('--no-opencv', dest='opencv', action='store_false', default=True,
          help='Avoid compilation of opencv programs')
AddOption('--no-scipy', dest='scipy', action='store_false', default=True,
          help='Avoid compilation with scipy support')



# Define some variables used by Scons. Note that some of
# the variables will be passed by Scipion in the environment (env).

env['CUDA_SDK_PATH'] = os.environ.get('CUDA_SDK_PATH', '')
env['CUDA_LIB_PATH'] = os.environ.get('CUDA_LIB_PATH', '')

get = lambda x: os.environ.get(x, '0').lower() in ['true', 'yes', 'y', '1']

gtest = get('GTEST')
cuda = get('CUDA')
debug = get('DEBUG')
matlab = get('MATLAB')
opencv = env.GetOption('opencv') and get('OPENCV')

if opencv:
    opencvLibs = ['opencv_core',
                  'opencv_legacy',
                  'opencv_imgproc',
                  'opencv_video',
                  'libopencv_calib3d']
                  
else:
    opencvLibs = []



if 'MATLAB' in os.environ:
    # Must be removed to avoid problems in Matlab compilation.
    del os.environ['MATLAB']
    # Yeah, nice

# Read some flags
CYGWIN = env['PLATFORM'] == 'cygwin'
MACOSX = env['PLATFORM'] == 'darwin'
MINGW = env['PLATFORM'] == 'win32'

XMIPP_PATH = Dir('.').abspath



#  ***********************************************************************
#  *                      Xmipp C++ Libraries                            *
#  ***********************************************************************

ALL_LIBS = {'fftw3', 'tiff', 'jpeg', 'sqlite3', 'hdf5'}

# Create a shortcut and customized function
# to add the Xmipp CPP libraries
def addLib(name, **kwargs):
    ALL_LIBS.add(name)
    # Install all libraries in scipion/software/lib
    kwargs['installDir'] = '#software/lib'
    # Add always the xmipp path as -I for include and also xmipp/libraries
    incs = kwargs.get('incs', []) + [join(XMIPP_PATH, 'external'),
                                     join(XMIPP_PATH, 'libraries')]
    kwargs['incs'] = incs

    deps = kwargs.get('deps', [])
    kwargs['deps'] = deps

    # Add libraries in libs as deps if not present
    libs = kwargs.get('libs', [])
    for lib in libs:
        if lib in ALL_LIBS and lib not in deps:
            deps.append(lib)

    # If pattern not provided use *.cpp as default
    patterns = kwargs.get('patterns', '*.cpp')
    kwargs['patterns'] = patterns
    
    if 'cuda' in kwargs and kwargs['cuda']:
    	lib = env.AddCppLibraryCuda(name, **kwargs)
    else:    	
    	lib = env.AddCppLibrary(name, **kwargs)
    	
    env.Alias('xmipp-libs', lib)

    return lib


# Includes of bilib library
bilib_incs = ['external/bilib' + s for s in ['', '/headers', '/types']]
alglib_incs = ['external/alglib/src']

# Add first external libraries (alglib, bilib, condor)
#NOTE: for alglib and condor, the dir can not be where the source
# code is because try to use .h files to make the final .so library

addLib('XmippAlglib',
       dirs=['external/alglib'],
       patterns=['src/*.cpp'])

addLib('XmippBilib',
       dirs=['external/bilib/sources'],
       patterns=['*.cc'],
       incs=bilib_incs
       )

addLib('XmippCondor',
       dirs=['external'],
       patterns=['condor/*.cpp'])

addLib('XmippDelaunay',
       dirs=['external'],
       patterns=['delaunay/*.cpp'])

addLib('XmippSqliteExt',
       dirs=['external/sqliteExt'],
       patterns=['extension-functions.c'],
       libs=['m'])

# Gtest
addLib('XmippGtest',
       dirs=['external'],
       patterns=['gtest/*.cc'],
       default=gtest,
       libs=['pthread']
       )

EXT_LIBS = ['XmippAlglib', 'XmippBilib', 'XmippCondor', 'XmippDelaunay']
EXT_LIBS2 = ['XmippAlglib', 'XmippBilib', 'XmippCondor', 'XmippDelaunay', 'XmippSqliteExt']
env.Alias('XmippExternal', EXT_LIBS)


# Data
#TODO: checklib rt?????
addLib('XmippData',
       dirs=['libraries'],
       patterns=['data/*.cpp'],
       libs=['fftw3', 'fftw3_threads',
             'hdf5','hdf5_cpp',
             'tiff',
             'jpeg',
             'sqlite3',
             'pthread',
             'rt',
             'XmippAlglib', 'XmippBilib'])

# Classification
addLib('XmippClassif',
       dirs=['libraries'],
       patterns=['classification/*.cpp'],
       libs=['XmippData', 'XmippAlglib', 'XmippBilib'])

# Dimred
addLib('XmippDimred',
       dirs=['libraries'],
       patterns=['dimred/*.cpp'],
       libs=['XmippData', 'XmippBilib'])

# Reconstruction
addLib('XmippRecons',
       dirs=['libraries'],
       patterns=['reconstruction/*.cpp'],
       incs=bilib_incs,
       libs=['hdf5', 'hdf5_cpp', 'pthread',
             'fftw3_threads',  
             'XmippData', 'XmippClassif', 'XmippBilib', 'XmippCondor', 'XmippDelaunay'])


<<<<<<< HEAD
# AJ - Reconstruction CUDA
if cuda:
	addLib('XmippReconsCuda',
=======
# Reconstruction CUDA
if cuda:
       addLib('XmippReconsCuda',
>>>>>>> 5498a706
       dirs=['libraries'],
       patterns=['reconstruction_cuda/*.cpp'],
       incs=bilib_incs, cuda=True,
       libs=['pthread'])
       
<<<<<<< HEAD
	addLib('XmippReconsAdaptCuda',
=======
       addLib('XmippReconsAdaptCuda',
>>>>>>> 5498a706
       dirs=['libraries'],
       patterns=['reconstruction_adapt_cuda/*.cpp'],
       incs=bilib_incs,
       libs=['pthread'])
       
<<<<<<< HEAD
=======
       addLib('XmippParallelAdaptCuda',
       dirs=['libraries'],
       patterns=['parallel_adapt_cuda/*.cpp'],
       incs=bilib_incs,
       libs=['pthread', 'XmippData', 'XmippClassif', 'XmippRecons', 'XmippBilib', 'XmippReconsCuda', 'XmippReconsAdaptCuda'],
       mpi=True)
>>>>>>> 5498a706
  

# Interface
python_incs = ['#software/include/python2.7',
               '#software/lib/python2.7/site-packages',
               '#software/lib/python2.7/site-packages/numpy/core/include']

addLib('XmippInterface',
       dirs=['libraries'],
       patterns=['interface/*.cpp'],
       incs=python_incs,
       libs=[ 'pthread', 'python2.7',
             'XmippData', 'XmippBilib'])

# Parallelization
addLib('XmippParallel',
              dirs=['libraries'],
              patterns=['parallel/*.cpp'],
              libs=['pthread', 'fftw3_threads',
                    'XmippData', 'XmippClassif', 'XmippRecons', 'XmippBilib'],
              mpi=True)

# Python binding
addLib('xmipp.so',
       dirs=['libraries/bindings'],
       patterns=['python/*.cpp'],
       incs=python_incs,
       libs=['python2.7', 'XmippData', 'XmippRecons', 'XmippBilib'],
       prefix='', target='xmipp')

# Java binding
addLib('XmippJNI',
       dirs=['libraries/bindings'],
       patterns=['java/*.cpp'],
       incs=env['JNI_CPPPATH'],
       libs=['pthread', 'XmippData', 'XmippRecons','XmippClassif', 'XmippBilib'])


#  ***********************************************************************
#  *                      Java Libraries                                 *
#  ***********************************************************************

# Helper functions so we don't write so much.
fpath = lambda path: File('#software/em/xmipp/%s' % path).abspath
dpath = lambda path: Dir('#software/em/xmipp/%s' % path).abspath
epath = lambda path: Entry('#software/em/xmipp/%s' % path).abspath

javaEnumDict = {
    'ImageWriteMode': [fpath('libraries/data/xmipp_image_base.h'), 'WRITE_'],
    'CastWriteMode': [fpath('libraries/data/xmipp_image_base.h'), 'CW_'],
    'MDLabel': [fpath('libraries/data/metadata_label.h'), ['MDL_', 'RLN_', 'BSOFT']],
    'XmippError': [fpath('libraries/data/xmipp_error.h'), 'ERR_']}


def WriteJavaEnum(class_name, header_file, pattern, log):
    java_file = fpath('java/src/xmipp/jni/%s.java' % class_name)
    env.Depends(java_file, header_file)
    fOut = open(java_file, 'w+')
    counter = 0;
    if isinstance(pattern, basestring):
        patternList = [pattern]
    elif isinstance(pattern, list):
        patternList = pattern
    else:
        raise Exception("Invalid input pattern type: %s" % type(pattern))
    last_label_pattern = patternList[0] + "LAST_LABEL"
    fOut.write("""package xmipp.jni;

public class %s {
""" % class_name)

    for line in open(header_file):
        l = line.strip();
        for p in patternList:
            if not l.startswith(p):
                continue
            if '///' in l:
                l, comment = l.split('///')
            else:
                comment = ''
            if l.startswith(last_label_pattern):
                l = l.replace(last_label_pattern, last_label_pattern + " = " + str(counter) + ";")
            if (l.find("=") == -1):
                l = l.replace(",", " = %d;" % counter)
                counter = counter + 1;
            else:
                l = l.replace(",", ";")

            fOut.write("   public static final int %s /// %s\n" % (l, comment))
    fOut.write("}\n")
    fOut.close()
    # Write log file
    if log:
        log.write("Java file '%s' successful generated at %s\n" %
                  (java_file, datetime.now()))


def ExtractEnumFromHeader(env, target, source):
    log = open(str(target[0]), 'w+')
    for (class_name, list) in javaEnumDict.iteritems():
        WriteJavaEnum(class_name, list[0], list[1], log)

    log.close()
    return None


env['JAVADIR'] = 'java'
env['JAVA_BUILDPATH'] = 'java/build'
env['JAVA_LIBPATH'] = 'java/lib'
env['JAVA_SOURCEPATH'] = 'java/src'
env['ENV']['LANG'] = 'en_GB.UTF-8'
env['JARFLAGS'] = '-Mcf'    # Default "cf". "M" = Do not add a manifest file.
# Set -g debug options if debugging
if debug:
    env['JAVAC'] = 'javac -g'  # TODO: check how to add -g without changing JAVAC

javaBuild = Execute(Mkdir(epath('java/build')))

# Update enums in java files from C++ headers. If they don't exist, generate them.
log = open(fpath('java/build/javaLog'), 'w+')
for class_name, class_list in javaEnumDict.iteritems():
    WriteJavaEnum(class_name, class_list[0], class_list[1], log)

javaExtractCommand = env.Command(
    epath('libraries/bindings/java/src/xmipp/jni/enums.changelog'),
    [fpath('libraries/data/xmipp_image_base.h'),
     fpath('libraries/data/metadata_label.h')],
    ExtractEnumFromHeader)

javaEnums = env.Alias('javaEnums', javaExtractCommand)

imagejUntar = env.Untar(
    fpath('/external/imagej/ij.jar'), fpath('external/imagej.tgz'),
    cdir=dpath('external'))
#env.Depends(imagejUntar, javaEnums)

ijLink = env.SymLink(fpath('java/lib/ij.jar'), imagejUntar[0].abspath)
env.Depends(ijLink, imagejUntar)
env.Default(ijLink)

xmippJavaJNI = env.AddJavaLibrary(
    'XmippJNI', 'xmipp/jni',
    deps=[ijLink, javaEnums])
#env.Depends(xmippJavaJNI, ijLink)

xmippJavaUtils = env.AddJavaLibrary(
    'XmippUtils', 'xmipp/utils',
    deps=[ijLink, xmippJavaJNI])

xmippIJ = env.AddJavaLibrary(
    'XmippIJ', 'xmipp/ij/commons',
    deps=[xmippJavaUtils])

xmippViewer = env.AddJavaLibrary(
    'XmippViewer', 'xmipp/viewer',
    deps=[xmippIJ])

xmippTest = env.AddJavaLibrary(
    'XmippTest', 'xmipp/test',
    deps=[xmippViewer])

# xmippIJPlugin = env.AddJavaLibrary(
#               'XmippIJPlugin_MasksToolbar',
#               dirs=[Entry('#software/em/xmipp/java/src/xmipp/ij/plugins/maskstoolbar').abspath],
#               deps=['XmippJNI']
#               )

#env.Depends(xmippIJPlugin, ijLink)
#pluginLink = env.SymLink(Entry('#software/em/xmipp/external/imagej/plugins/XmippIJPlugin_MasksToolbar.jar').abspath, xmippIJPlugin)
#env.Depends(pluginLink, ijLink)
#env.Default(pluginLink)


# FIXME: the environment used for the rest of SCons is imposible to
# use to compile java code. Why?
# In the meanwhile we'll use an alternative environment.
env2 = Environment(ENV=os.environ)
env2.AppendUnique(JAVACLASSPATH='"%s/*"' % dpath('java/lib'))
javaExtraFileTypes = env2.Java(epath('java/build/HandleExtraFileTypes.class'),
                               fpath('java/src/HandleExtraFileTypes.java'))
env2.Depends(javaExtraFileTypes, epath('java/lib/XmippViewer.jar'))
env2.Default(javaExtraFileTypes)

# FIXME: For any yet unknown issue, java is being compiled putting in
# -d flag the class name, producing a folder with the same name as the
# class and putting the class file inside
fileTypesInstallation = env.Install(
    dpath('external/imagej/plugins/'),
    epath('java/build/HandleExtraFileTypes.class/HandleExtraFileTypes.class'))
#env.Depends(fileTypesInstallation, pluginLink)
env.Default(fileTypesInstallation)

# Java tests
AddOption('--run-java-tests', dest='run_java_tests', action='store_true',
          help='Run all Java tests (not only default ones)')

env.AddJavaTest('FilenameTest', 'XmippTest.jar')
env.AddJavaTest('ImageGenericTest', 'XmippTest.jar')
env.AddJavaTest('MetadataTest', 'XmippTest.jar')

env.Alias('xmipp-java', [xmippJavaJNI,
                         xmippJavaUtils,
                         xmippIJ,
                         xmippViewer,
                         xmippTest])


#  ***********************************************************************
#  *                      Xmipp Programs and Tests                       *
#  ***********************************************************************

XMIPP_LIBS = ['XmippData', 'XmippRecons', 'XmippClassif']
PROG_DEPS = EXT_LIBS + XMIPP_LIBS

PROG_LIBS = EXT_LIBS + XMIPP_LIBS + ['sqlite3',
                                     'fftw3', 'fftw3_threads',
                                     'tiff', 'jpeg', 'png',
                                     'hdf5', 'hdf5_cpp']

def addRunTest(testName, prog):
    """ Add a Scons target for running xmipp tests. """
    xmippTestName = 'xmipp_' + testName
    xmlFileName = join(XMIPP_PATH, 'applications', 'tests', 'OUTPUT',
                       xmippTestName+".xml")
    if os.path.exists(xmlFileName):
        os.remove(xmlFileName)
    testCase = env.Command(
        xmlFileName,
        join(XMIPP_PATH, 'bin/%s' % xmippTestName),
        "%s/scipion run $SOURCE --gtest_output=xml:$TARGET" % os.environ['SCIPION_HOME'])
    env.Alias('run_' + testName, testCase)
    env.Depends(testCase, prog)
    env.Alias('xmipp-runtests', testCase)

    AlwaysBuild(testCase)

    return testCase


# Shortcut function to add the Xmipp programs.
def addProg(progName, **kwargs):
    """ Shortcut to add the Xmipp programs easily.
    Params:
        progName: the name of the program without xmipp_ prefix that will be added.
        if 'src' not in kwargs, add: 'applications/programs/progName' by default.
        if progName starts with 'mpi_' then mpi will be set to True.
    """
    isTest = progName.startswith('test_')

    progsFolder = 'tests' if isTest else 'programs'

    src = kwargs.get('src', [join('applications', progsFolder, progName)])

    kwargs['src'] = src
    # Add all xmipp libraries just in case
    kwargs['libs'] = kwargs.get('libs', []) + PROG_LIBS
    kwargs['deps'] = PROG_DEPS

    # Add always the xmipp path as -I for include and also xmipp/libraries
    incs = kwargs.get('incs', []) + [join(XMIPP_PATH, 'external'),
                                     join(XMIPP_PATH, 'libraries')]
    kwargs['incs'] = incs

    if progName.startswith('mpi_'):
        kwargs['mpi'] = True
        kwargs['libs'] += ['mpi', 'mpi_cxx', 'XmippParallel']

    #AJ
    if progName.startswith('cuda_'):
        kwargs['cuda'] = True
        #kwargs['nvcc'] = True
        kwargs['libs'] += ['XmippReconsAdaptCuda', 'XmippReconsCuda']
<<<<<<< HEAD
=======

    if progName.startswith('mpi_cuda_'):
        kwargs['cuda'] = True
        #kwargs['nvcc'] = True
        kwargs['libs'] += ['XmippReconsAdaptCuda', 'XmippReconsCuda','XmippParallelAdaptCuda']
>>>>>>> 5498a706
    #FIN AJ

    xmippProgName = 'xmipp_%s' % progName

    if progName.startswith('test_'):
        kwargs['libs'] += ['XmippGtest']
        env.Alias('xmipp-tests', xmippProgName)
        addRunTest(progName, xmippProgName)

    prog = env.AddProgram(xmippProgName, **kwargs)

    # Add some aliases before return
    env.Alias(xmippProgName, prog)
    env.Alias('xmipp-programs', prog)


    return prog


# Define the list of all programs
for p in ['angular_break_symmetry',
          'angular_commonline',
          'angular_continuous_assign',
          'angular_continuous_assign2',
          'angular_accuracy_pca',
          'angular_discrete_assign',
          'angular_distance',
          'angular_distribution_show',
          'angular_estimate_tilt_axis',
          'angular_neighbourhood',
          'angular_projection_matching',
          'angular_project_library',
          'angular_rotate',

          'classify_analyze_cluster',
          'classify_compare_classes',
          'classify_evaluate_classes',
          'classify_extract_features',
          'classify_first_split',
          'classify_kerdensom',
			
	  'ctf_correct_wiener2d',
          'ctf_correct_wiener3d',
          'ctf_correct_idr',
          'ctf_create_ctfdat',
          'ctf_enhance_psd',
          'ctf_estimate_from_micrograph',
          'ctf_estimate_from_psd',
          'ctf_estimate_from_psd_fast',
          'ctf_group',
          'ctf_phase_flip',
          'ctf_show',
          'ctf_sort_psds',

          'evaluate_coordinates',

          'idr_xray_tomo',

          'flexible_alignment',
          'image_align',
          'image_align_tilt_pairs',
          'image_assignment_tilt_pair',
          'image_common_lines',
          'image_convert',
          'image_eliminate_empty_particles',
          'image_find_center',
          'image_header',
          'image_histogram',
          'image_operate',
          'image_rotational_pca',
          'image_residuals',
          'image_resize',
          'image_rotational_spectra',
          'image_separate_objects',
          'image_sort_by_statistics',
          'image_ssnr',
          'image_statistics',
          'image_vectorize',

          ('matrix_dimred', ['XmippDimred']),
          #'metadata_convert_to_spider',
          'metadata_histogram',
          'metadata_import',
          'metadata_split',
          'metadata_split_3D',
          'metadata_utilities',
          'metadata_xml',
          'micrograph_scissor',
          'micrograph_automatic_picking',
          'ml_align2d',
          'mlf_align2d',
          'ml_refine3d',
          'mlf_refine3d',
          'ml_tomo',
          'movie_alignment_correlation',
          'movie_filter_dose',
          'movie_estimate_gain',
          'mrc_create_metadata',
          'multireference_aligneability',
          'nma_alignment',
          'nma_alignment_vol',

          'pdb_analysis',
          'pdb_construct_dictionary',
          'pdb_nma_deform',
          'pdb_restore_with_dictionary',
          'phantom_create',
          'phantom_project',
          'phantom_simulate_microscope',
          'phantom_transform',

          'reconstruct_admm',
          'reconstruct_art',
          'reconstruct_art_pseudo',
          'reconstruct_art_xray',
          'reconstruct_fourier',
          'reconstruct_fourier_accel',
          'reconstruct_significant',
          'reconstruct_wbp',
          'resolution_fsc',
          'resolution_ibw',
          'resolution_monogenic_signal',
          'resolution_ssnr',
          'score_micrograph',

          'work_test',

          'transform_add_noise',
	  'transform_adjust_image_grey_levels',
          'transform_adjust_volume_grey_levels',
          'transform_center_image',
          ('transform_dimred', ['XmippDimred']),
          'transform_downsample',
          'transform_filter',
          'transform_geometry',
          'transform_mask',
          'transform_mirror',
          'transform_morphology',
          'transform_normalize',
          'transform_randomize_phases',
          'transform_range_adjust',
          'transform_symmetrize',
	      'transform_threshold',
          'transform_window',
          'tomo_align_dual_tilt_series',
          'tomo_align_refinement',

          'tomo_align_tilt_series',
          'tomo_detect_missing_wedge',
          'tomo_project',
          'tomo_remove_fluctuations',
          'tomo_extract_subvolume',
          'validation_nontilt',
          'validation_tilt_pairs',

          'volume_center',
          'volume_correct_bfactor',
          'volume_enhance_contrast',
          'volume_find_symmetry',
          'volume_from_pdb',
          'volume_halves_restoration',
          'volume_initial_simulated_annealing',
          'volume_validate_pca',
          'volume_pca',
          'volume_reslice',
          'volume_segment',
          'volume_structure_factor',
          'volume_to_pseudoatoms',
          'volume_to_web',

          'xray_import',
          'xray_psf_create',
          'xray_project',
          # MPI programs, the mpi_ prefix set mpi=True flag.
          'mpi_angular_class_average',
          'mpi_angular_continuous_assign',
          'mpi_angular_continuous_assign2',
          'mpi_angular_accuracy_pca',
          'mpi_angular_discrete_assign',
          'mpi_angular_projection_matching',
          'mpi_angular_project_library',
          'mpi_classify_CL2D',
          'mpi_classify_CL2D_core_analysis',
          'mpi_ctf_correct_idr',
          'mpi_ctf_sort_psds',
          'mpi_ctf_correct_wiener2d',
          'mpi_image_operate',
          'mpi_image_rotational_pca',
          'mpi_image_resize',
          'mpi_image_sort',
          'mpi_image_ssnr',
          'mpi_ml_align2d',
          'mpi_ml_tomo',
          'mpi_mlf_align2d',
          'mpi_ml_refine3d',
          'mpi_mlf_refine3d',
          'mpi_multireference_aligneability',
          'mpi_nma_alignment',
          'mpi_performance_test',
          'mpi_reconstruct_art',
          'mpi_reconstruct_fourier',
          'mpi_reconstruct_fourier_accel',
          'mpi_reconstruct_wbp',
          'mpi_reconstruct_significant',
          'mpi_reconstruct_admm',
          'mpi_run',
          'mpi_tomo_extract_subvolume',
	  'mpi_transform_adjust_image_grey_levels',
          'mpi_transform_filter',
          'mpi_transform_symmetrize',
          'mpi_transform_geometry',
          'mpi_transform_mask',
          'mpi_transform_normalize',
          #'mpi_transform_threshold',
          'mpi_xray_project',
	      'mpi_validation_nontilt',	  
          'mpi_write_test',

          # Unittest for Xmipp libraries
          'test_ctf',
          ('test_dimred', ['XmippDimred']),
          'test_euler',
          'test_fftw',
          'test_filename',
          'test_filters',
          'test_fringe_processing',
          'test_funcs',
          'test_geometry',
          'test_image',
          'test_image_generic',
          'test_matrix',
          'test_metadata',
          'test_movie_filter_dose',
          'test_multidim',
          'test_polar',
          'test_polynomials',
          'test_resolution_frc',
          'test_sampling',
          'test_symmetries',
          'test_transformation',
          'test_transform_window',
          'test_wavelets'
          ]:
    # Allow to add specific libs for indiviual programs
    # by using a tuple instead of string
    if isinstance(p, tuple):
        addProg(p[0], libs=p[1])
    else:
        addProg(p)


# Programs with specials needs
# This programs need python lib to compile
addProg('volume_align_prog',
         incs=python_incs,
         libs=['python2.7', 'XmippInterface'])
addProg('mpi_classify_CLTomo_prog',
         incs=python_incs,
         libs=['python2.7', 'XmippInterface'])

# Optical Alignment program, that depends on opencv (cpu version)
if opencv:
    addProg('movie_optical_alignment_cpu',
            libs=opencvLibs,
            deps=['opencv'])
    addProg('mpi_volume_homogenizer',
            libs=opencvLibs,
            deps=['opencv'])
    if cuda: # also the gpu version
        opencvLibs.append('opencv_gpu')
        addProg('movie_optical_alignment_gpu',
                libs=opencvLibs,
                deps=['opencv'], cuda=True)
<<<<<<< HEAD
                
                
if cuda:
	addProg('cuda_correlation')


=======

if cuda:
    addProg('cuda_reconstruct_fourier')
    addProg('mpi_cuda_reconstruct_fourier')
>>>>>>> 5498a706


#  ***********************************************************************
#  *                      Xmipp Scripts                                  *
#  ***********************************************************************


def addBatch(batchName, script, scriptFolder='applications/scripts'):
    """ Add a link to xmipp/bin folder prepending xmipp_ prefix.
    The script should be located in from xmipp root,
    by default in 'applications/scripts/'
    """
    xmippBatchName = 'xmipp_%s' % batchName
    batchLink = env.SymLink(join(XMIPP_PATH, 'bin', xmippBatchName),
                            join(XMIPP_PATH, scriptFolder, script))
    env.Alias('xmipp-batchs', batchLink)

    return batchLink


# Batches (apps)

addBatch('apropos', 'apropos/batch_apropos.py')
addBatch('compile', 'compile/batch_compile.py')
addBatch('metadata_plot', 'metadata_plot/batch_metadata_plot.py')
addBatch('metadata_selfile_create', 'metadata_selfile_create/batch_metadata_selfile_create.py')
addBatch('showj', 'showj/batch_showj.py')
addBatch('tomoj', 'tomoj/batch_tomoj.py')
addBatch('volume_align', 'volume_align/batch_volume_align.sh')
addBatch('mpi_classify_CLTomo', 'mpi_classify_CLTomo/batch_mpi_classify_CLTomo.sh')
addBatch('imagej', 'runImageJ', 'external')

# # Python tests
# testPythonInterface = env.SymLink('bin/xmipp_test_pythoninterface', 'applications/tests/test_pythoninterface/batch_test_pythoninterface.py')
# Depends(testPythonInterface, packageDeps)
# AddXmippTest('test_pythoninterface', testPythonInterface, "$SOURCE $TARGET")
#
# testPySqlite = env.SymLink('bin/xmipp_test_pysqlite', 'applications/tests/test_pysqlite/batch_test_pysqlite.py')
# Depends(testPySqlite, packageDeps)
# AddXmippTest('test_pysqlite', testPySqlite, "$SOURCE $TARGET")
#
# testEMX = env.SymLink('bin/xmipp_test_emx', 'applications/tests/test_emx/batch_test_emx.py')
# Depends(testEMX, packageDeps)
# AddXmippTest('test_emx', testEMX, "$SOURCE $TARGET")


def compileMatlabBinding(target, source, env):
    matlabDir = join(XMIPP_PATH, 'libraries', 'bindings', 'matlab')

    incStr = ' '.join('-I%s' % p for p in [os.path.join(XMIPP_PATH, 'libraries'),
                                            os.path.join(XMIPP_PATH, 'external'),
                                            Dir('#software/include').abspath] )
    libStr = ' '.join('-L%s' % p for p in [Dir('#software/lib').abspath])

    libs = ' '.join('-l%s' % lib for lib in ['XmippData',
                                             'XmippRecons',
                                             'XmippBilib',
                                             'XmippAlglib'])

    mex = join(env['MATLAB_DIR'], 'bin', 'mex')
    command = '%s -O -outdir %s %s %s %s %s ' % (mex, matlabDir, incStr, libStr, libs, source[0])
    print command
    os.system(command)

# Matlab programs
def addMatlabBinding(name):
    """ Add options to compile xmipp-Matlab bindings. """
    matlabDir = join(XMIPP_PATH, 'libraries', 'bindings', 'matlab')
    source = join(matlabDir, name + ".cpp")
    target = join(matlabDir, name + ".mexa64")

    cmdTarget = env.Command(target, source, compileMatlabBinding)
    env.Alias('xmipp-matlab', cmdTarget)

    return cmdTarget

if matlab:
    bindings = ['tom_xmipp_adjust_ctf',
                'tom_xmipp_align2d',
                'tom_xmipp_ctf_correct_phase',
                'tom_xmipp_mask',
                'tom_xmipp_mirror',
                'tom_xmipp_morphology',
                'tom_xmipp_normalize',
                'tom_xmipp_psd_enhance',
                'tom_xmipp_resolution',
                'tom_xmipp_rotate',
                'tom_xmipp_scale',
                'tom_xmipp_scale_pyramid',
                'tom_xmipp_volume_segment',

                'mirt3D_mexinterp',

                'xmipp_ctf_generate_filter',
                'xmipp_nma_read_alignment',
                'xmipp_nma_save_cluster',
                'xmipp_read',
                'xmipp_read_structure_factor',
                'xmipp_write',
                ]
    for b in bindings:
        addMatlabBinding(b)

    env.Default('xmipp-matlab')
    env.Alias('xmipp', 'xmipp-matlab')

XmippAlias = env.Alias('xmipp', ['xmipp-libs',
                                 'xmipp-programs',
                                 'xmipp-batchs',
                                 'xmipp-java'])


Return('XmippAlias')
<|MERGE_RESOLUTION|>--- conflicted
+++ resolved
@@ -203,40 +203,27 @@
              'XmippData', 'XmippClassif', 'XmippBilib', 'XmippCondor', 'XmippDelaunay'])
 
 
-<<<<<<< HEAD
-# AJ - Reconstruction CUDA
-if cuda:
-	addLib('XmippReconsCuda',
-=======
 # Reconstruction CUDA
 if cuda:
-       addLib('XmippReconsCuda',
->>>>>>> 5498a706
+    addLib('XmippReconsCuda',
        dirs=['libraries'],
        patterns=['reconstruction_cuda/*.cpp'],
        incs=bilib_incs, cuda=True,
        libs=['pthread'])
        
-<<<<<<< HEAD
-	addLib('XmippReconsAdaptCuda',
-=======
-       addLib('XmippReconsAdaptCuda',
->>>>>>> 5498a706
+    addLib('XmippReconsAdaptCuda',
        dirs=['libraries'],
        patterns=['reconstruction_adapt_cuda/*.cpp'],
        incs=bilib_incs,
        libs=['pthread'])
        
-<<<<<<< HEAD
-=======
-       addLib('XmippParallelAdaptCuda',
+    addLib('XmippParallelAdaptCuda',
        dirs=['libraries'],
        patterns=['parallel_adapt_cuda/*.cpp'],
        incs=bilib_incs,
        libs=['pthread', 'XmippData', 'XmippClassif', 'XmippRecons', 'XmippBilib', 'XmippReconsCuda', 'XmippReconsAdaptCuda'],
        mpi=True)
->>>>>>> 5498a706
-  
+
 
 # Interface
 python_incs = ['#software/include/python2.7',
@@ -508,14 +495,11 @@
         kwargs['cuda'] = True
         #kwargs['nvcc'] = True
         kwargs['libs'] += ['XmippReconsAdaptCuda', 'XmippReconsCuda']
-<<<<<<< HEAD
-=======
 
     if progName.startswith('mpi_cuda_'):
         kwargs['cuda'] = True
         #kwargs['nvcc'] = True
         kwargs['libs'] += ['XmippReconsAdaptCuda', 'XmippReconsCuda','XmippParallelAdaptCuda']
->>>>>>> 5498a706
     #FIN AJ
 
     xmippProgName = 'xmipp_%s' % progName
@@ -689,6 +673,7 @@
           'xray_import',
           'xray_psf_create',
           'xray_project',
+
           # MPI programs, the mpi_ prefix set mpi=True flag.
           'mpi_angular_class_average',
           'mpi_angular_continuous_assign',
@@ -729,7 +714,7 @@
           'mpi_transform_geometry',
           'mpi_transform_mask',
           'mpi_transform_normalize',
-          #'mpi_transform_threshold',
+          'mpi_transform_threshold',
           'mpi_xray_project',
 	      'mpi_validation_nontilt',	  
           'mpi_write_test',
@@ -789,19 +774,12 @@
         addProg('movie_optical_alignment_gpu',
                 libs=opencvLibs,
                 deps=['opencv'], cuda=True)
-<<<<<<< HEAD
-                
-                
+
+
 if cuda:
-	addProg('cuda_correlation')
-
-
-=======
-
-if cuda:
+    addProg('cuda_correlation')
     addProg('cuda_reconstruct_fourier')
     addProg('mpi_cuda_reconstruct_fourier')
->>>>>>> 5498a706
 
 
 #  ***********************************************************************
@@ -914,4 +892,4 @@
                                  'xmipp-java'])
 
 
-Return('XmippAlias')
+Return('XmippAlias')