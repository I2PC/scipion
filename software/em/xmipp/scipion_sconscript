#!/usr/bin/env python

# **************************************************************************
# *
# * Authors:     I. Foche Perez (ifoche@cnb.csic.es)
# *              J.M. de la Rosa Trevin (jmdelarosa@cnb.csic.es)
# *
# * Unidad de Bioinformatica of Centro Nacional de Biotecnologia, CSIC
# *
# * This program is free software; you can redistribute it and/or modify
# * it under the terms of the GNU General Public License as published by
# * the Free Software Foundation; either version 2 of the License, or
# * (at your option) any later version.
# *
# * This program is distributed in the hope that it will be useful,
# * but WITHOUT ANY WARRANTY; without even the implied warranty of
# * MERCHANTABILITY or FITNESS FOR A PARTICULAR PURPOSE.  See the
# * GNU General Public License for more details.
# *
# * You should have received a copy of the GNU General Public License
# * along with this program; if not, write to the Free Software
# * Foundation, Inc., 59 Temple Place, Suite 330, Boston, MA
# * 02111-1307  USA
# *
# *  All comments concerning this program package may be sent to the
# *  e-mail address 'ifoche@cnb.csic.es'
# *
# **************************************************************************

import os
from os.path import join
from glob import glob
from datetime import datetime


Import('env')


AddOption('--no-opencv', dest='opencv', action='store_false', default=True,
          help='Avoid compilation of opencv programs')
AddOption('--no-scipy', dest='scipy', action='store_false', default=True,
          help='Avoid compilation with scipy support')



# Define some variables used by Scons. Note that some of
# the variables will be passed by Scipion in the environment (env).

env['CUDA_SDK_PATH'] = os.environ.get('CUDA_SDK_PATH', '')
env['CUDA_LIB_PATH'] = os.environ.get('CUDA_LIB_PATH', '')

get = lambda x: os.environ.get(x, '0').lower() in ['true', 'yes', 'y', '1']

gtest = get('GTEST')
cuda = get('CUDA')
debug = get('DEBUG')
matlab = get('MATLAB')
opencv = env.GetOption('opencv') and get('OPENCV')

if opencv:
    opencvLibs = ['opencv_core',
                  'opencv_legacy',
                  'opencv_imgproc',
                  'opencv_video',
                  'libopencv_calib3d']
                  
else:
    opencvLibs = []



if 'MATLAB' in os.environ:
    # Must be removed to avoid problems in Matlab compilation.
    del os.environ['MATLAB']
    # Yeah, nice

# Read some flags
CYGWIN = env['PLATFORM'] == 'cygwin'
MACOSX = env['PLATFORM'] == 'darwin'
MINGW = env['PLATFORM'] == 'win32'

XMIPP_PATH = Dir('.').abspath



#  ***********************************************************************
#  *                      Xmipp C++ Libraries                            *
#  ***********************************************************************

ALL_LIBS = {'fftw3', 'tiff', 'jpeg', 'sqlite3', 'hdf5'}

# Create a shortcut and customized function
# to add the Xmipp CPP libraries
def addLib(name, **kwargs):
    ALL_LIBS.add(name)
    # Install all libraries in scipion/software/lib
    kwargs['installDir'] = '#software/lib'
    # Add always the xmipp path as -I for include and also xmipp/libraries
    incs = kwargs.get('incs', []) + [join(XMIPP_PATH, 'external'),
                                     join(XMIPP_PATH, 'libraries')]
    kwargs['incs'] = incs

    deps = kwargs.get('deps', [])
    kwargs['deps'] = deps

    # Add libraries in libs as deps if not present
    libs = kwargs.get('libs', [])
    for lib in libs:
        if lib in ALL_LIBS and lib not in deps:
            deps.append(lib)

    # If pattern not provided use *.cpp as default
    patterns = kwargs.get('patterns', '*.cpp')
    kwargs['patterns'] = patterns
    
    if 'cuda' in kwargs and kwargs['cuda']:
    	lib = env.AddCppLibraryCuda(name, **kwargs)
    else:    	
    	lib = env.AddCppLibrary(name, **kwargs)
    	
    env.Alias('xmipp-libs', lib)

    return lib


# Includes of bilib library
bilib_incs = ['external/bilib' + s for s in ['', '/headers', '/types']]
alglib_incs = ['external/alglib/src']

# Add first external libraries (alglib, bilib, condor)
#NOTE: for alglib and condor, the dir can not be where the source
# code is because try to use .h files to make the final .so library

addLib('XmippAlglib',
       dirs=['external/alglib'],
       patterns=['src/*.cpp'])

addLib('XmippBilib',
       dirs=['external/bilib/sources'],
       patterns=['*.cc'],
       incs=bilib_incs
       )

addLib('XmippCondor',
       dirs=['external'],
       patterns=['condor/*.cpp'])

addLib('XmippDelaunay',
       dirs=['external'],
       patterns=['delaunay/*.cpp'])

addLib('XmippSqliteExt',
       dirs=['external/sqliteExt'],
       patterns=['extension-functions.c'],
       libs=['m'])

# Gtest
addLib('XmippGtest',
       dirs=['external'],
       patterns=['gtest/*.cc'],
       default=gtest,
       libs=['pthread']
       )

EXT_LIBS = ['XmippAlglib', 'XmippBilib', 'XmippCondor', 'XmippDelaunay']
EXT_LIBS2 = ['XmippAlglib', 'XmippBilib', 'XmippCondor', 'XmippDelaunay', 'XmippSqliteExt']
env.Alias('XmippExternal', EXT_LIBS)


# Data
#TODO: checklib rt?????
addLib('XmippData',
       dirs=['libraries'],
       patterns=['data/*.cpp'],
       libs=['fftw3', 'fftw3_threads',
             'hdf5','hdf5_cpp',
             'tiff',
             'jpeg',
             'sqlite3',
             'pthread',
             'rt',
             'XmippAlglib', 'XmippBilib'])

# Classification
addLib('XmippClassif',
       dirs=['libraries'],
       patterns=['classification/*.cpp'],
       libs=['XmippData', 'XmippAlglib', 'XmippBilib'])

# Dimred
addLib('XmippDimred',
       dirs=['libraries'],
       patterns=['dimred/*.cpp'],
       libs=['XmippData', 'XmippBilib'])

# Reconstruction
addLib('XmippRecons',
       dirs=['libraries'],
       patterns=['reconstruction/*.cpp'],
       incs=bilib_incs,
       libs=['hdf5', 'hdf5_cpp', 'pthread',
             'fftw3_threads',  
             'XmippData', 'XmippClassif', 'XmippBilib', 'XmippCondor', 'XmippDelaunay'])


# AJ - Reconstruction CUDA
if cuda:
       addLib('XmippReconsCuda',
       dirs=['libraries'],
       patterns=['reconstruction_cuda/*.cpp'],
       incs=bilib_incs, cuda=True,
       libs=['pthread'])
       
       addLib('XmippReconsAdaptCuda',
       dirs=['libraries'],
       patterns=['reconstruction_adapt_cuda/*.cpp'],
       incs=bilib_incs,
       libs=['pthread'])
       
  

# Interface
python_incs = ['#software/include/python2.7',
               '#software/lib/python2.7/site-packages',
               '#software/lib/python2.7/site-packages/numpy/core/include']

addLib('XmippInterface',
       dirs=['libraries'],
       patterns=['interface/*.cpp'],
       incs=python_incs,
       libs=[ 'pthread', 'python2.7',
             'XmippData', 'XmippBilib'])

# Parallelization
addLib('XmippParallel',
              dirs=['libraries'],
              patterns=['parallel/*.cpp'],
              libs=['pthread', 'fftw3_threads',
                    'XmippData', 'XmippClassif', 'XmippRecons', 'XmippBilib'],
              mpi=True)

# Python binding
addLib('xmipp.so',
       dirs=['libraries/bindings'],
       patterns=['python/*.cpp'],
       incs=python_incs,
       libs=['python2.7', 'XmippData', 'XmippRecons', 'XmippBilib'],
       prefix='', target='xmipp')

# Java binding
addLib('XmippJNI',
       dirs=['libraries/bindings'],
       patterns=['java/*.cpp'],
       incs=env['JNI_CPPPATH'],
       libs=['pthread', 'XmippData', 'XmippRecons','XmippClassif', 'XmippBilib'])


#  ***********************************************************************
#  *                      Java Libraries                                 *
#  ***********************************************************************

# Helper functions so we don't write so much.
fpath = lambda path: File('#software/em/xmipp/%s' % path).abspath
dpath = lambda path: Dir('#software/em/xmipp/%s' % path).abspath
epath = lambda path: Entry('#software/em/xmipp/%s' % path).abspath

javaEnumDict = {
    'ImageWriteMode': [fpath('libraries/data/xmipp_image_base.h'), 'WRITE_'],
    'CastWriteMode': [fpath('libraries/data/xmipp_image_base.h'), 'CW_'],
    'MDLabel': [fpath('libraries/data/metadata_label.h'), ['MDL_', 'RLN_', 'BSOFT']],
    'XmippError': [fpath('libraries/data/xmipp_error.h'), 'ERR_']}


def WriteJavaEnum(class_name, header_file, pattern, log):
    java_file = fpath('java/src/xmipp/jni/%s.java' % class_name)
    env.Depends(java_file, header_file)
    fOut = open(java_file, 'w+')
    counter = 0;
    if isinstance(pattern, basestring):
        patternList = [pattern]
    elif isinstance(pattern, list):
        patternList = pattern
    else:
        raise Exception("Invalid input pattern type: %s" % type(pattern))
    last_label_pattern = patternList[0] + "LAST_LABEL"
    fOut.write("""package xmipp.jni;

public class %s {
""" % class_name)

    for line in open(header_file):
        l = line.strip();
        for p in patternList:
            if not l.startswith(p):
                continue
            if '///' in l:
                l, comment = l.split('///')
            else:
                comment = ''
            if l.startswith(last_label_pattern):
                l = l.replace(last_label_pattern, last_label_pattern + " = " + str(counter) + ";")
            if (l.find("=") == -1):
                l = l.replace(",", " = %d;" % counter)
                counter = counter + 1;
            else:
                l = l.replace(",", ";")

            fOut.write("   public static final int %s /// %s\n" % (l, comment))
    fOut.write("}\n")
    fOut.close()
    # Write log file
    if log:
        log.write("Java file '%s' successful generated at %s\n" %
                  (java_file, datetime.now()))


def ExtractEnumFromHeader(env, target, source):
    log = open(str(target[0]), 'w+')
    for (class_name, list) in javaEnumDict.iteritems():
        WriteJavaEnum(class_name, list[0], list[1], log)

    log.close()
    return None


env['JAVADIR'] = 'java'
env['JAVA_BUILDPATH'] = 'java/build'
env['JAVA_LIBPATH'] = 'java/lib'
env['JAVA_SOURCEPATH'] = 'java/src'
env['ENV']['LANG'] = 'en_GB.UTF-8'
env['JARFLAGS'] = '-Mcf'    # Default "cf". "M" = Do not add a manifest file.
# Set -g debug options if debugging
if debug:
    env['JAVAC'] = 'javac -g'  # TODO: check how to add -g without changing JAVAC

javaBuild = Execute(Mkdir(epath('java/build')))

# Update enums in java files from C++ headers. If they don't exist, generate them.
log = open(fpath('java/build/javaLog'), 'w+')
for class_name, class_list in javaEnumDict.iteritems():
    WriteJavaEnum(class_name, class_list[0], class_list[1], log)

javaExtractCommand = env.Command(
    epath('libraries/bindings/java/src/xmipp/jni/enums.changelog'),
    [fpath('libraries/data/xmipp_image_base.h'),
     fpath('libraries/data/metadata_label.h')],
    ExtractEnumFromHeader)

javaEnums = env.Alias('javaEnums', javaExtractCommand)

imagejUntar = env.Untar(
    fpath('/external/imagej/ij.jar'), fpath('external/imagej.tgz'),
    cdir=dpath('external'))
#env.Depends(imagejUntar, javaEnums)

ijLink = env.SymLink(fpath('java/lib/ij.jar'), imagejUntar[0].abspath)
env.Depends(ijLink, imagejUntar)
env.Default(ijLink)

xmippJavaJNI = env.AddJavaLibrary(
    'XmippJNI', 'xmipp/jni',
    deps=[ijLink, javaEnums])
#env.Depends(xmippJavaJNI, ijLink)

xmippJavaUtils = env.AddJavaLibrary(
    'XmippUtils', 'xmipp/utils',
    deps=[ijLink, xmippJavaJNI])

xmippIJ = env.AddJavaLibrary(
    'XmippIJ', 'xmipp/ij/commons',
    deps=[xmippJavaUtils])

xmippViewer = env.AddJavaLibrary(
    'XmippViewer', 'xmipp/viewer',
    deps=[xmippIJ])

xmippTest = env.AddJavaLibrary(
    'XmippTest', 'xmipp/test',
    deps=[xmippViewer])

# xmippIJPlugin = env.AddJavaLibrary(
#               'XmippIJPlugin_MasksToolbar',
#               dirs=[Entry('#software/em/xmipp/java/src/xmipp/ij/plugins/maskstoolbar').abspath],
#               deps=['XmippJNI']
#               )

#env.Depends(xmippIJPlugin, ijLink)
#pluginLink = env.SymLink(Entry('#software/em/xmipp/external/imagej/plugins/XmippIJPlugin_MasksToolbar.jar').abspath, xmippIJPlugin)
#env.Depends(pluginLink, ijLink)
#env.Default(pluginLink)


# FIXME: the environment used for the rest of SCons is imposible to
# use to compile java code. Why?
# In the meanwhile we'll use an alternative environment.
env2 = Environment(ENV=os.environ)
env2.AppendUnique(JAVACLASSPATH='"%s/*"' % dpath('java/lib'))
javaExtraFileTypes = env2.Java(epath('java/build/HandleExtraFileTypes.class'),
                               fpath('java/src/HandleExtraFileTypes.java'))
env2.Depends(javaExtraFileTypes, epath('java/lib/XmippViewer.jar'))
env2.Default(javaExtraFileTypes)

# FIXME: For any yet unknown issue, java is being compiled putting in
# -d flag the class name, producing a folder with the same name as the
# class and putting the class file inside
fileTypesInstallation = env.Install(
    dpath('external/imagej/plugins/'),
    epath('java/build/HandleExtraFileTypes.class/HandleExtraFileTypes.class'))
#env.Depends(fileTypesInstallation, pluginLink)
env.Default(fileTypesInstallation)

# Java tests
AddOption('--run-java-tests', dest='run_java_tests', action='store_true',
          help='Run all Java tests (not only default ones)')

env.AddJavaTest('FilenameTest', 'XmippTest.jar')
env.AddJavaTest('ImageGenericTest', 'XmippTest.jar')
env.AddJavaTest('MetadataTest', 'XmippTest.jar')

env.Alias('xmipp-java', [xmippJavaJNI,
                         xmippJavaUtils,
                         xmippIJ,
                         xmippViewer,
                         xmippTest])


#  ***********************************************************************
#  *                      Xmipp Programs and Tests                       *
#  ***********************************************************************

XMIPP_LIBS = ['XmippData', 'XmippRecons', 'XmippClassif']
PROG_DEPS = EXT_LIBS + XMIPP_LIBS

PROG_LIBS = EXT_LIBS + XMIPP_LIBS + ['sqlite3',
                                     'fftw3', 'fftw3_threads',
                                     'tiff', 'jpeg', 'png',
                                     'hdf5', 'hdf5_cpp']

def addRunTest(testName, prog):
    """ Add a Scons target for running xmipp tests. """
    xmippTestName = 'xmipp_' + testName
    xmlFileName = join(XMIPP_PATH, 'applications', 'tests', 'OUTPUT',
                       xmippTestName+".xml")
    if os.path.exists(xmlFileName):
        os.remove(xmlFileName)
    testCase = env.Command(
        xmlFileName,
        join(XMIPP_PATH, 'bin/%s' % xmippTestName),
        "%s/scipion run $SOURCE --gtest_output=xml:$TARGET" % os.environ['SCIPION_HOME'])
    env.Alias('run_' + testName, testCase)
    env.Depends(testCase, prog)
    env.Alias('xmipp-runtests', testCase)

    AlwaysBuild(testCase)

    return testCase


# Shortcut function to add the Xmipp programs.
def addProg(progName, **kwargs):
    """ Shortcut to add the Xmipp programs easily.
    Params:
        progName: the name of the program without xmipp_ prefix that will be added.
        if 'src' not in kwargs, add: 'applications/programs/progName' by default.
        if progName starts with 'mpi_' then mpi will be set to True.
    """
    isTest = progName.startswith('test_')

    progsFolder = 'tests' if isTest else 'programs'

    src = kwargs.get('src', [join('applications', progsFolder, progName)])

    kwargs['src'] = src
    # Add all xmipp libraries just in case
    kwargs['libs'] = kwargs.get('libs', []) + PROG_LIBS
    kwargs['deps'] = PROG_DEPS

    # Add always the xmipp path as -I for include and also xmipp/libraries
    incs = kwargs.get('incs', []) + [join(XMIPP_PATH, 'external'),
                                     join(XMIPP_PATH, 'libraries')]
    kwargs['incs'] = incs

    if progName.startswith('mpi_'):
        kwargs['mpi'] = True
        kwargs['libs'] += ['mpi', 'mpi_cxx', 'XmippParallel']

    #AJ
    if progName.startswith('cuda_'):
        kwargs['cuda'] = True
        #kwargs['nvcc'] = True
        kwargs['libs'] += ['XmippReconsAdaptCuda', 'XmippReconsCuda']
    #FIN AJ

    xmippProgName = 'xmipp_%s' % progName

    if progName.startswith('test_'):
        kwargs['libs'] += ['XmippGtest']
        env.Alias('xmipp-tests', xmippProgName)
        addRunTest(progName, xmippProgName)

    prog = env.AddProgram(xmippProgName, **kwargs)

    # Add some aliases before return
    env.Alias(xmippProgName, prog)
    env.Alias('xmipp-programs', prog)


    return prog


# Define the list of all programs
for p in ['angular_break_symmetry',
          'angular_commonline',
          'angular_continuous_assign',
          'angular_continuous_assign2',
          'angular_accuracy_pca',
          'angular_discrete_assign',
          'angular_distance',
          'angular_distribution_show',
          'angular_estimate_tilt_axis',
          'angular_neighbourhood',
          'angular_projection_matching',
          'angular_project_library',
          'angular_rotate',

          'classify_analyze_cluster',
          'classify_compare_classes',
          'classify_evaluate_classes',
          'classify_extract_features',
          'classify_first_split',
          'classify_kerdensom',
			
	  'ctf_correct_wiener2d',
          'ctf_correct_wiener3d',
          'ctf_correct_idr',
          'ctf_create_ctfdat',
          'ctf_enhance_psd',
          'ctf_estimate_from_micrograph',
          'ctf_estimate_from_psd',
          'ctf_group',
          'ctf_phase_flip',
          'ctf_show',
          'ctf_sort_psds',

<<<<<<< HEAD
          'cuda_reconstruct_fourier',
=======
          'evaluate_coordinates',
>>>>>>> 3c55d3e9

          'idr_xray_tomo',

          'flexible_alignment',
          'image_align',
          'image_align_tilt_pairs',
          'image_assignment_tilt_pair',
          'image_common_lines',
          'image_convert',
          'image_eliminate_empty_particles',
          'image_find_center',
          'image_header',
          'image_histogram',
          'image_operate',
          'image_rotational_pca',
          'image_residuals',
          'image_resize',
          'image_rotational_spectra',
          'image_separate_objects',
          'image_sort_by_statistics',
          'image_ssnr',
          'image_statistics',
          'image_vectorize',

          ('matrix_dimred', ['XmippDimred']),
          #'metadata_convert_to_spider',
          'metadata_histogram',
          'metadata_import',
          'metadata_split',
          'metadata_split_3D',
          'metadata_utilities',
          'metadata_xml',
          'micrograph_scissor',
          'micrograph_automatic_picking',
          'ml_align2d',
          'mlf_align2d',
          'ml_refine3d',
          'mlf_refine3d',
          'ml_tomo',
          'movie_alignment_correlation',
          'movie_filter_dose',
          'movie_estimate_gain',
          'mrc_create_metadata',
          'multireference_aligneability',
          'nma_alignment',
          'nma_alignment_vol',

          'pdb_analysis',
          'pdb_construct_dictionary',
          'pdb_nma_deform',
          'pdb_restore_with_dictionary',
          'phantom_create',
          'phantom_project',
          'phantom_simulate_microscope',
          'phantom_transform',

          'reconstruct_admm',
          'reconstruct_art',
          'reconstruct_art_pseudo',
          'reconstruct_art_xray',
          'reconstruct_fourier',
          'reconstruct_fourier_accel',
          'reconstruct_significant',
          'reconstruct_wbp',
          'resolution_fsc',
          'resolution_ibw',
          'resolution_monogenic_signal',
          'resolution_ssnr',
          'score_micrograph',

          'work_test',

          'transform_add_noise',
	  'transform_adjust_image_grey_levels',
          'transform_adjust_volume_grey_levels',
          'transform_center_image',
          ('transform_dimred', ['XmippDimred']),
          'transform_downsample',
          'transform_filter',
          'transform_geometry',
          'transform_mask',
          'transform_mirror',
          'transform_morphology',
          'transform_normalize',
          'transform_randomize_phases',
          'transform_range_adjust',
          'transform_symmetrize',
	  'transform_threshold',
          'transform_window',
          'tomo_align_dual_tilt_series',
          'tomo_align_refinement',

          'tomo_align_tilt_series',
          'tomo_detect_missing_wedge',
          'tomo_project',
          'tomo_remove_fluctuations',
          'tomo_extract_subvolume',
          'validation_nontilt',
          'validation_tilt_pairs',

          'volume_center',
          'volume_correct_bfactor',
          'volume_enhance_contrast',
          'volume_find_symmetry',
          'volume_from_pdb',
          'volume_halves_restoration',
          'volume_initial_simulated_annealing',
          'volume_validate_pca',
          'volume_pca',
          'volume_reslice',
          'volume_segment',
          'volume_structure_factor',
          'volume_to_pseudoatoms',
          'volume_to_web',

          'xray_import',
          'xray_psf_create',
          'xray_project',
          # MPI programs, the mpi_ prefix set mpi=True flag.
          'mpi_angular_class_average',
          'mpi_angular_continuous_assign',
          'mpi_angular_continuous_assign2',
          'mpi_angular_accuracy_pca',
          'mpi_angular_discrete_assign',
          'mpi_angular_projection_matching',
          'mpi_angular_project_library',
          'mpi_classify_CL2D',
          'mpi_classify_CL2D_core_analysis',
          'mpi_ctf_correct_idr',
          'mpi_ctf_sort_psds',
          'mpi_ctf_correct_wiener2d',
          'mpi_image_operate',
          'mpi_image_rotational_pca',
          'mpi_image_resize',
          'mpi_image_sort',
          'mpi_image_ssnr',
          'mpi_ml_align2d',
          'mpi_ml_tomo',
          'mpi_mlf_align2d',
          'mpi_ml_refine3d',
          'mpi_mlf_refine3d',
          'mpi_multireference_aligneability',
          'mpi_nma_alignment',
          'mpi_performance_test',
          'mpi_reconstruct_art',
          'mpi_reconstruct_fourier',
<<<<<<< HEAD
          'mpi_reconstruct_fourier_gpu',
=======
          'mpi_reconstruct_fourier_accel',
>>>>>>> 3c55d3e9
          'mpi_reconstruct_wbp',
          'mpi_reconstruct_significant',
          'mpi_reconstruct_admm',
          'mpi_run',
          'mpi_tomo_extract_subvolume',
	  'mpi_transform_adjust_image_grey_levels',
          'mpi_transform_filter',
          'mpi_transform_symmetrize',
          'mpi_transform_geometry',
          'mpi_transform_mask',
          'mpi_transform_normalize',
          #'mpi_transform_threshold',
          'mpi_xray_project',
	      'mpi_validation_nontilt',	  
          'mpi_write_test',

          # Unittest for Xmipp libraries
          'test_ctf',
          ('test_dimred', ['XmippDimred']),
          'test_euler',
          'test_fftw',
          'test_filename',
          'test_filters',
          'test_fringe_processing',
          'test_funcs',
          'test_geometry',
          'test_image',
          'test_image_generic',
          'test_matrix',
          'test_metadata',
          'test_movie_filter_dose',
          'test_multidim',
          'test_polar',
          'test_polynomials',
          'test_resolution_frc',
          'test_sampling',
          'test_symmetries',
          'test_transformation',
          'test_wavelets'
          ]:
    # Allow to add specific libs for indiviual programs
    # by using a tuple instead of string
    if isinstance(p, tuple):
        addProg(p[0], libs=p[1])
    else:
        addProg(p)


# Programs with specials needs
# This programs need python lib to compile
addProg('volume_align_prog',
         incs=python_incs,
         libs=['python2.7', 'XmippInterface'])
addProg('mpi_classify_CLTomo_prog',
         incs=python_incs,
         libs=['python2.7', 'XmippInterface'])

# Optical Alignment program, that depends on opencv (cpu version)
if opencv:
    addProg('movie_optical_alignment_cpu',
            libs=opencvLibs,
            deps=['opencv'])
    addProg('mpi_volume_homogenizer',
            libs=opencvLibs,
            deps=['opencv'])
    if cuda: # also the gpu version
        opencvLibs.append('opencv_gpu')
        addProg('movie_optical_alignment_gpu',
                libs=opencvLibs,
                deps=['opencv'], cuda=True)




#  ***********************************************************************
#  *                      Xmipp Scripts                                  *
#  ***********************************************************************


def addBatch(batchName, script, scriptFolder='applications/scripts'):
    """ Add a link to xmipp/bin folder prepending xmipp_ prefix.
    The script should be located in from xmipp root,
    by default in 'applications/scripts/'
    """
    xmippBatchName = 'xmipp_%s' % batchName
    batchLink = env.SymLink(join(XMIPP_PATH, 'bin', xmippBatchName),
                            join(XMIPP_PATH, scriptFolder, script))
    env.Alias('xmipp-batchs', batchLink)

    return batchLink


# Batches (apps)

addBatch('apropos', 'apropos/batch_apropos.py')
addBatch('compile', 'compile/batch_compile.py')
addBatch('metadata_plot', 'metadata_plot/batch_metadata_plot.py')
addBatch('metadata_selfile_create', 'metadata_selfile_create/batch_metadata_selfile_create.py')
addBatch('showj', 'showj/batch_showj.py')
addBatch('tomoj', 'tomoj/batch_tomoj.py')
addBatch('volume_align', 'volume_align/batch_volume_align.sh')
addBatch('mpi_classify_CLTomo', 'mpi_classify_CLTomo/batch_mpi_classify_CLTomo.sh')
addBatch('imagej', 'runImageJ', 'external')

# # Python tests
# testPythonInterface = env.SymLink('bin/xmipp_test_pythoninterface', 'applications/tests/test_pythoninterface/batch_test_pythoninterface.py')
# Depends(testPythonInterface, packageDeps)
# AddXmippTest('test_pythoninterface', testPythonInterface, "$SOURCE $TARGET")
#
# testPySqlite = env.SymLink('bin/xmipp_test_pysqlite', 'applications/tests/test_pysqlite/batch_test_pysqlite.py')
# Depends(testPySqlite, packageDeps)
# AddXmippTest('test_pysqlite', testPySqlite, "$SOURCE $TARGET")
#
# testEMX = env.SymLink('bin/xmipp_test_emx', 'applications/tests/test_emx/batch_test_emx.py')
# Depends(testEMX, packageDeps)
# AddXmippTest('test_emx', testEMX, "$SOURCE $TARGET")


def compileMatlabBinding(target, source, env):
    matlabDir = join(XMIPP_PATH, 'libraries', 'bindings', 'matlab')

    incStr = ' '.join('-I%s' % p for p in [os.path.join(XMIPP_PATH, 'libraries'),
                                            os.path.join(XMIPP_PATH, 'external'),
                                            Dir('#software/include').abspath] )
    libStr = ' '.join('-L%s' % p for p in [Dir('#software/lib').abspath])

    libs = ' '.join('-l%s' % lib for lib in ['XmippData',
                                             'XmippRecons',
                                             'XmippBilib',
                                             'XmippAlglib'])

    mex = join(env['MATLAB_DIR'], 'bin', 'mex')
    command = '%s -O -outdir %s %s %s %s %s ' % (mex, matlabDir, incStr, libStr, libs, source[0])
    print command
    os.system(command)

# Matlab programs
def addMatlabBinding(name):
    """ Add options to compile xmipp-Matlab bindings. """
    matlabDir = join(XMIPP_PATH, 'libraries', 'bindings', 'matlab')
    source = join(matlabDir, name + ".cpp")
    target = join(matlabDir, name + ".mexa64")

    cmdTarget = env.Command(target, source, compileMatlabBinding)
    env.Alias('xmipp-matlab', cmdTarget)

    return cmdTarget

if matlab:
    bindings = ['tom_xmipp_adjust_ctf',
                'tom_xmipp_align2d',
                'tom_xmipp_ctf_correct_phase',
                'tom_xmipp_mask',
                'tom_xmipp_mirror',
                'tom_xmipp_morphology',
                'tom_xmipp_normalize',
                'tom_xmipp_psd_enhance',
                'tom_xmipp_resolution',
                'tom_xmipp_rotate',
                'tom_xmipp_scale',
                'tom_xmipp_scale_pyramid',
                'tom_xmipp_volume_segment',

                'mirt3D_mexinterp',

                'xmipp_ctf_generate_filter',
                'xmipp_nma_read_alignment',
                'xmipp_nma_save_cluster',
                'xmipp_read',
                'xmipp_read_structure_factor',
                'xmipp_write',
                ]
    for b in bindings:
        addMatlabBinding(b)

    env.Default('xmipp-matlab')
    env.Alias('xmipp', 'xmipp-matlab')

XmippAlias = env.Alias('xmipp', ['xmipp-libs',
                                 'xmipp-programs',
                                 'xmipp-batchs',
                                 'xmipp-java'])


Return('XmippAlias')<|MERGE_RESOLUTION|>--- conflicted
+++ resolved
@@ -542,11 +542,9 @@
           'ctf_show',
           'ctf_sort_psds',
 
-<<<<<<< HEAD
           'cuda_reconstruct_fourier',
-=======
+
           'evaluate_coordinates',
->>>>>>> 3c55d3e9
 
           'idr_xray_tomo',
 
@@ -693,11 +691,8 @@
           'mpi_performance_test',
           'mpi_reconstruct_art',
           'mpi_reconstruct_fourier',
-<<<<<<< HEAD
+          'mpi_reconstruct_fourier_accel',
           'mpi_reconstruct_fourier_gpu',
-=======
-          'mpi_reconstruct_fourier_accel',
->>>>>>> 3c55d3e9
           'mpi_reconstruct_wbp',
           'mpi_reconstruct_significant',
           'mpi_reconstruct_admm',
