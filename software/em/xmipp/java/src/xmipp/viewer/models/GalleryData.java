--- conflicted
+++ resolved
@@ -1776,12 +1776,10 @@
     
     public Geometry getGeometry(long id, String type, ColumnInfo ci)
     {
-<<<<<<< HEAD
-        
-=======
+
         if(ci.label != MDLabel.MDL_IMAGE)
         	return null;
->>>>>>> cbeade3c
+
         double shiftx, shifty, psiangle, scaleFactor=1;
         boolean flip;
         
