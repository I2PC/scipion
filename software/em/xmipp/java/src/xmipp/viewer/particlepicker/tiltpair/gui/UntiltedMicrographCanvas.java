package xmipp.viewer.particlepicker.tiltpair.gui;

import java.awt.Color;
import java.awt.Graphics2D;
import java.awt.event.MouseEvent;

import javax.swing.SwingUtilities;

import xmipp.jni.Particle;
import xmipp.utils.XmippDialog;
import xmipp.utils.XmippMessage;
import xmipp.utils.XmippMessageDialog;
import xmipp.viewer.particlepicker.ParticlePickerCanvas;
import xmipp.viewer.particlepicker.PickerParticle;
import xmipp.viewer.particlepicker.tiltpair.model.TiltPairPicker;
import xmipp.viewer.particlepicker.tiltpair.model.TiltedParticle;
import xmipp.viewer.particlepicker.tiltpair.model.UntiltedMicrograph;
import xmipp.viewer.particlepicker.tiltpair.model.UntiltedParticle;
import xmipp.viewer.particlepicker.training.model.ManualParticle;

public class UntiltedMicrographCanvas extends ParticlePickerCanvas
{
    // Constructors
    public UntiltedMicrographCanvas(TiltPairPickerJFrame frame)
    {
        super(frame);

    }

    // Fields getters and setters
	@Override
	public TiltPairPickerJFrame getFrame()
	{
		return (TiltPairPickerJFrame)frame;
	}

    @Override
	public UntiltedParticle getActive()
	{
		return (UntiltedParticle) active;
	}

    @Override
    public UntiltedMicrograph getMicrograph()
    {
        return (UntiltedMicrograph)micrograph;
    }

    protected UntiltedParticle getLastParticle()
    {
        if (getMicrograph().getParticles().isEmpty())
            return null;
        return getMicrograph().getParticles().get(getMicrograph().getParticles().size() - 1);
    }



    public TiltedParticle getActiveTiltedParticle()
    {
        if (hasActiveParticle()) {
            return ((UntiltedParticle) active).getTiltedParticle();
        }else {
            return null;
        }
    }



    @Override
    public TiltPairPicker getParticlePicker()
    {
        return (TiltPairPicker)picker;
    }

    // Methods

    public void zoomIn(int sx, int sy)
    {
        super.zoomIn(sx, sy);

        if(getParticlePicker().getZoom() != getFrame().getTiltedCanvas().getMagnification())
            getFrame().getTiltedCanvas().zoomIn(sx, sy);
    }

    public void zoomOut(int sx, int sy)
    {
        super.zoomOut(sx, sy);

        if(getParticlePicker().getZoom() != getFrame().getTiltedCanvas().getMagnification())
            getFrame().getTiltedCanvas().zoomOut(sx, sy);
    }

    private void addParticle(int x, int y)
    {
        try
        {
            if (active != null && getActive().getTiltedParticle() == null)
            {
                XmippMessageDialog.showInfo(frame, "Remember to pick tilted particle for each particle");
                return;
            }
            Particle tp = getMicrograph().getAlignedTiltedParticle(x, y);
            if (getMicrograph().getAddedCount() > UntiltedMicrograph.getAlignmentMin() && !getMicrograph().getTiltedMicrograph().fits(tp.getX(), tp.getY(), getParticlePicker().getSize()))
                throw new IllegalArgumentException(XmippMessage.getOutOfBoundsMsg("Tilted particle"));
            UntiltedParticle p = new UntiltedParticle(x, y, getMicrograph(), getParticlePicker());

            getMicrograph().addParticle(p);

            if (tp != null)
                getMicrograph().setAlignedTiltedParticle(p);
            refreshActive(p);
            frame.updateMicrographsModel();
            frame.setChanged(true);
        }
        catch (Exception e)
        {
            XmippDialog.showInfo(frame, e.getMessage());
        }

    }


    @Override
    protected void removeParticle(PickerParticle particleToRemove) {

        UntiltedParticle toRemove = (UntiltedParticle) particleToRemove;

        getMicrograph().removeParticle(toRemove);

        if (active != null && active.equals(toRemove))
        {
            if (!getMicrograph().getParticles().isEmpty())
                refreshActive(getMicrograph().getParticles().get(getMicrograph().getParticles().size() - 1));
            else
                refreshActive(null);
        }


        if (toRemove.isAdded())
            getMicrograph().initAligner();
        refresh();
        getFrame().getTiltedCanvas().repaint();
    }

    public void refreshActive(PickerParticle up)
    {

        if (up != null)
        {
            active = up;
            TiltedParticle tp = getActive().getTiltedParticle();
            if (tp != null)
            {
                int x = getFrame().getTiltedCanvas().getXOnImage(tp.getX());
                int y = getFrame().getTiltedCanvas().getYOnImage(tp.getY());

                if (!micrograph.fits(x, y, getParticlePicker().getSize()))
                    getFrame().getTiltedCanvas().moveTo(tp);
            }
        }
        else
            active = null;
        repaint();
        getFrame().getTiltedCanvas().repaint();
    }

    protected void manageActive(int x, int y)
    {

        UntiltedParticle activeParticle = getActive();

        if (!activemoved)
            return;

        if (micrograph.fits(x, y, getFrame().getParticleSize()))
        {
            moveActiveParticle(x, y);

        }
        if (activeParticle.isAdded())// added particle on matrix has been moved. Matrix
        // changed and tilted particle has to be
        // recalculated
        {
            activeParticle.setAdded(false);
            getMicrograph().initAligner();
        }
        getFrame().getTiltedCanvas().repaint();
        setActiveMoved(false);
    }

    @Override
    public void customScrollSetup(MouseEvent e){

        super.customScrollSetup(e);
        getFrame().getTiltedCanvas().setupScrollFromUntilted(e.getX(),e.getY());

    }
    @Override
    protected void doCustomPaint(Graphics2D g2)
    {
        g2.setColor(getFrame().getColor());
        for (ManualParticle p : getMicrograph().getParticles())
        {
            drawShape(g2, p, false);
        }
        if (active != null)
        {
            g2.setColor(Color.red);
            drawShape(g2, getActive(), true);
        }
        if (getFrame().drawAngles())
            drawLine(Math.toRadians(getMicrograph().getUntiltedAngle()), g2);

    }

    // Event listeners

	/**
	 * Adds particle or updates its position if onpick. If ondeletepick removes
	 * particle. Considers owner for selection to the first particle containing
	 * point. Sets dragged if onpick
	 */

	public void mousePressed(MouseEvent e)
	{
		super.mousePressed(e);
		if (frame.isPickingAvailable(e))
		{

<<<<<<< HEAD
			if (isDragImage(e))
				getFrame().getTiltedCanvas().mousePressed(x, y);
			else
			{
				if (frame.isEraserMode())
				{
					getMicrograph().removeParticles(x, y);
					active = getLastParticle();
					refresh();
                    getFrame().getTiltedCanvas().repaint();
					return;
				}
				if (active != null && !active.isAdded() && active.getTiltedParticle() != null)
					getMicrograph().addParticleToAligner(active, true);
=======
            if (frame.isEraserMode())
            {
                erase(e);
                getFrame().getTiltedCanvas().repaint();
                return;

            }

            UntiltedParticle activeParticle = getActive();

            if (!isDragImage(e)){

                int x = super.offScreenX(e.getX());
                int y = super.offScreenY(e.getY());

				if (active != null && !activeParticle.isAdded() && activeParticle.getTiltedParticle() != null)
					getMicrograph().addParticleToAligner(activeParticle, true);

>>>>>>> d518cd8e
				UntiltedParticle p = getMicrograph().getParticle(x, y, getParticlePicker().getSize());

                if(p == null && activeParticle != null && activeParticle.contains(x, y))
					p = activeParticle;
				if (p != null)
				{
					if (SwingUtilities.isLeftMouseButton(e) && e.isShiftDown())
						removeParticle(p);
					else if (SwingUtilities.isLeftMouseButton(e))
						refreshActive(p);
				}
				else if (SwingUtilities.isLeftMouseButton(e))
				{
					if (micrograph.fits(x, y, getFrame().getParticleSize()))
						addParticle(x, y);
					else
						XmippMessageDialog.showInfo(frame, XmippMessage.getOutOfBoundsMsg(String
								.format("Particle centered at %s, %s with size %s", x, y, frame.getParticlePicker().getSize())));
				}
			}
		}
	}



	@Override
	public void mouseDragged(MouseEvent e)
	{
		super.mouseDragged(e);

        // Sync screen view with tilted canvas
        if (isDragImage(e)){
            getFrame().getTiltedCanvas().syncWithUntiltedCanvas(e.getX(),e.getY());
            return;
        }

        if (frame.isPickingAvailable(e)){

            if (frame.isEraserMode())
			{
                erase(e);
                return;
            }

            int x = super.offScreenX(e.getX());
            int y = super.offScreenY(e.getY());

            if (active != null && micrograph.fits(x, y, getFrame().getParticleSize())){
				setActiveMoved(true);
				moveActiveParticle(x, y);
			}
			frame.setChanged(true);
			repaint();
		}

	}

	
	public void mouseReleased(MouseEvent e)
	{
		super.mouseReleased(e);
		if (frame.isPickingAvailable(e))
		{
			int x = super.offScreenX(e.getX());
			int y = super.offScreenY(e.getY());
			manageActive(x, y);
		}

	}
}<|MERGE_RESOLUTION|>--- conflicted
+++ resolved
@@ -227,22 +227,6 @@
 		if (frame.isPickingAvailable(e))
 		{
 
-<<<<<<< HEAD
-			if (isDragImage(e))
-				getFrame().getTiltedCanvas().mousePressed(x, y);
-			else
-			{
-				if (frame.isEraserMode())
-				{
-					getMicrograph().removeParticles(x, y);
-					active = getLastParticle();
-					refresh();
-                    getFrame().getTiltedCanvas().repaint();
-					return;
-				}
-				if (active != null && !active.isAdded() && active.getTiltedParticle() != null)
-					getMicrograph().addParticleToAligner(active, true);
-=======
             if (frame.isEraserMode())
             {
                 erase(e);
@@ -261,7 +245,6 @@
 				if (active != null && !activeParticle.isAdded() && activeParticle.getTiltedParticle() != null)
 					getMicrograph().addParticleToAligner(activeParticle, true);
 
->>>>>>> d518cd8e
 				UntiltedParticle p = getMicrograph().getParticle(x, y, getParticlePicker().getSize());
 
                 if(p == null && activeParticle != null && activeParticle.contains(x, y))
