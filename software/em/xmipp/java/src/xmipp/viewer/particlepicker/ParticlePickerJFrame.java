--- conflicted
+++ resolved
@@ -64,10 +64,7 @@
 
     public static final int TOGGLE_LINEAR_MODE_KEY = KeyEvent.VK_L;
     public static final int TOGGLE_ERASE_MODE_KEY = KeyEvent.VK_E;
-<<<<<<< HEAD
-=======
     public static final int TOGGLE_NORMAL_MODE_KEY = KeyEvent.VK_P;
->>>>>>> d518cd8e
     protected ParticlesDialog particlesdialog;
 
 	protected JMenuItem ijmi;
@@ -106,14 +103,6 @@
 	protected JMenuItem exitmi;
 	protected JLabel positionlb;
 	protected JToggleButton usezoombt;
-<<<<<<< HEAD
-	private JToggleButton eraserbt;
-
-    protected NoneSelectedButtonGroup modesgrp;
-
-    // Linear picking
-    private JToggleButton linearPickingbt;
-=======
 
     // MODES
     protected ButtonGroup modesgrp; // buttons group
@@ -122,7 +111,6 @@
     private JToggleButton eraserbt; // Erase button
 
     // Linear picking parameters
->>>>>>> d518cd8e
     private JPanel steppn;
     private JLabel steplb;
     private JFormattedTextField steptf;
@@ -136,12 +124,6 @@
     protected String command;
     protected JButton closebt;
 
-<<<<<<< HEAD
-	protected JLabel sizelb;
-
-
-=======
->>>>>>> d518cd8e
 	public ParticlePickerJFrame(ParticlePicker picker)
 	{
             try {
@@ -825,31 +807,6 @@
 
         // Shape pane
         initShapePane();
-<<<<<<< HEAD
-        tb.add(shapepn);
-		initSizePane();
-		tb.add(sizepn);
-		if (!(this instanceof ExtractPickerJFrame))
-		{
-			initColorPane(getParticlePicker().getColor());
-			tb.add(colorpn);
-            modesgrp = new NoneSelectedButtonGroup();
-			eraserbt = new JToggleButton(bundle.getString("eraser"), XmippResource.getIcon("eraser.png"));
-            modesgrp.add(eraserbt);
-            eraserbt.setMnemonic(TOGGLE_ERASE_MODE_KEY);
-			tb.add(eraserbt);
-		}
-
-        if ((this instanceof SupervisedPickerJFrame))
-        {
-            linearPickingbt = new JToggleButton(bundle.getString("linearPicking"), XmippResource.getIcon("linearPicking.png"));
-            linearPickingbt.setMnemonic(TOGGLE_LINEAR_MODE_KEY);
-            modesgrp.add(linearPickingbt);
-            tb.add(linearPickingbt);
-            initStepPane();
-            tb.add(steppn);
-        }
-=======
 
         // Add color
         if (colorbt != null) tb.add(colorpn);
@@ -857,7 +814,6 @@
         // Add step
         if (steppn != null)  tb.add(steppn);
 
->>>>>>> d518cd8e
 	}
 
 	public boolean isEraserMode()
@@ -871,15 +827,6 @@
         return eraserbt != null;
     }
 
-<<<<<<< HEAD
-    public void toogleEraseMode(){
-        if (eraseAvailable()){
-            eraserbt.setSelected(!eraserbt.isSelected());
-            getCanvas().setCustomCursor();
-        }
-    }
-
-=======
     public void activateEraseMode(){
         if (eraseAvailable()) {
 
@@ -897,7 +844,6 @@
         getCanvas().setCustomCursor();
     }
 
->>>>>>> d518cd8e
     public boolean isLinearMode() {
         if (linearModeAvailable()){
             return linearPickingbt.isSelected();
@@ -906,16 +852,6 @@
         }
     }
 
-<<<<<<< HEAD
-    public void toogleLinearMode(){
-        if (linearModeAvailable()){
-            linearPickingbt.setSelected(!linearPickingbt.isSelected());
-            ((SupervisedPickerCanvas)getCanvas()).resetLinearPicking();
-            getCanvas().setCustomCursor();
-        }
-    }
-
-=======
     public boolean isNormalMode() {
 
         return normalPickingbt.isSelected();
@@ -942,14 +878,11 @@
         setCanvasCursor();
 
     }
->>>>>>> d518cd8e
 
     protected boolean linearModeAvailable() {
         return linearPickingbt != null;
     }
 
-<<<<<<< HEAD
-=======
     public int getEraserSize(){
         if (isEraserMode()){
             return (Integer) eSize.getValue();
@@ -963,7 +896,6 @@
         eSize.setValue(newSize);
     }
 
->>>>>>> d518cd8e
     public int getStep(){
         if (linearModeAvailable()){
             return Integer.parseInt(steptf.getText());
@@ -971,8 +903,6 @@
             return 1000;
         }
     }
-<<<<<<< HEAD
-=======
 
     protected void showHideModeParameters(){
 
@@ -990,7 +920,6 @@
         centerchb.setVisible(!isEraseMode);
         rectanglechb.setVisible(!isEraseMode);
     }
->>>>>>> d518cd8e
 
 	protected void displayZoom(double zoom)
 	{
@@ -1066,28 +995,18 @@
 
     protected void initStepPane() {
         steppn = new JPanel();
-<<<<<<< HEAD
-
-        int size = getParticlePicker().getSize();
+        steppn.setOpaque(false);
+
         steplb = new JLabel("Step:");
         steppn.add(steplb);
 
-=======
-        steppn.setOpaque(false);
-
-        steplb = new JLabel("Step:");
-        steppn.add(steplb);
-
-
->>>>>>> d518cd8e
+
         steptf = new JFormattedTextField(NumberFormat.getIntegerInstance());
         steptf.setColumns(3);
         steptf.setValue(100);
         steppn.add(steptf);
     }
 
-<<<<<<< HEAD
-=======
     protected void initEraserSizePane()
     {
         eSizepn = new JPanel();
@@ -1121,7 +1040,6 @@
             return null;
         }
     }
->>>>>>> d518cd8e
 
     protected void initSizePane()
 	{
@@ -1270,13 +1188,6 @@
 
         if (linearModeAvailable()) {
 
-<<<<<<< HEAD
-            map.put((char)SupervisedPickerCanvas.ERASER_MEDIUM_SIZE_KEY+ "(while erasing)", "Use a Medium size eraser");
-            map.put((char)SupervisedPickerCanvas.ERASER_LARGE_SIZE_KEY+ "(while erasing)", "Use a Large size eraser");
-            map.put((char)SupervisedPickerCanvas.ERASER_X_LARGE_SIZE_KEY+ "(while erasing)", "Use a X-large size eraser");
-
-=======
->>>>>>> d518cd8e
             map.put((char)TOGGLE_LINEAR_MODE_KEY, "Toggle between normal picking and linear picking mode");
             map.put((char)SupervisedPickerCanvas.POLIGONAL_MODE_KEY + " (continuous)", "While in linear picking mode, linear picking will be continuous (polygonal mode).");
             map.put("ESCAPE", "Will reset the linear picking canceling the pending line");
