package xmipp.viewer.particlepicker.training.gui;

import java.awt.*;
import java.awt.event.KeyEvent;
import java.awt.event.MouseEvent;
import java.util.List;
import javax.swing.SwingUtilities;


import xmipp.viewer.particlepicker.ParticlePickerCanvas;
import xmipp.viewer.particlepicker.PickerParticle;
import xmipp.viewer.particlepicker.training.model.AutomaticParticle;
import xmipp.viewer.particlepicker.training.model.CenterParticleTask;
import xmipp.viewer.particlepicker.training.model.ManualParticle;
import xmipp.viewer.particlepicker.training.model.Mode;
import xmipp.viewer.particlepicker.training.model.ParticleToTemplatesTask;
import xmipp.viewer.particlepicker.training.model.SupervisedParticlePicker;
import xmipp.viewer.particlepicker.training.model.SupervisedPickerMicrograph;

public class SupervisedPickerCanvas extends ParticlePickerCanvas
{

    public static final int POLIGONAL_MODE_KEY = KeyEvent.VK_C;
<<<<<<< HEAD
    public static final int ERASER_MEDIUM_SIZE_KEY = KeyEvent.VK_M;
    public static final int ERASER_LARGE_SIZE_KEY = KeyEvent.VK_B;
    public static final int ERASER_X_LARGE_SIZE_KEY = KeyEvent.VK_X;
    private ManualParticle active;
    private Point linearPickingStartPoint;


=======
    private Point linearPickingStartPoint;


>>>>>>> d518cd8e
    public SupervisedPickerCanvas(SupervisedPickerJFrame frame)
	{
		super(frame);
		
		active = getLastManualParticle();

	}

	protected ManualParticle getLastManualParticle(){

        if (getMicrograph().getParticles().isEmpty())
			return null;
		return getMicrograph().getLastAvailableParticle(getFrame().getThreshold());
	}
    @Override
    public ManualParticle getActive(){
        return (ManualParticle) active;
    }

    protected ManualParticle getLastParticle(){
        return getLastManualParticle();
    }


    public void mousePressed(MouseEvent e)
	{
		super.mousePressed(e);

		int x = offScreenX(e.getX());
		int y = offScreenY(e.getY());

		if (frame.isPickingAvailable(e))
		{
			if (frame.isEraserMode())
			{
<<<<<<< HEAD
				erase(x, y, e);
=======
				erase(e);
>>>>>>> d518cd8e
				return;
			}

            // Filament/linear picking
            if (frame.isLinearMode()) {
                linearPickingMousePressed(x,y, isKeyPressed(POLIGONAL_MODE_KEY));
                return;
<<<<<<< HEAD
            };
=======
            }
>>>>>>> d518cd8e

			ManualParticle p = getMicrograph().getParticle(x, y);
			if (p == null)
				p = getMicrograph().getAutomaticParticle(x, y, getFrame().getThreshold());

            if (p != null && SwingUtilities.isLeftMouseButton(e))
			{
				active = p;
				repaint();

			}
			else if (SwingUtilities.isLeftMouseButton(e)){
                addParticle(x, y, true);
            }
        }
	}

    protected void addParticle( int x, int y, boolean refresh) {

        ManualParticle p;
        if (micrograph.fits(x, y, frame.getParticlePicker().getSize()))
        {

            p = new ManualParticle(x, y, frame.getParticlePicker(), micrograph);
            getMicrograph().addManualParticle(p, getParticlePicker());

<<<<<<< HEAD
            if(getFrame().isCenterParticle())
=======
            if(getFrame().centerParticle())
>>>>>>> d518cd8e
                new CenterParticleTask(this, getParticlePicker(), p).execute();

            active = p;
            if(picker.getMode() == Mode.Manual)
<<<<<<< HEAD
                new ParticleToTemplatesTask(active).execute();
=======
                new ParticleToTemplatesTask(getActive()).execute();
>>>>>>> d518cd8e

            if (refresh) refresh();
        }
    }

    private void linearPickingMousePressed(int x, int y, boolean continuous){

        Point point = new Point(x,y);

        if (haveFirstPoint()) {
            finishLinearPicking(point, continuous);
        } else {
            startLinearPicking(point);
        }
    }

    private boolean haveFirstPoint() {
        return linearPickingStartPoint != null;
    }

    private void startLinearPicking(Point point) {

        this.linearPickingStartPoint = point;
    }

    private void finishLinearPicking(Point point, boolean continuous) {

        addParticlesInLine(point);

        // Start from here.
        if (continuous) {
            this.linearPickingStartPoint = point;
        } else {
            resetLinearPicking();
        }

    }

    public void resetLinearPicking(){
        this.linearPickingStartPoint = null;
    }

    private void addParticlesInLine(Point endPoint) {

        // To be moved to the interface!!
        int gap = this.getFrame().getStep();

        // Get the distance diff (x,y) between ent and start
        double lengthX = endPoint.getX() - this.linearPickingStartPoint.getX();
        double lengthY = endPoint.getY() - this.linearPickingStartPoint.getY();

        // Get the angle (tan-1: inverse)
        double angle = Math.atan2(lengthY, lengthX);

        // Calculate the number length of the line
        double lineLength = Math.sqrt(Math.pow(lengthY,2) + Math.pow(lengthX,2));

        // Calculate number of segments for the iteration
        int segmentsNum = (int) Math.round(lineLength/gap);

        double actualGap = lineLength/segmentsNum;

        // Now create as one particle each segment of size "gap"
        for (int step = 0; step <= segmentsNum; step++){

            // Calculate the X
            int x = (int)Math.round(this.linearPickingStartPoint.getX() + (Math.cos(angle)*step*actualGap));
            int y = (int)Math.round(this.linearPickingStartPoint.getY() + (Math.sin(angle)*step*actualGap));

            addParticle(x,y,step==segmentsNum);

        }

    }
<<<<<<< HEAD

    protected void erase(int x, int y)
	{
        erase(x,y,true);
	}
=======
>>>>>>> d518cd8e

    protected void erase(int x, int y, boolean refresh)
    {
        getMicrograph().removeParticles(x, y, getParticlePicker());
        active = getLastParticle();
        if (refresh) refresh();
    }

    // Erases having a larger point (square in this case)
    protected void erase(int x, int y, MouseEvent e)
    {

        int particleSize = getFrame().getSide();

        //
        int size = 1;

        if (isKeyPressed(ERASER_MEDIUM_SIZE_KEY)) {
            size = 2;
        } else if (isKeyPressed(ERASER_LARGE_SIZE_KEY)){
            size = 3;
        } else if (isKeyPressed(ERASER_X_LARGE_SIZE_KEY)){
            size = 4;
        }

        // Calculate the eraser "area" (square)
        int side = (int) Math.ceil((size*particleSize/10)/getMagnification());

        // Make it odd
        if (side % 2 == 0){
            side = side + 1;
        }

        // Half of if
        int half = (side -1)/2;

        int step = Math.round(particleSize/2);

        for (int x2 = x-half; x2<=x+half; x2+=step ){

            for (int y2 = y-half; y2<=y+half; y2+=step ){
                erase(x2,y2, false);
            }
        }

        refresh();
    }


	/**
	 * Updates particle position and repaints if on pick.
	 */
	@Override
	public void mouseDragged(MouseEvent e)
	{

		super.mouseDragged(e);
		if (SwingUtilities.isLeftMouseButton(e))
		{
			int x = offScreenX(e.getX());
			int y = offScreenY(e.getY());
			if (frame.isPickingAvailable(e))
			{
				if (frame.isEraserMode())
				{
<<<<<<< HEAD
					erase(x, y, e);
=======
					erase(e);
>>>>>>> d518cd8e
					return;
				}
				if (active == null)
					return;

                ManualParticle activeParticle = getActive();

				if (!micrograph.fits(x, y, activeParticle.getParticlePicker().getSize()))
					return;
				if (active instanceof AutomaticParticle)
				{
					getMicrograph().removeParticle(activeParticle, getParticlePicker());
					active = new ManualParticle(activeParticle.getX(), activeParticle.getY(), picker, micrograph);
					getMicrograph().addManualParticle(activeParticle, getParticlePicker());
					
				}
				else
				{
					setActiveMoved(true);
					moveActiveParticle(x, y);
				}

				manageActive(x, y);

			}
		}
	}

	@Override
	public void mouseReleased(MouseEvent e)
	{

		super.mouseReleased(e);
		int x = offScreenX(e.getX());
		int y = offScreenY(e.getY());
		if (frame.isPickingAvailable(e))
		{
			if (frame.isEraserMode())
			{
<<<<<<< HEAD
				erase(x, y, e);
=======
				erase(e);
>>>>>>> d518cd8e
				return;
			}
			//deleting when mouse released, takes less updates to templates and frame
			if (active != null && SwingUtilities.isLeftMouseButton(e) && e.isShiftDown())
			{
				getMicrograph().removeParticle(getActive(), getParticlePicker());
				active = getLastManualParticle();
				refresh();

			}
			else
				manageActive(x, y);
			if (activemoved)
			{
				setActiveMoved(false);
				if(picker.getMode() == Mode.Manual)
//					TasksManager.getInstance().addTask(new ParticleToTemplatesTask(active));
					new ParticleToTemplatesTask(getActive()).execute();
			}
		}
	}

	public void manageActive(int x, int y)
	{

        ManualParticle activeParticle = getActive();

		if (!activemoved)
			return;

		if (!micrograph.fits(x, y, activeParticle.getSize()))
			return;

		if (active instanceof AutomaticParticle && !((AutomaticParticle) active).isDeleted())
		{

			getMicrograph().removeParticle(activeParticle, getParticlePicker());
			active = new ManualParticle(activeParticle.getX(), activeParticle.getY(), activeParticle.getParticlePicker(), micrograph);
			getMicrograph().addManualParticle(activeParticle, getParticlePicker());
			repaint();
		}
		else
		{
			//changing particle position requires to remove it from template and add it again
			moveActiveParticle(x, y);
			repaint();

		}
		frame.setChanged(true);
	}

	protected void doCustomPaint(Graphics2D g2)
	{

		List<ManualParticle> particles;
		int index;
		Color color = picker.getColor();
		Color autoColor = color.darker();
		if (!getMicrograph().isEmpty())
		{
			particles = getMicrograph().getManualParticles();
			g2.setColor(color);

			for (index = 0; index < particles.size(); index++)
				drawShape(g2, particles.get(index), false, continuousst);

			g2.setColor(autoColor);
			List<AutomaticParticle> autoparticles = getMicrograph().getAutomaticParticles();
            for (AutomaticParticle autoparticle : autoparticles)
                if (!autoparticle.isDeleted() && autoparticle.getCost() >= getFrame().getThreshold())
                    drawShape(g2, autoparticle, false, continuousst);

		}
		if (active != null)
		{
			boolean isauto = active instanceof AutomaticParticle;
			
			color = isauto? Color.red.darker(): Color.red;
			g2.setColor(color);
			drawShape(g2, getActive(), true, activest);
		}
		Rectangle autopickout = getMicrograph().getRectangle();
		if (autopickout != null && getMicrograph().hasManualParticles())
		{
			g2.setColor(Color.yellow);
			g2.setStroke(continuousst);
			int x = getXOnImage((int) autopickout.getX());
			int y = getYOnImage((int) autopickout.getY());
			g2.drawRect(x, y, (int) (autopickout.getWidth() * magnification), (int) (autopickout.getHeight() * magnification));
		}
	}

	@Override
	public void refreshActive(PickerParticle p)
	{
		if (p == null)
			active = null;
		else
			active = p;
		repaint();

	}

	@Override
	public SupervisedPickerJFrame getFrame()
	{
		return (SupervisedPickerJFrame)frame;
	}

    @Override
    protected void removeParticle(PickerParticle particleToRemove) {
        getMicrograph().removeParticle(particleToRemove,getParticlePicker());
    }

    @Override
	public SupervisedPickerMicrograph getMicrograph()
	{
		return (SupervisedPickerMicrograph)micrograph;
	}
	
	
	@Override
	public SupervisedParticlePicker getParticlePicker()
	{
		// TODO Auto-generated method stub
		return (SupervisedParticlePicker)picker;
	}

<<<<<<< HEAD
    public void mouseMoved(MouseEvent e) {
        super.mouseMoved(e);

        if (getFrame().isLinearMode()){
            paintLine(e);
        }
    }
=======
>>>>>>> d518cd8e

    public void keyPressed(KeyEvent e){

        super.keyPressed(e);

        if (e.getKeyCode() == KeyEvent.VK_ESCAPE){

            if (haveFirstPoint()){
                resetLinearPicking();
            }
        }
    }

<<<<<<< HEAD
=======
    public void mouseMoved(MouseEvent e) {
        super.mouseMoved(e);

        if (getFrame().isLinearMode())
            paintLine(e);
    }

>>>>>>> d518cd8e
    private void paintLine(MouseEvent e){

        if (haveFirstPoint()){

            Graphics g = this.getGraphics();

            // Repaint
            this.paint(g);
            // Draw a line from the first point to the current mouse cursor point.

            g.setColor(Color.YELLOW);
            g.drawLine(getXOnImage(this.linearPickingStartPoint.x), getYOnImage(this.linearPickingStartPoint.y), e.getX(),e.getY());
        }

    }
<<<<<<< HEAD
=======

>>>>>>> d518cd8e
}<|MERGE_RESOLUTION|>--- conflicted
+++ resolved
@@ -21,19 +21,9 @@
 {
 
     public static final int POLIGONAL_MODE_KEY = KeyEvent.VK_C;
-<<<<<<< HEAD
-    public static final int ERASER_MEDIUM_SIZE_KEY = KeyEvent.VK_M;
-    public static final int ERASER_LARGE_SIZE_KEY = KeyEvent.VK_B;
-    public static final int ERASER_X_LARGE_SIZE_KEY = KeyEvent.VK_X;
-    private ManualParticle active;
     private Point linearPickingStartPoint;
 
 
-=======
-    private Point linearPickingStartPoint;
-
-
->>>>>>> d518cd8e
     public SupervisedPickerCanvas(SupervisedPickerJFrame frame)
 	{
 		super(frame);
@@ -69,11 +59,7 @@
 		{
 			if (frame.isEraserMode())
 			{
-<<<<<<< HEAD
-				erase(x, y, e);
-=======
 				erase(e);
->>>>>>> d518cd8e
 				return;
 			}
 
@@ -81,11 +67,7 @@
             if (frame.isLinearMode()) {
                 linearPickingMousePressed(x,y, isKeyPressed(POLIGONAL_MODE_KEY));
                 return;
-<<<<<<< HEAD
-            };
-=======
             }
->>>>>>> d518cd8e
 
 			ManualParticle p = getMicrograph().getParticle(x, y);
 			if (p == null)
@@ -112,20 +94,12 @@
             p = new ManualParticle(x, y, frame.getParticlePicker(), micrograph);
             getMicrograph().addManualParticle(p, getParticlePicker());
 
-<<<<<<< HEAD
-            if(getFrame().isCenterParticle())
-=======
             if(getFrame().centerParticle())
->>>>>>> d518cd8e
                 new CenterParticleTask(this, getParticlePicker(), p).execute();
 
             active = p;
             if(picker.getMode() == Mode.Manual)
-<<<<<<< HEAD
-                new ParticleToTemplatesTask(active).execute();
-=======
                 new ParticleToTemplatesTask(getActive()).execute();
->>>>>>> d518cd8e
 
             if (refresh) refresh();
         }
@@ -200,62 +174,6 @@
         }
 
     }
-<<<<<<< HEAD
-
-    protected void erase(int x, int y)
-	{
-        erase(x,y,true);
-	}
-=======
->>>>>>> d518cd8e
-
-    protected void erase(int x, int y, boolean refresh)
-    {
-        getMicrograph().removeParticles(x, y, getParticlePicker());
-        active = getLastParticle();
-        if (refresh) refresh();
-    }
-
-    // Erases having a larger point (square in this case)
-    protected void erase(int x, int y, MouseEvent e)
-    {
-
-        int particleSize = getFrame().getSide();
-
-        //
-        int size = 1;
-
-        if (isKeyPressed(ERASER_MEDIUM_SIZE_KEY)) {
-            size = 2;
-        } else if (isKeyPressed(ERASER_LARGE_SIZE_KEY)){
-            size = 3;
-        } else if (isKeyPressed(ERASER_X_LARGE_SIZE_KEY)){
-            size = 4;
-        }
-
-        // Calculate the eraser "area" (square)
-        int side = (int) Math.ceil((size*particleSize/10)/getMagnification());
-
-        // Make it odd
-        if (side % 2 == 0){
-            side = side + 1;
-        }
-
-        // Half of if
-        int half = (side -1)/2;
-
-        int step = Math.round(particleSize/2);
-
-        for (int x2 = x-half; x2<=x+half; x2+=step ){
-
-            for (int y2 = y-half; y2<=y+half; y2+=step ){
-                erase(x2,y2, false);
-            }
-        }
-
-        refresh();
-    }
-
 
 	/**
 	 * Updates particle position and repaints if on pick.
@@ -273,11 +191,7 @@
 			{
 				if (frame.isEraserMode())
 				{
-<<<<<<< HEAD
-					erase(x, y, e);
-=======
 					erase(e);
->>>>>>> d518cd8e
 					return;
 				}
 				if (active == null)
@@ -317,11 +231,7 @@
 		{
 			if (frame.isEraserMode())
 			{
-<<<<<<< HEAD
-				erase(x, y, e);
-=======
 				erase(e);
->>>>>>> d518cd8e
 				return;
 			}
 			//deleting when mouse released, takes less updates to templates and frame
@@ -450,16 +360,6 @@
 		return (SupervisedParticlePicker)picker;
 	}
 
-<<<<<<< HEAD
-    public void mouseMoved(MouseEvent e) {
-        super.mouseMoved(e);
-
-        if (getFrame().isLinearMode()){
-            paintLine(e);
-        }
-    }
-=======
->>>>>>> d518cd8e
 
     public void keyPressed(KeyEvent e){
 
@@ -473,8 +373,6 @@
         }
     }
 
-<<<<<<< HEAD
-=======
     public void mouseMoved(MouseEvent e) {
         super.mouseMoved(e);
 
@@ -482,7 +380,6 @@
             paintLine(e);
     }
 
->>>>>>> d518cd8e
     private void paintLine(MouseEvent e){
 
         if (haveFirstPoint()){
@@ -498,8 +395,5 @@
         }
 
     }
-<<<<<<< HEAD
-=======
-
->>>>>>> d518cd8e
+
 }