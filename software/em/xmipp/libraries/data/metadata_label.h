--- conflicted
+++ resolved
@@ -375,11 +375,8 @@
     MDL_SCORE_BY_LBP,  ///< Feature vectors used to classify particles (vector double)
     MDL_SCORE_BY_MIRROR, ///< score by mirror (double)
     MDL_SCORE_BY_SCREENING, ///< Feature vectors used to classify particles (vector double)
-<<<<<<< HEAD
     MDL_SCORE_BY_VARIANCE,  ///< Feature vectors used to classify particles (vector double)
-=======
     MDL_SCORE_BY_ZERNIKE,  ///< Feature vectors used to classify particles (vector double)
->>>>>>> ce3de1ec
     MDL_SCORE_BY_ZSCORE,
     MDL_SELFILE, ///< Name of an image (std::string)
     MDL_SERIE, ///< A collection of micrographs, e.g. a tilt serie (std::string)
@@ -1821,11 +1818,8 @@
         MDL::addLabel(MDL_SCORE_BY_LBP, LABEL_VECTOR_DOUBLE, "lbpFeatures");
         MDL::addLabel(MDL_SCORE_BY_MIRROR, LABEL_DOUBLE, "scoreByMirror");
         MDL::addLabel(MDL_SCORE_BY_SCREENING, LABEL_VECTOR_DOUBLE, "screenFeatures");
-<<<<<<< HEAD
         MDL::addLabel(MDL_SCORE_BY_VARIANCE, LABEL_VECTOR_DOUBLE, "varianceFeatures");
-=======
         MDL::addLabel(MDL_SCORE_BY_ZERNIKE, LABEL_VECTOR_DOUBLE, "zernikeMoments");
->>>>>>> ce3de1ec
 		MDL::addLabel(MDL_SCORE_BY_ZSCORE, LABEL_DOUBLE, "scoreByZScore");
 
         MDL::addLabelAlias(MDL_SCALE, "Scale");
