--- conflicted
+++ resolved
@@ -217,10 +217,7 @@
         fFourier.alias(V);
         return;
     }
-<<<<<<< HEAD
-=======
-
->>>>>>> 3c55d3e9
+
     /** Get Fourier coefficients. */
     template <typename T>
     void getFourierCopy(T& V)
