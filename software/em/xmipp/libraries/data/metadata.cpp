
/**************************************************************************
 *
 * Authors:      J.R. Bilbao-Castro (jrbcast@ace.ual.es)
 *
 * Unidad de  Bioinformatica of Centro Nacional de Biotecnologia , CSIC
 *
 * This program is free software; you can redistribute it and/or modify
 * it under the terms of the GNU General Public License as published by
 * the Free Software Foundation; either version 2 of the License, or
 * (at your option) any later version.
 *
 * This program is distributed in the hope that it will be useful,
 * but WITHOUT ANY WARRANTY; without even the implied warranty of
 * MERCHANTABILITY or FITNESS FOR A PARTICULAR PURPOSE.  See the
 * GNU General Public License for more details.
 *
 * You should have received a copy of the GNU General Public License
 * along with this program; if not, write to the Free Software
 * Foundation, Inc., 59 Temple Place, Suite 330, Boston, MA
 * 02111-1307  USA
 *
 *  All comments concerning this program package may be sent to the
 *  e-mail address 'xmipp@cnb.csic.es'
 ***************************************************************************/

#include <regex.h>
#include <algorithm>
#include <malloc.h>
#include "metadata.h"
#include "xmipp_image.h"
#include "xmipp_program_sql.h"

// Get the blocks available
void getBlocksInMetaDataFile(const FileName &inFile, StringVector& blockList)
{
    if (!inFile.isMetaData())
        return;
    if (inFile.getBlockName()!="")
        return;
    blockList.clear();
    String extFile = inFile.getExtension();

    if (extFile=="xml")
        REPORT_ERROR(ERR_NOT_IMPLEMENTED,"getBlocksInMetaDataFile");
    else if(extFile=="sqlite")
    {
        getBlocksInMetaDataFileDB(inFile,blockList);
    }
    else
    {    //map file
        int fd;
        MetaData mdAux;
        mdAux.setMaxRows(1);
        mdAux.read(inFile);
        BUFFER_CREATE(bufferMap);
        mapFile(inFile, bufferMap.begin, bufferMap.size, fd);
        BUFFER_COPY(bufferMap, buffer);
        BLOCK_CREATE(block);
        String blockName;
        while (mdAux.nextBlock(buffer, block))
        {
            BLOCK_NAME(block, blockName);
            blockList.push_back(blockName);
        }

        unmapFile(bufferMap.begin, bufferMap.size, fd);
    }
}

// Does the blocks exist
bool existsBlockInMetaDataFile(const FileName &inFileWithBlock)
{
    return existsBlockInMetaDataFile(inFileWithBlock.removeBlockName(),
                                     inFileWithBlock.getBlockName());
}
bool existsBlockInMetaDataFile(const FileName &inFile, const String& inBlock)
{
    if (!inFile.isMetaData())
        return false;
    if (!inFile.getBlockName().empty())
        return inBlock == inFile.getBlockName();

    MetaData MDaux(inFile);
    //map file
    int fd;
    BUFFER_CREATE(bufferMap);
    mapFile(inFile, bufferMap.begin, bufferMap.size, fd);
    BUFFER_COPY(bufferMap, buffer);
    BLOCK_CREATE(block);
    String blockName;
    bool result = false;
    while (MDaux.nextBlock(buffer, block))
    {
        BLOCK_NAME(block, blockName);
        if (inBlock == blockName)
        {
            result = true;
            break;
        }
    }

    unmapFile(bufferMap.begin, bufferMap.size, fd);
    return result;

}

//-----Constructors and related functions ------------
void MetaData::_clear(bool onlyData)
{
    if (onlyData)
    {
        myMDSql->deleteObjects();
    }
    else
    {
        path.clear();
        comment.clear();
        fastStringSearch.clear();
        fastStringSearchLabel = MDL_UNDEFINED;

        activeLabels.clear();
        ignoreLabels.clear();
        _isColumnFormat = true;
        inFile = FileName();
        myMDSql->clearMd();
    }
    eFilename="";
}//close clear

void MetaData::clear()
{
    //_clear(true);
    init();
}

void MetaData::init(const std::vector<MDLabel> *labelsVector)
{
    _clear();
    _maxRows = 0; //by default read all rows
    _parsedLines = 0; //no parsed line;
    if (labelsVector != NULL)
        this->activeLabels = *labelsVector;
    //Create table in database
    myMDSql->createMd();
    precision = 100;
    isMetadataFile = false;
}//close init

void MetaData::copyInfo(const MetaData &md)
{
    if (this == &md) //not sense to copy same metadata
        return;
    this->setComment(md.getComment());
    this->setPath(md.getPath());
    this->_isColumnFormat = md._isColumnFormat;
    this->inFile = md.inFile;
    this->fastStringSearchLabel = md.fastStringSearchLabel;
    this->activeLabels = md.activeLabels;
    this->ignoreLabels = md.ignoreLabels;
    this->isMetadataFile = md.isMetadataFile;

}//close copyInfo

void MetaData::copyMetadata(const MetaData &md, bool copyObjects)
{
    if (this == &md) //not sense to copy same metadata
        return;
    init(&(md.activeLabels));
    copyInfo(md);
    if (!md.activeLabels.empty())
    {
        if (copyObjects)
            md.myMDSql->copyObjects(this);
    }
    else
    {
        int n = md.size();
        for (int i = 0; i < n; i++)
            addObject();
    }
}

bool MetaData::setValue(const MDObject &mdValueIn, size_t id)
{
    if (id == BAD_OBJID)
    {
        REPORT_ERROR(ERR_MD_NOACTIVE, "setValue: please provide objId other than -1");
        exit(1);
    }
    //add label if not exists, this is checked in addlabel
    addLabel(mdValueIn.label);
    return myMDSql->setObjectValue(id, mdValueIn);
}

bool MetaData::setValueCol(const MDObject &mdValueIn)
{
    //add label if not exists, this is checked in addlabel
    addLabel(mdValueIn.label);
    return myMDSql->setObjectValue(mdValueIn);
}

bool MetaData::getValue(MDObject &mdValueOut, size_t id) const
{
    if (!containsLabel(mdValueOut.label))
        return false;

    if (id == BAD_OBJID)
        REPORT_ERROR(ERR_MD_NOACTIVE, "getValue: please provide objId other than -1");

    return myMDSql->getObjectValue(id, mdValueOut);
}

void MetaData::getColumnValues(const MDLabel label, std::vector<MDObject> &valuesOut) const
{
    MDObject mdValueOut(label);
    std::vector<size_t> objectsId;
    findObjects(objectsId);
    size_t n = objectsId.size();
    valuesOut.resize(n,mdValueOut);
    for (size_t i = 0; i < n; ++i)
    {
        getValue(mdValueOut, objectsId[i]);
        valuesOut[i] = mdValueOut;
    }
}

void MetaData::setColumnValues(const std::vector<MDObject> &valuesIn)
{
    bool addObjects=false;
    if (size()==0)
        addObjects=true;
    if (valuesIn.size()!=size() && !addObjects)
        REPORT_ERROR(ERR_MD_OBJECTNUMBER,"Input vector must be of the same size as the metadata");
    if (!addObjects)
    {
        size_t n=0;
        FOR_ALL_OBJECTS_IN_METADATA(*this)
        setValue(valuesIn[n++],__iter.objId);
    }
    else
    {
        size_t nmax=valuesIn.size();
        for (size_t n=0; n<nmax; ++n)
            setValue(valuesIn[n],addObject());
    }
}

bool MetaData::getRow(MDRow &row, size_t id) const
{
    row.clear();
    for (std::vector<MDLabel>::const_iterator it = activeLabels.begin(); it != activeLabels.end(); ++it)
    {
        MDObject obj(*it);
        if (!getValue(obj, id))
            return false;
        row.setValue(obj);
    }
    return true;
}

//TODO: could be improve in a query for update the entire row
#define SET_ROW_VALUES(row) \
    for (int i = 0; i < row._size; ++i){\
        const MDLabel &label = row.order[i];\
        if (row.containsLabel(label))\
            setValue(*(row.getObject(label)), id);}

void MetaData::setRow(const MDRow &row, size_t id)
{
    SET_ROW_VALUES(row);
}

size_t MetaData::addRow(const MDRow &row)
{
    size_t id = addObject();
    SET_ROW_VALUES(row);

    return id;
}

MetaData::MetaData()
{
    myMDSql = new MDSql(this);
    init(NULL);
}//close MetaData default Constructor

MetaData::MetaData(const std::vector<MDLabel> *labelsVector)
{
    myMDSql = new MDSql(this);
    init(labelsVector);
}//close MetaData default Constructor

MetaData::MetaData(const FileName &fileName, const std::vector<MDLabel> *desiredLabels)
{
    myMDSql = new MDSql(this);
    init(desiredLabels);
    read(fileName, desiredLabels);
}//close MetaData from file Constructor

MetaData::MetaData(const MetaData &md)
{
    myMDSql = new MDSql(this);
    copyMetadata(md);
}//close MetaData copy Constructor

MetaData& MetaData::operator =(const MetaData &md)
{
    copyMetadata(md);
    return *this;
}//close metadata operator =

MetaData::~MetaData()
{
    _clear();
    delete myMDSql;
}//close MetaData Destructor

//-------- Getters and Setters ----------

bool MetaData::isColumnFormat() const
{
    return _isColumnFormat;
}
/* Set to false for row format (parameter files)
 *  @ingroup GettersAndSetters
 *  set to true  for column format (this is the default) (docfiles)
 *
 */
void MetaData::setColumnFormat(bool column)
{
    _isColumnFormat = column;
}
String MetaData::getPath()   const
{
    return path;
}

void MetaData::setPath(const String &newPath)
{
    const size_t length = 512;
    char _buffer[length];
    path = (newPath == "") ? String(getcwd(_buffer, length)) : newPath;
}

String MetaData::getComment() const
{
    return  comment;
}

void MetaData::setComment(const String &newComment)
{
    comment = newComment;
}

FileName MetaData::getFilename() const
{
    return inFile;
}

void MetaData::setFilename(const FileName &_fileName)
{
    inFile=_fileName;
}

std::vector<MDLabel> MetaData::getActiveLabels() const
{
    return activeLabels;
}

std::vector<MDLabel>* MetaData::getActiveLabelsAddress() const
{
    return (std::vector<MDLabel>*) (&activeLabels);
}

int MetaData::getMaxStringLength(const MDLabel thisLabel) const
{
    if (!containsLabel(thisLabel))
        return -1;

    return myMDSql->columnMaxLength(thisLabel);
}

bool MetaData::setValueFromStr(const MDLabel label, const String &value, size_t id)
{
    addLabel(label);

    if (id == BAD_OBJID)
    {
        REPORT_ERROR(ERR_MD_NOACTIVE, "setValue: please provide objId other than -1");
        exit(1);
    }
    MDObject mdValue(label);
    mdValue.fromString(value);
    return myMDSql->setObjectValue(id, mdValue);
}

bool MetaData::getStrFromValue(const MDLabel label, String &strOut, size_t id) const
{
    MDObject mdValueOut(label);
    if (!getValue(mdValueOut, id))
        return false;
    strOut = mdValueOut.toString();
    return true;
}

bool MetaData::isEmpty() const
{
    return size() == 0;
}

size_t MetaData::size() const
{
    return myMDSql->size();
}

bool MetaData::containsLabel(const MDLabel label) const
{
    return vectorContainsLabel(activeLabels, label);
}

bool MetaData::addLabel(const MDLabel label, int pos)
{
    if (containsLabel(label))
        return false;
    if (pos < 0 || pos >= (int)activeLabels.size())
        activeLabels.push_back(label);
    else
        activeLabels.insert(activeLabels.begin() + pos, label);
    myMDSql->addColumn(label);
    return true;
}

bool MetaData::removeLabel(const MDLabel label)
{
    std::vector<MDLabel>::iterator location;
    location = std::find(activeLabels.begin(), activeLabels.end(), label);

    if (location == activeLabels.end())
        return false;

    activeLabels.erase(location);
    return true;
}

bool MetaData::keepLabels(const std::vector<MDLabel> &labels)
{
    for (size_t i = 0; i < activeLabels.size();)
    {
        if (!vectorContainsLabel(labels, activeLabels[i]))
            removeLabel(activeLabels[i]);
        else
            ++i;
    }
    return true;
}



size_t MetaData::addObject()
{
    return (size_t)myMDSql->addRow();
}

void MetaData::importObject(const MetaData &md, const size_t id, bool doClear)
{
    MDValueEQ query(MDL_OBJID, id);
    md.myMDSql->copyObjects(this, &query);
}

void MetaData::importObjects(const MetaData &md, const std::vector<size_t> &objectsToAdd, bool doClear)
{
    init(&(md.activeLabels));
    copyInfo(md);
    int size = objectsToAdd.size();
    for (int i = 0; i < size; i++)
        importObject(md, objectsToAdd[i]);
}

void MetaData::importObjects(const MetaData &md, const MDQuery &query, bool doClear)
{
    if (doClear)
    {
        //Copy all structure and info from the other metadata
        init(&(md.activeLabels));
        copyInfo(md);
    }
    else
    {
        //If not clear, ensure that the have the same labels
        for (size_t i = 0; i < md.activeLabels.size(); i++)
            addLabel(md.activeLabels[i]);
    }
    md.myMDSql->copyObjects(this, &query);
}

bool MetaData::removeObject(size_t id)
{
    int removed = removeObjects(MDValueEQ(MDL_OBJID, id));
    return (removed > 0);
}

void MetaData::removeObjects(const std::vector<size_t> &toRemove)
{
    int size = toRemove.size();
    for (int i = 0; i < size; i++)
        removeObject(toRemove[i]);
}

int MetaData::removeObjects(const MDQuery &query)
{
    int removed = myMDSql->deleteObjects(&query);
    return removed;
}

int MetaData::removeObjects()
{
    int removed = myMDSql->deleteObjects();
    return removed;
}

void MetaData::addIndex(MDLabel label) const
{
    std::vector<MDLabel> labels(1);
    labels[0]=label;
    addIndex(labels);
}
void MetaData::addIndex(const std::vector<MDLabel> desiredLabels) const
{

    myMDSql->indexModify(desiredLabels, true);
}

void MetaData::removeIndex(MDLabel label)
{
    std::vector<MDLabel> labels(1);
    labels[0]=label;
    removeIndex(labels);
}

void MetaData::removeIndex(const std::vector<MDLabel> desiredLabels)
{
    myMDSql->indexModify(desiredLabels, false);
}

void MetaData::addItemId()
{
    addLabel(MDL_ITEM_ID);
    fillLinear(MDL_ITEM_ID,1,1);
}

void MetaData::removeItemId()
{
    removeLabel(MDL_ITEM_ID);
}

//----------Iteration functions -------------------

size_t MetaData::firstObject() const
{
    return myMDSql->firstRow();
}

size_t MetaData::firstObject(const MDQuery & query) const
{
    std::vector<size_t> ids;
    findObjects(ids, query);
    size_t id = ids.size() == 1 ? ids[0] : BAD_OBJID;
    return id;
}

size_t MetaData::lastObject() const
{
    return myMDSql->lastRow();
}

//-------------Search functions-------------------
void MetaData::findObjects(std::vector<size_t> &objectsOut, const MDQuery &query) const
{
    objectsOut.clear();
    myMDSql->selectObjects(objectsOut, &query);
}

void MetaData::findObjects(std::vector<size_t> &objectsOut, int limit) const
{
    objectsOut.clear();
    MDQuery query(limit);
    myMDSql->selectObjects(objectsOut, &query);
}

size_t MetaData::countObjects(const MDQuery &query)
{
    std::vector<size_t> objects;
    findObjects(objects, query);
    return objects.size();
}

bool MetaData::containsObject(size_t objectId)
{
    return containsObject(MDValueEQ(MDL_OBJID, objectId));
}

bool MetaData::containsObject(const MDQuery &query)
{
    std::vector<size_t> objects;
    findObjects(objects, query);
    return objects.size() > 0;
}

//--------------IO functions -----------------------
#include <sys/stat.h>
#include <fcntl.h>
#ifdef XMIPP_MMAP
#include <sys/mman.h>
#endif

void MetaData::write(const FileName &_outFile, WriteModeMetaData mode) const
{
    String blockName;
    FileName outFile;
    FileName extFile;

    blockName=_outFile.getBlockName();
    if (blockName.empty())
        blockName = DEFAULT_BLOCK_NAME;
    outFile = _outFile.removeBlockName();
    extFile = _outFile.getExtension();

    if (extFile=="xml")
    {
        writeXML(outFile, blockName, mode);
    }
    else if(extFile=="sqlite")
    {
        writeDB(outFile, blockName, mode);
    }
    else
    {
        writeStar(outFile, blockName, mode);
    }
}

void MetaData::writeStar(const FileName &outFile,const String &blockName, WriteModeMetaData mode) const
{
#ifdef XMIPP_MMAP
    if (outFile.hasImageExtension())
        REPORT_ERROR(ERR_IO,"MetaData:writeStar Trying to write metadata with image extension");

    struct stat file_status;
    int fd;
    char *map=NULL;
    char * tailMetadataFile = NULL;//auxiliary variable to keep metadata file tail in memory
    size_t size=-1;
    char * target, * target2=NULL;

    //check if file exists or not block name has been given
    //in our format no two identical data_xxx strings may exists
    if(mode == MD_APPEND)
    {
        if (blockName.empty() || !outFile.exists())
            mode = MD_OVERWRITE;
        else
        {
            //does blockname exists?
            //remove it from file in this case
            // get length of file:
            if(stat(outFile.c_str(), &file_status) != 0)
                REPORT_ERROR(ERR_IO_NOPATH,"MetaData:writeStar can not get filesize for file "+outFile);
            size = file_status.st_size;
            if (size == 0)
                mode = MD_OVERWRITE;
        }

        if (mode == MD_APPEND)//size=0 for /dev/stderr
        {
            fd = open(outFile.c_str(),  O_RDWR, S_IREAD | S_IWRITE);
            if (fd == -1)
                REPORT_ERROR(ERR_IO_NOPATH,"MetaData:writeStar can not read file named "+outFile);

            map = (char *) mmap(0, size, PROT_READ | PROT_WRITE, MAP_SHARED, fd, 0);
            if (map == MAP_FAILED)
                REPORT_ERROR(ERR_MEM_BADREQUEST,"MetaData:writeStar can not map memory ");

            // Is this a metadata formatted FILE
            if(strncmp(map,FileNameVersion.c_str(),FileNameVersion.length()) !=0 )
            {
                mode = MD_OVERWRITE;
            }
            else
            {
                //block name
                String _szBlockName = formatString("\ndata_%s\n", blockName.c_str());
                size_t blockNameSize = _szBlockName.size();

                //search for the string
                target = (char *) _memmem(map, size, _szBlockName.c_str(), blockNameSize);

                if (target != NULL)
                {
                    target2 = (char *) _memmem(target+1, size - (target - map), "\ndata_", 6);

                    if (target2 != NULL)
                    {
                        //target block is not the last one, so we need to
                        //copy file from target2 to auxiliary memory and truncate
                        tailMetadataFile = (char *) malloc( ((map + size) - target2));
                        memmove(tailMetadataFile,target2, (map + size) - target2);
                    }
                    if (ftruncate(fd, target - map+1)==-1)  //truncate rest of the file
                    	REPORT_ERROR(ERR_UNCLASSIFIED,"Cannot truncate file");
                }
            }
            close(fd);

            if (munmap(map, size) == -1)
                REPORT_ERROR(ERR_MEM_NOTDEALLOC, "MetaData:writeStar, Can not unmap memory");
        }
    }

    std::ios_base::openmode openMode = (mode == MD_OVERWRITE) ? std::ios_base::out : std::ios_base::app;
    std::ofstream ofs(outFile.c_str(), openMode);

    write(ofs, blockName, mode);

    if (tailMetadataFile != NULL)
    {
        //append memory buffer to file
        //may a cat a buffer to a ofstream
        ofs.write(tailMetadataFile,(map + size) - target2);
        free(tailMetadataFile);
    }
    ofs.close();

#else

    REPORT_ERROR(ERR_MMAP,"Mapping not supported in Windows");
#endif

}//function writeStar

void MetaData::append(const FileName &outFile) const
{
    if (outFile.exists())
    {
        std::ofstream ofs(outFile.c_str(), std::ios_base::app);
        _writeRows(ofs);
        ofs.close();
    }
    else
        write(outFile);
}

void MetaData::_writeRows(std::ostream &os) const
{
	size_t i=0;				// Loop counter.
	size_t length=0;		// Loop upper bound.
<<<<<<< HEAD

	// Prepare statement.
	myMDSql->initializeGetObjectsValuesStatement( activeLabels);

=======
	bool firstTime=true;

>>>>>>> f3d365d8
	// Metadata objects loop.
    FOR_ALL_OBJECTS_IN_METADATA(*this)
    {
        std::vector<MDObject> mdValues;

        // Get metadata values.
<<<<<<< HEAD
    	myMDSql->getObjectsValues( __iter.objId, activeLabels, &mdValues);
=======
    	myMDSql->getObjectsValues(__iter.objId, activeLabels, &mdValues, firstTime);
    	firstTime = false;
>>>>>>> f3d365d8

    	// Build metadata line.
    	length = activeLabels.size();
    	for (i=0; i<length ;i++)
        {
            if (activeLabels[i] != MDL_STAR_COMMENT)
            {
                os.width(1);
                mdValues[i].toStream(os, true);
                os << " ";
            }
        }

        os << std::endl;
    }
<<<<<<< HEAD
    // Finalize statement.
    myMDSql->finalizePreparedStmt();
=======

    // Finalize statement.
    if (size()>0)
    	myMDSql->finalizePreparedStmt();
>>>>>>> f3d365d8
}

void MetaData::print() const
{
    write(std::cout);
}


void MetaData::write(std::ostream &os,const String &blockName, WriteModeMetaData mode ) const
{
    if(mode==MD_OVERWRITE)
        os << FileNameVersion << " * "// << (isColumnFormat ? "column" : "row")
        << std::endl //write wich type of format (column or row) and the path;
        << WordWrap(comment, line_max);     //write md comment in the 2nd comment line of header
    //write data block
    String _szBlockName("data_");
    _szBlockName += blockName;

    if (_isColumnFormat)
    {
        //write md columns in 3rd comment line of the header
        os << _szBlockName << std::endl;
        os << "loop_" << std::endl;
        for (size_t i = 0; i < activeLabels.size(); i++)
        {
            if (activeLabels.at(i) != MDL_STAR_COMMENT)
            {
                os << " _" << MDL::label2Str(activeLabels.at(i)) << std::endl;
            }
        }
        _writeRows(os);

        //Put the activeObject to the first, if exists
    }
    else //rowFormat
    {
        os << _szBlockName << std::endl;

        // Get first object. In this case (row format) there is a single object
        size_t id = firstObject();

        if (id != BAD_OBJID)
        {
            int maxWidth=20;
            for (size_t i = 0; i < activeLabels.size(); i++)
            {
                if (activeLabels.at(i) != MDL_STAR_COMMENT)
                {
                    int w=MDL::label2Str(activeLabels.at(i)).length();
                    if (w>maxWidth)
                        maxWidth=w;
                }
            }

            for (size_t i = 0; i < activeLabels.size(); i++)
            {
                if (activeLabels[i] != MDL_STAR_COMMENT)
                {
                    MDObject mdValue(activeLabels[i]);
                    os << " _" << MDL::label2Str(activeLabels.at(i)) << " ";
                    myMDSql->getObjectValue(id, mdValue);
                    mdValue.toStream(os);
                    os << std::endl;
                }
            }
        }

    }
}//write

/* This function will read the posible columns from the file
 * and mark as MDL_UNDEFINED those who aren't valid labels
 * or those who appears in the IgnoreLabels vector
 * also set the activeLabels (for OLD doc files)
 */
void MetaData::_readColumns(std::istream& is, std::vector<MDObject*> & columnValues,
                            const std::vector<MDLabel>* desiredLabels)
{
    String token;
    MDLabel label;

    while (is >> token)
        if (token.find('(') == String::npos)
        {
            //label is not reconized, the MDValue will be created
            //with MDL_UNDEFINED, wich will be ignored while reading data
            label = MDL::str2Label(token);
            if (desiredLabels != NULL && !vectorContainsLabel(*desiredLabels, label))
                label = MDL_UNDEFINED; //ignore if not present in desiredLabels
            columnValues.push_back(new MDObject(label));
            if (label != MDL_UNDEFINED)
                addLabel(label);

        }
}


void MetaData::_parseObjects(std::istream &is, std::vector<MDObject*> & columnValues, const std::vector<MDLabel> *desiredLabels, bool firstTime)
{
	size_t i=0;				// Loop counter.
	size_t size=0;			// Column values vector size.

	// Columns loop.
	size = columnValues.size();
	for (i=0; i<size ;i++)
	{
		columnValues[i]->fromStream(is);
		if (is.fail())
		{
		   String errorMsg = formatString("MetaData: Error parsing column '%s' value.", MDL::label2Str(columnValues[i]->label).c_str());
		   columnValues[i]->failed = true;
		   std::cerr << "WARNING: " << errorMsg << std::endl;
		   //REPORT_ERROR(ERR_MD_BADLABEL, (String)"read: Error parsing data column, expecting " + MDL::label2Str(object.label));
		}
		else
		{
			if (firstTime)
			{
				// Check if current column label exists.
				if (columnValues[i]->label != MDL_UNDEFINED)
				{
					// If there are no desired labels then add all.
		        	bool reallyAdd=false;
		        	if (desiredLabels==NULL)
		        	{
		        		reallyAdd=true;
		        	}
		        	else
		        	{
		        		// Check if current column belongs to desired labels.
		        		for (size_t j=0; j<desiredLabels->size(); ++j)
		        		{
		        			if ((*desiredLabels)[j]==columnValues[i]->label)
		        			{
		        				reallyAdd=true;
		        				break;
		        			}
		        		}
		        	}

		        	// Add label if not exists.
		        	if (reallyAdd)
		        	{
		        		addLabel(columnValues[i]->label);
		        	}
				}
			}
		}
	}

	// Insert elements in DB.
	myMDSql->setObjectValues( columnValues, desiredLabels, firstTime);
}


/* Helper function to parse an MDObject and set its value.
 * The parsing will be from an input stream(istream)
 * and if parsing fails, an error will be raised
 */
void MetaData::_parseObject(std::istream &is, MDObject &object, size_t id)
{
    object.fromStream(is);
    if (is.fail())
    {
       String errorMsg = formatString("MetaData: Error parsing column '%s' value.", MDL::label2Str(object.label).c_str());
       object.failed = true;
       std::cerr << "WARNING: " << errorMsg << std::endl;
       //REPORT_ERROR(ERR_MD_BADLABEL, (String)"read: Error parsing data column, expecting " + MDL::label2Str(object.label));
    }
    else
        if (object.label != MDL_UNDEFINED)
            setValue(object, id);
}//end of function parseObject

//#define END_OF_LINE() ((char*) memchr (iter, '\n', end-iter+1))
#define END_OF_LINE() ((char*) memchr (iter, '\n', end-iter))

/* This function will read the posible columns from the file
 * and mark as MDL_UNDEFINED those who aren't valid labels
 * or those who appears in the IgnoreLabels vector
 * also set the activeLabels (for new STAR files)
 */
void MetaData::_readColumnsStar(mdBlock &block,
                                std::vector<MDObject*> & columnValues,
                                const std::vector<MDLabel>* desiredLabels,
                                bool addColumns,
                                size_t id)
{
    char * end = block.end;
    char * newline = NULL;
    bool found_column;
    MDLabel label;
    char * iter = block.loop;
    if (!_isColumnFormat)
    {
        iter = block.begin;
        iter = END_OF_LINE() + 1; //this should point at first label, after data_XXX
    }

    do
    {
        found_column = false;
        while (iter[0] == '#') //Skip comment
            iter = END_OF_LINE() + 1;

        //trim spaces and newlines at the beginning
        while ( isspace(iter[0]))
            ++iter;

        if (iter < end && iter[0] == '_')
        {
            found_column = true;
            ++iter; //shift _
            std::stringstream ss;
            newline = END_OF_LINE();
            //Last label and no data needs this check
            if (newline == NULL)
                newline = end;
            String s(iter, newline - iter);//get current line
            ss.str(s);//set the string of the stream
            //Take the first token wich is the label
            //if the label contain spaces will fail
            ss >> s; //get the first token, the label
            label = MDL::str2Label(s);
            if (label == MDL_UNDEFINED)
                std::cout << "WARNING: Ignoring unknown column: " + s << std::endl;
            else
                if (desiredLabels != NULL && !vectorContainsLabel(*desiredLabels, label))
                    label = MDL_UNDEFINED; //ignore if not present in desiredLabels
                else
                    addLabel(label);
            if (addColumns)
            {
                MDObject * _mdObject = new MDObject(label);
                columnValues.push_back(_mdObject);//add the value here with a char
                if(!_isColumnFormat)
                    _parseObject(ss, *_mdObject, id);
            }
            iter = newline + 1;//go to next line character
        }
    }
    while (found_column)
        ;

    // This condition fails for empty blocks
    // if (iter < block.end)
    if (iter <= block.end +1)
        block.loop = iter; //Move loop pointer to position of last found column
}

/* This function will be used to parse the rows data
 * having read the columns labels before and setting wich are desired
 * the useCommentAsImage is for compatibility with old DocFile format
 * where the image were in comments
 */
void MetaData::_readRows(std::istream& is, std::vector<MDObject*> & columnValues, bool useCommentAsImage)
{
    String line = "";
    while (!is.eof() && !is.fail())
    {
        //Move until the ';' or the first alphanumeric character
        while (is.peek() != ';' && isspace(is.peek()) && !is.eof())
            is.ignore(1);
        if (!is.eof())
        {
            if (is.peek() == ';')//is a comment
            {
                is.ignore(1); //ignore the ';'
                getline(is, line);
                trim(line);
            }
            else if (!isspace(is.peek()))
            {
                size_t id = addObject();
                if (line != "")//this is for old format files
                {
                    if (!useCommentAsImage)
                        setValue(MDL_STAR_COMMENT, line, id);
                    else
                        setValue(MDL_IMAGE, line, id);
                }
                int nCol = columnValues.size();
                for (int i = 0; i < nCol; ++i)
                    _parseObject(is, *(columnValues[i]), id);
            }
        }
    }
}

/* This function will be used to parse the rows data in START format
 */
void MetaData::_readRowsStar(mdBlock &block, std::vector<MDObject*> & columnValues, const std::vector<MDLabel> *desiredLabels)
{
    String line;
    std::stringstream ss;
    size_t nCol = columnValues.size();
    size_t id, n = block.end - block.loop;
    bool	firstTime=true;

    if (n==0)
        return;

    char * buffer = new char[n];
    memcpy(buffer, block.loop, n);
    char *iter = buffer, *end = iter + n, * newline = NULL;
    _parsedLines = 0; //Check how many lines the md have
    while (iter < end) //while there are data lines
    {
        //Assing \n position and check if NULL at the same time
        if (!(newline = END_OF_LINE()))
            newline = end;
        line.assign(iter, newline - iter);
        trim(line);

        if (!line.empty() && line[0] != '#')
        {
            //_maxRows would be > 0 if we only want to read some
            // rows from the md for performance reasons...
            // anyway the number of lines will be counted in _parsedLines
            if (_maxRows == 0 || _parsedLines < _maxRows)
            {
            	std::stringstream ss(line);
            	_parseObjects( ss, columnValues, desiredLabels, firstTime);
            	firstTime=false;
            }
            _parsedLines++;
        }
        iter = newline + 1; //go to next line
    }

    // Finalize statement.
    myMDSql->finalizePreparedStmt();

    delete[] buffer;
}

/*This function will read the md data if is in row format */
void MetaData::_readRowFormat(std::istream& is)
{
    String line, token;
    MDLabel label;

    size_t objectID = addObject();

    // Read data and fill structures accordingly
    while (getline(is, line, '\n'))
    {
        if (line[0] == '#' || line[0] == '\0' || line[0] == ';')
            continue;

        // Parse labels
        std::stringstream os(line);

        os >> token;
        label = MDL::str2Label(token);
        MDObject value(label);
        os >> value;
        if (label != MDL_UNDEFINED)
            setValue(value, objectID);
    }
}
void MetaData::read(const FileName &_filename,
                    const std::vector<MDLabel> *desiredLabels,
                    bool decomposeStack)
{
    String blockName;
    FileName inFile;

    blockName=_filename.getBlockName();
    //    if (blockName.empty())
    //        blockName = DEFAULT_BLOCK_NAME;
    inFile = _filename.removeBlockName();
    extFile = _filename.getExtension();
    blockName=escapeForRegularExpressions(blockName);

    _clear();
    myMDSql->createMd();
    _isColumnFormat = true;

    if (extFile=="xml")
        readXML(inFile, desiredLabels, blockName, decomposeStack);
    else if(extFile=="sqlite")
        readDB(inFile, desiredLabels, blockName, decomposeStack);
    else
        readStar(_filename, desiredLabels, blockName, decomposeStack);

    //_read(filename,desiredLabels,BlockName,decomposeStack);
    //_read calls clean so I cannot use eFilename as filename ROB
    // since eFilename is reset in clean
    eFilename = _filename;
}

#define LINE_LENGTH 1024
void MetaData::readPlain(const FileName &inFile, const String &labelsString, const String &separator)
{

    clear();
    std::vector<MDLabel> labels;
    MDL::str2LabelVector(labelsString, labels);

    char lineBuffer[LINE_LENGTH];
    String line;
    std::ifstream is(inFile.c_str(), std::ios_base::in);
    size_t lineCounter = 0;
    size_t columnsNumber = labels.size();
    size_t objId;
    StringVector parts;

    while (is.getline(lineBuffer, LINE_LENGTH))
    {
        ++lineCounter;
        line.assign(lineBuffer);
        trim(line);
        if (line[0]=='#') // This is an old Xmipp comment
            continue;
        if (!line.empty())
        {
            std::stringstream ss(line);
            objId = addObject();
            for (size_t i = 0; i < columnsNumber; ++i)
            {
                MDObject obj(labels[i]);
                _parseObject(ss, obj, objId);
                setValue(obj, objId);
            }
        }
    }
}

void MetaData::addPlain(const FileName &inFile, const String &labelsString, const String &separator)
{
    MetaData md2;
    md2.readPlain(inFile, labelsString);
    merge(md2);
}

bool MetaData::existsBlock(const FileName &_inFile)
{
#ifdef XMIPP_MMAP
    String blockName;
    FileName outFile;

    blockName=_inFile.getBlockName();
    outFile = _inFile.removeBlockName();

    struct stat file_status;
    int fd;
    char *map;

    //check if file exists or not block name has been given
    //in our format no two identical data_xxx strings may exists

    if (blockName.empty() || !outFile.exists())
        return false;
    else
    {
        //does blockname exists?
        //remove it from file in this case
        // get length of file:
        if(stat(outFile.c_str(), &file_status) != 0)
            REPORT_ERROR(ERR_IO_NOPATH,"Metadata:existsBlock can not get filesize for file "+outFile);
        size_t size = file_status.st_size;
        if(size!=0)//size=0 for /dev/stderr
        {
            fd = open(outFile.c_str(),  O_RDWR, S_IREAD | S_IWRITE);
            if (fd == -1)
                REPORT_ERROR(ERR_IO_NOPATH,"Metadata:existsBlock can not read file named "+outFile);

            map = (char *) mmap(0, size, PROT_READ | PROT_WRITE, MAP_SHARED, fd, 0);
            if (map == MAP_FAILED)
                REPORT_ERROR(ERR_MEM_BADREQUEST,"Metadata:existsBlock can not map memory ");

            // Is this a START formatted FILE
            String _szBlockName = (String)("\ndata_") + blockName;
            size_t blockNameSize = _szBlockName.size();
            close(fd);
            bool found=_memmem(map, size, _szBlockName.data(), blockNameSize) != NULL;
            if (munmap(map, size) == -1)
                REPORT_ERROR(ERR_MEM_NOTDEALLOC,"metadata:write, Can not unmap memory");
            return found;
        }
        return false;
    }
#else
    REPORT_ERROR(ERR_MMAP,"Mapping not supported in Windows");
#endif
}
void MetaData::readXML(const FileName &filename,
                       const std::vector<MDLabel> *desiredLabels,
                       const String & blockRegExp,
                       bool decomposeStack)
{
    REPORT_ERROR(ERR_NOT_IMPLEMENTED,"readXML not implemented yet");
}

void MetaData::readDB(const FileName &filename,
                      const std::vector<MDLabel> *desiredLabels,
                      const String & blockRegExp,
                      bool decomposeStack)//what is decompose stack for?
{
    myMDSql->copyTableFromFileDB(blockRegExp, filename, desiredLabels, _maxRows);
}
void MetaData::readStar(const FileName &filename,
                        const std::vector<MDLabel> *desiredLabels,
                        const String & blockRegExp,
                        bool decomposeStack)
{
    //First try to open the file as a metadata
    size_t id;

    FileName inFile = filename.removeBlockName();

    if (!(isMetadataFile = inFile.isMetaData()))//if not a metadata, try to read as image or stack
    {
        Image<char> image;
        if (decomposeStack) // If not decomposeStack it is no neccesary to read the image header
            image.read(filename, HEADER);
        if ( !decomposeStack || image().ndim == 1 ) //single image // !decomposeStack must be first
        {
            id = addObject();
            setValue(MDL_IMAGE, filename, id);
            setValue(MDL_ENABLED, 1, id);
        }
        else //stack
        {
            FileName fnTemp;
            for (size_t i = 1; i <= image().ndim; ++i)
            {
                fnTemp.compose(i, filename);
                id = addObject();
                setValue(MDL_IMAGE, fnTemp, id);
                setValue(MDL_ENABLED, 1, id);
            }
        }
        return;
    }

    std::ifstream is(inFile.c_str(), std::ios_base::in);
    std::stringstream ss;
    String line, token,_comment;
    std::vector<MDObject*> columnValues;

    getline(is, line); //get first line to identify the type of file

    if (is.fail())
    {
        REPORT_ERROR(ERR_IO_NOTEXIST, formatString("MetaData::read: File doesn't exists: %s", inFile.c_str()) );
    }

    bool useCommentAsImage = false;
    this->inFile = inFile;
    bool oldFormat=true;

    is.seekg(0, std::ios::beg);//reset the stream position to the beginning to start parsing

    if (line.find(FileNameVersion) != String::npos ||
        extFile == "xmd" || extFile == "star")
    {
        oldFormat=false;

        // Read comment
        //        is.ignore(256,'#');//format line
        is.ignore(256,'\n');//skip first line
        _comment.clear();
        bool addspace=false;
        while(1)
        {
            getline(is, line);
            trim(line);
            if (line[0]=='#')
            {
                line[0]=' ';
                trim(line);
                if (addspace)
                    _comment += " " + line;
                else
                    _comment += line;
                addspace = true;
            }
            else
                break;
        }
        setComment(_comment);

        //map file
        int fd;
        BUFFER_CREATE(bufferMap);
        mapFile(inFile, bufferMap.begin, bufferMap.size, fd);

        BLOCK_CREATE(block);
        regex_t re;
        int rc = regcomp(&re, (blockRegExp+"$").c_str(), REG_EXTENDED|REG_NOSUB);
        if (blockRegExp.size() && rc != 0)
            REPORT_ERROR(ERR_ARG_INCORRECT, formatString("Pattern '%s' cannot be parsed: %s",
                         blockRegExp.c_str(), inFile.c_str()));
        BUFFER_COPY(bufferMap, buffer);
        bool firstBlock = true;
        bool singleBlock = blockRegExp.find_first_of(".[*+")==String::npos;

        String blockName;

        while (nextBlock(buffer, block))
            //startingPoint, remainingSize, firstData, secondData, firstloop))
        {
            BLOCK_NAME(block, blockName);
            if (blockRegExp.size() == 0 || regexec(&re, blockName.c_str(), (size_t) 0, NULL, 0)==0)
            {
                //Read column labels from the datablock that starts at firstData
                //Label ends at firstloop
                if ((_isColumnFormat = (block.loop != NULL)))
                {
                    _readColumnsStar(block, columnValues, desiredLabels, firstBlock);
                    // If block is empty, makes block.loop and block.end equal
                    if(block.loop == (block.end + 1))
                        block.loop--;
                    _readRowsStar(block, columnValues, desiredLabels);
                }
                else
                {
                    id = addObject();
                    _parsedLines = 1;
                    _readColumnsStar(block, columnValues, desiredLabels, firstBlock, id);
                }
                firstBlock = false;

                if (singleBlock)
                    break;
            }
        }

        unmapFile(bufferMap.begin, bufferMap.size, fd);
        regfree(&re);
        if (firstBlock)
            REPORT_ERROR(ERR_MD_BADBLOCK, formatString("Block: '%s': %s",
                         blockRegExp.c_str(), inFile.c_str()));
    }
    else if (line.find("Headerinfo columns:") != String::npos)
    {
        //This looks like an old DocFile, parse header
        std::cerr << "WARNING: ** You are using an old file format (DOCFILE) which is going "
        << "to be deprecated in next Xmipp release **" << std::endl;
        is.ignore(256, ':'); //ignore all until ':' to start parsing column labels
        getline(is, line);
        ss.str(line);
        columnValues.push_back(new MDObject(MDL_UNDEFINED));
        columnValues.push_back(new MDObject(MDL_UNDEFINED));

        addLabel(MDL_IMAGE);
        _readColumns(ss, columnValues, desiredLabels);
        useCommentAsImage = true;
    }
    else
    {
        std::cerr << "WARNING: ** You are using an old file format (SELFILE) which is going "
        << "to be deprecated in next Xmipp release **" << std::endl;
        //I will assume that is an old SelFile, so only need to add two columns
        columnValues.push_back(new MDObject(MDL_IMAGE));//addLabel(MDL_IMAGE);
        columnValues.push_back(new MDObject(MDL_ENABLED));//addLabel(MDL_ENABLED);
    }

    if (oldFormat)
        _readRows(is, columnValues, useCommentAsImage);

    //free memory of column values
    int nCols = columnValues.size();
    for (int i = 0; i < nCols; ++i)
        delete columnValues[i];

    is.close();
}

void MetaData::merge(const MetaData &md2)
{
    if (size() != md2.size())
        REPORT_ERROR(ERR_MD, "Size of two metadatas should coincide for merging.");

    MDRow row;
    FOR_ALL_OBJECTS_IN_METADATA2(*this, md2)
    {
        md2.getRow(row, __iter2.objId);
        setRow(row, __iter.objId);
    }
}

#define SET_AND_FILL() generator.label=label; generator.fill(*this)

void MetaData::fillExpand(MDLabel label)
{
	//aggregate metadata by label (that is, avoid repetitions
    MetaData mdCTFs;
    mdCTFs.distinct(*this,label);
    //read file-metadatas in new metadata
    MetaData ctfModel;
    FileName fn;
    MDRow row;
    size_t id;

    FOR_ALL_OBJECTS_IN_METADATA(mdCTFs)
    {
    	id = __iter.objId;
		if (mdCTFs.getValue(label, fn, id))
		{
			ctfModel.read(fn);
			if (ctfModel.isEmpty())
				REPORT_ERROR(ERR_VALUE_INCORRECT, "Only can expand non empty metadatas");
			ctfModel.getRow(row, ctfModel.firstObject());
			mdCTFs.setRow(row, id);
		}
    }
	//join
    MetaData md(*this);
    join1(md, mdCTFs, label);

}

void MetaData::fillConstant(MDLabel label, const String &value)
{
    MDConstGenerator generator(value);
    SET_AND_FILL();
}

void MetaData::fillRandom(MDLabel label, const String &mode, double op1, double op2, double op3)
{
    MDRandGenerator generator(op1, op2, mode, op3);
    SET_AND_FILL();
}

void MetaData::fillLinear(MDLabel label, double initial, double step)
{
    MDLinealGenerator generator(initial, step);
    SET_AND_FILL();
}

void MetaData::copyColumn(MDLabel labelDest, MDLabel labelSrc)
{
    const char * srcName = MDL::label2Str(labelSrc).c_str();
    if (!containsLabel(labelSrc))
        REPORT_ERROR(ERR_ARG_MISSING, formatString("Source label: '%s' doesn't exist on metadata", srcName));
    addLabel(labelDest);
    String cmd = formatString("%s=%s", MDL::label2Str(labelDest).c_str(), srcName);
    operate(cmd);
}

void MetaData::copyColumnTo(MetaData &md, MDLabel labelDest, MDLabel labelSrc)
{
    if (!containsLabel(labelSrc))
    {
        const char * srcName = MDL::label2Str(labelSrc).c_str();
        REPORT_ERROR(ERR_ARG_MISSING, formatString("Source label: '%s' doesn't exist on metadata", srcName));
    }
    md.addLabel(labelDest);
    std::vector<MDObject> values;
    getColumnValues(labelSrc, values);
    md.setColumnValues(values);
}

void MetaData::renameColumn(MDLabel oldLabel, MDLabel newLabel)
{
    if (!containsLabel(oldLabel))
    {
        const char * srcName = MDL::label2Str(oldLabel).c_str();
        REPORT_ERROR(ERR_ARG_MISSING, formatString("Source label: '%s' doesn't exist on metadata",
                     srcName));
    }
    std::vector<MDLabel> vOldLabel(1);
    vOldLabel[0]=oldLabel;
    std::vector<MDLabel> vNewLabel(1);
    vNewLabel[0]=newLabel;
    renameColumn(vOldLabel,vNewLabel);
}

void MetaData::renameColumn(std::vector<MDLabel> vOldLabel,
                            std::vector<MDLabel> vNewLabel)
{
    myMDSql->renameColumn(vOldLabel,vNewLabel);
}

void MetaData::aggregateSingle(MDObject &mdValueOut, AggregateOperation op,
                               MDLabel aggregateLabel)

{
    mdValueOut.setValue(myMDSql->aggregateSingleDouble(op,aggregateLabel));
}

void MetaData::aggregateSingleSizeT(MDObject &mdValueOut, AggregateOperation op,
                                    MDLabel aggregateLabel)

{
    mdValueOut.setValue(myMDSql->aggregateSingleSizeT(op,aggregateLabel));
}


double MetaData::getColumnMax(MDLabel column)
{
    double max;
    MDObject result(column);
    aggregateSingle(result, AGGR_MAX, column);
    result.getValue(max);
    return max;

}

double MetaData::getColumnMin(MDLabel column)
{
    double min;
    MDObject result(column);
    aggregateSingle(result, AGGR_MIN, column);
    result.getValue(min);
    return min;

}


void MetaData::aggregateSingleInt(MDObject &mdValueOut, AggregateOperation op,
                                  MDLabel aggregateLabel)

{
    size_t aux = myMDSql->aggregateSingleSizeT(op,aggregateLabel);
    int aux2 = (int) aux;
    mdValueOut.setValue(aux2);
}


bool MetaData::nextBlock(mdBuffer &buffer, mdBlock &block)
{
    BLOCK_INIT(block);
    if (buffer.size == 0)
        return false;
    // Search for data_ after a newline
    block.begin = BUFFER_FIND(buffer, "\ndata_", 6);

    if (block.begin) // data_ FOUND!!!
    {
        block.begin += 6; //Shift \ndata_
        size_t n = block.begin - buffer.begin;
        BUFFER_MOVE(buffer, n);
        //Search for the end of line
        char *newLine = BUFFER_FIND(buffer, "\n", 1);
        //Calculate lenght of block name, counting after data_
        block.nameSize = newLine - buffer.begin;
        //Search for next block if exists one
        //use assign and check if not NULL at same time
        if (!(block.end = BUFFER_FIND(buffer, "\ndata_", 6)))
            block.end = block.begin + buffer.size;
        block.loop = BUFFER_FIND(buffer, "\nloop_", 6);
        //If loop_ is not found or is found outside block
        //scope, the block is in column format
        if (block.loop)
        {
            if (block.loop < block.end)
                block.loop += 6; // Shift \nloop_
            else
                block.loop = NULL;
        }
        //Move buffer to end of block
        n = block.end - buffer.begin;
        BUFFER_MOVE(buffer, n);
        return true;
    }

    return false;
}

void MetaData::aggregate(const MetaData &mdIn, AggregateOperation op,
                         MDLabel aggregateLabel, MDLabel operateLabel, MDLabel resultLabel)
{
    std::vector<MDLabel> labels(2);
    std::vector<MDLabel> operateLabels(1);
    labels[0] = aggregateLabel;
    labels[1] = resultLabel;
    operateLabels[0]=operateLabel;
    init(&labels);
    std::vector<AggregateOperation> ops(1);
    ops[0] = op;
    mdIn.myMDSql->aggregateMd(this, ops, operateLabels);
}

void MetaData::aggregate(const MetaData &mdIn, const std::vector<AggregateOperation> &ops,
                         const std::vector<MDLabel> &operateLabels,
                         const std::vector<MDLabel> &resultLabels)
{
    if (resultLabels.size() - ops.size() != 1)
        REPORT_ERROR(ERR_MD, "Labels vectors should contain one element more than operations");
    init(&resultLabels);
    mdIn.myMDSql->aggregateMd(this, ops, operateLabels);
}

void MetaData::aggregateGroupBy(const MetaData &mdIn,
                                AggregateOperation op,
                                const std::vector<MDLabel> &groupByLabels,
                                MDLabel operateLabel,
                                MDLabel resultLabel)
{
    std::vector<MDLabel> labels;
    labels = groupByLabels;
    labels.push_back(resultLabel);
    init(&labels);
    mdIn.myMDSql->aggregateMdGroupBy(this, op, groupByLabels, operateLabel, resultLabel);
}

//-------------Set Operations ----------------------
void MetaData::_setOperates(const MetaData &mdIn,
		                    const MDLabel label,
		                    SetOperation operation)
{
    std::vector<MDLabel> labels;
    labels.push_back(label);
    _setOperates(mdIn,labels,operation);
}

void MetaData::_setOperates(const MetaData &mdIn,
		                    const std::vector<MDLabel> &labels,
		                    SetOperation operation)
{
    if (this == &mdIn) //not sense to operate on same metadata
        REPORT_ERROR(ERR_MD, "Couldn't perform this operation on input metadata");
    if (size() == 0 && mdIn.size() == 0)
        REPORT_ERROR(ERR_MD, "Couldn't perform this operation if both metadata are empty");
    //Add labels to be sure are present
    for (size_t i = 0; i < mdIn.activeLabels.size(); i++)
        addLabel(mdIn.activeLabels[i]);

    mdIn.myMDSql->setOperate(this, labels, operation);
}

void MetaData::_setOperatesLabel(const MetaData &mdIn,
		                    const MDLabel label,
		                    SetOperation operation)
{
    if (this == &mdIn) //not sense to operate on same metadata
        REPORT_ERROR(ERR_MD, "Couldn't perform this operation on input metadata");
    if (mdIn.size() == 0)
        REPORT_ERROR(ERR_MD, "Couldn't perform this operation if both metadata are empty");
    //Add label to be sure is present in output
    addLabel(label);
    std::vector<MDLabel> labels;
    labels.push_back(label);
    mdIn.myMDSql->setOperate(this, labels, operation);
}

void MetaData::_setOperates(const MetaData &mdInLeft,
                            const MetaData &mdInRight,
                            const std::vector<MDLabel> &labelsLeft,
                            const std::vector<MDLabel> &labelsRight,
                            SetOperation operation)
{
    if (this == &mdInLeft || this == &mdInRight) //not sense to operate on same metadata
        REPORT_ERROR(ERR_MD, "Couldn't perform this operation on input metadata");
    //Add labels to be sure are present
    for (size_t i = 0; i < mdInLeft.activeLabels.size(); i++)
        addLabel(mdInLeft.activeLabels[i]);
    for (size_t i = 0; i < mdInRight.activeLabels.size(); i++)
    {
    	bool found=false;
    	for (size_t j=0; j<labelsRight.size(); ++j)
    		if (mdInRight.activeLabels[i]==labelsRight[j])
    		{
    			found=true;
    			break;
    		}
    	if (!found)
    		addLabel(mdInRight.activeLabels[i]);
    }

    myMDSql->setOperate(&mdInLeft, &mdInRight, labelsLeft,labelsRight, operation);
}

void MetaData::unionDistinct(const MetaData &mdIn, const MDLabel label)
{
    if(mdIn.isEmpty())
        return;
    _setOperates(mdIn, label, UNION_DISTINCT);
}

void MetaData::unionAll(const MetaData &mdIn)
{
    if(mdIn.isEmpty())
        return;
    _setOperates(mdIn, MDL_UNDEFINED, UNION);//label not needed for unionAll operation
}


void MetaData::intersection(const MetaData &mdIn, const MDLabel label)
{
    if(mdIn.isEmpty())
        clear();
    else
        _setOperates(mdIn, label, INTERSECTION);
}

void MetaData::removeDuplicates(MetaData &MDin, MDLabel label)
{
    if(MDin.isEmpty())
        return;
    _setOperates(MDin, label, REMOVE_DUPLICATE);
}

void MetaData::distinct(MetaData &MDin, MDLabel label)
{
    if(MDin.isEmpty())
        return;
    _setOperatesLabel(MDin, label, DISTINCT);
}

void MetaData::removeDisabled()
{
    if (containsLabel(MDL_ENABLED))
        removeObjects(MDValueLE(MDL_ENABLED, 0)); // Remove values -1 and 0 on MDL_ENABLED label
}

void MetaData::subtraction(const MetaData &mdIn, const MDLabel label)
{
    if(mdIn.isEmpty())
        return;
    _setOperates(mdIn, label, SUBSTRACTION);
}

void MetaData::join1(const MetaData &mdInLeft, const MetaData &mdInRight, const MDLabel label, JoinType type)
{
    join2(mdInLeft, mdInRight, label, label, type);
}

void MetaData::join2(const MetaData &mdInLeft, const MetaData &mdInRight, const MDLabel labelLeft,
                    const MDLabel labelRight, JoinType type)
{
    clear();
    std::vector<MDLabel> labelsLeft, labelsRight;
    labelsLeft.push_back(labelLeft);
    labelsRight.push_back(labelRight);
    _setOperates(mdInLeft, mdInRight, labelsLeft,labelsRight, (SetOperation)type);
}

void MetaData::join1(const MetaData &mdInLeft, const MetaData &mdInRight, const std::vector<MDLabel> &labels, JoinType type)
{
    join2(mdInLeft, mdInRight, labels, labels, type);
}

void MetaData::join2(const MetaData &mdInLeft, const MetaData &mdInRight, const std::vector<MDLabel> &labelsLeft,
                    const std::vector<MDLabel> &labelsRight, JoinType type)
{
    clear();
    _setOperates(mdInLeft, mdInRight, labelsLeft,labelsRight, (SetOperation)type);
}

void MetaData::joinNatural(const MetaData &mdInLeft, const MetaData &mdInRight)
{
    join2(mdInLeft, mdInRight, MDL_UNDEFINED, MDL_UNDEFINED, NATURAL);
}

void MetaData::operate(const String &expression)
{
    if (!myMDSql->operate(expression))
        REPORT_ERROR(ERR_MD, "MetaData::operate: error doing operation");
}

void MetaData::replace(const MDLabel label, const String &oldStr, const String &newStr)
{
    const char * labelStr = MDL::label2Str(label).c_str();
    String expression = formatString("%s=replace(%s,'%s', '%s')",
                                     labelStr, labelStr, oldStr.c_str(), newStr.c_str());
    if (!myMDSql->operate(expression))
        REPORT_ERROR(ERR_MD, "MetaData::replace: error doing operation");
}

void MetaData::randomize(MetaData &MDin)
{
    static bool randomized = false;
    if (!randomized)
    {
        srand ( time(NULL) );
        randomized = true;
    }
    std::vector<size_t> objects;
    MDin.myMDSql->selectObjects(objects);
    std::random_shuffle(objects.begin(), objects.end());
    importObjects(MDin, objects);
}

void MetaData::sort(MetaData &MDin, const MDLabel sortLabel,bool asc, int limit, int offset)
{
    if (MDin.containsLabel(sortLabel))
    {
        init(&(MDin.activeLabels));
        copyInfo(MDin);
        //if you sort just once the index will not help much
        addIndex(sortLabel);
        MDQuery query(limit, offset, sortLabel,asc);
        MDin.myMDSql->copyObjects(this, &query);
    }
    else
        *this=MDin;
}

void MetaData::sort(MetaData &MDin, const String &sortLabel,bool asc, int limit, int offset)
{
    // Check if the label has semicolon
    size_t ipos=sortLabel.find(':');
    MDLabelType type = MDL::labelType(sortLabel);
    if (ipos!=String::npos || type == LABEL_VECTOR_DOUBLE || type == LABEL_VECTOR_SIZET)
    {
        if(limit != -1 || offset != 0)
            REPORT_ERROR(ERR_ARG_INCORRECT,"Limit and Offset are not implemented for vector sorting.");

        MDLabel label;
        size_t column;
        if (ipos!=String::npos)
        {
            // Check that the label is a vector field
            std::vector< String > results;
            splitString(sortLabel,":",results);
            column=textToInteger(results[1]);
            MDLabelType type = MDL::labelType(results[0]);
            if (type != LABEL_VECTOR_DOUBLE || type != LABEL_VECTOR_SIZET)
                REPORT_ERROR(ERR_ARG_INCORRECT,"Column specifications cannot be used with non-vector labels");
            label = MDL::str2Label(results[0]);
        }
        else
        {
            label = MDL::str2Label(sortLabel);
            column = 0;
        }

        // Get the column values
        MultidimArray<double> v;
        v.resizeNoCopy(MDin.size());
        std::vector<double> vectorValues;
        int i=0;
        FOR_ALL_OBJECTS_IN_METADATA(MDin)
        {
            MDin.getValue(label,vectorValues,__iter.objId);
            if (column>=vectorValues.size())
                REPORT_ERROR(ERR_MULTIDIM_SIZE,"Trying to access to inexistent column in vector");
            DIRECT_A1D_ELEM(v,i)=vectorValues[column];
            i++;
        }

        // Sort
        MultidimArray<int> idx;
        v.indexSort(idx);

        // Construct output Metadata
        init(&(MDin.activeLabels));
        copyInfo(MDin);
        size_t id;
        FOR_ALL_DIRECT_ELEMENTS_IN_ARRAY1D(idx)
        {
            MDRow row;
            MDin.getRow(row,DIRECT_A1D_ELEM(idx,i));
            id = addObject();
            setRow(row, id);
        }
    }
    else
    {
        sort(MDin, MDL::str2Label(sortLabel),asc, limit, offset);
    }
}

void MetaData::split(size_t n, std::vector<MetaData> &results, const MDLabel sortLabel)
{
    size_t mdSize = size();
    if (n > mdSize)
        REPORT_ERROR(ERR_MD, "MetaData::split: Couldn't split a metadata in more parts than its size");

    results.clear();
    results.resize(n);
    for (size_t i = 0; i < n; i++)
    {
        MetaData &md = results.at(i);
        md._selectSplitPart(*this, n, i, mdSize, sortLabel);
    }
}

void MetaData::_selectSplitPart(const MetaData &mdIn,
                                int n, int part, size_t mdSize,
                                const MDLabel sortLabel)
{
    size_t first, last, n_images;
    n_images = divide_equally(mdSize, n, part, first, last);
    init(&(mdIn.activeLabels));
    copyInfo(mdIn);
    mdIn.myMDSql->copyObjects(this, new MDQuery(n_images, first, sortLabel));
}

void MetaData::selectSplitPart(const MetaData &mdIn, size_t n, size_t part, const MDLabel sortLabel)
{
    size_t mdSize = mdIn.size();
    if (n > mdSize)
        REPORT_ERROR(ERR_MD, "selectSplitPart: Couldn't split a metadata in more parts than its size");
    if (part < 0 || part >= n)
        REPORT_ERROR(ERR_MD, "selectSplitPart: 'part' should be between 0 and n-1");
    _selectSplitPart(mdIn, n, part, mdSize, sortLabel);

}

void MetaData::selectPart(const MetaData &mdIn, size_t startPosition, size_t numberOfObjects,
                          const MDLabel sortLabel)
{
    size_t mdSize = mdIn.size();
    if (startPosition < 0 || startPosition >= mdSize)
        REPORT_ERROR(ERR_MD, "selectPart: 'startPosition' should be between 0 and size()-1");
    init(&(mdIn.activeLabels));
    copyInfo(mdIn);
    mdIn.myMDSql->copyObjects(this, new MDQuery(numberOfObjects, startPosition, sortLabel));
}

void MetaData::makeAbsPath(const MDLabel label)
{

    String aux_string;
    String aux_string_path;
    char buffer[1024];

    if (!getcwd(buffer, 1023))
    	REPORT_ERROR(ERR_UNCLASSIFIED,"Cannot get the current directory");
    String path_str(buffer);
    path_str += "/";
    getValue(label, aux_string, firstObject());

    if (aux_string[0] == '/')
        return;

    FileName auxFile;
    FOR_ALL_OBJECTS_IN_METADATA(*this)
    {
        aux_string_path = path_str;
        getValue(label, auxFile, __iter.objId);

        if (auxFile.isInStack())
        {
            size_t id = auxFile.find('@',0);
            auxFile.insert(id+1,aux_string_path);
            setValue(label, auxFile, __iter.objId);
        }
        else
        {
            auxFile.addPrefix(aux_string_path);
            setValue(label, auxFile, __iter.objId);
        }
    }
}

void MetaData::writeDB(const FileName fn, const FileName blockname, WriteModeMetaData mode) const
{
    if(mode==MD_OVERWRITE)
        unlink(fn.c_str());
    myMDSql->copyTableToFileDB(blockname,fn);
}

void MetaData::writeXML(const FileName fn, const FileName blockname, WriteModeMetaData mode) const
{
    //fixme
    ////THIS SHOULD BE IMPLEMENTED USING AN XML LIBRARY THAT HANDLES THE FILE PROPERLY
    if(mode!=MD_OVERWRITE)
        REPORT_ERROR(ERR_NOT_IMPLEMENTED,"XML is only implemented for overwrite mode");
    std::ofstream ofs(fn.c_str(), std::ios_base::out|std::ios_base::trunc);
    size_t size = activeLabels.size();
    ofs <<  "<" << blockname << ">"<< std::endl;
    FOR_ALL_OBJECTS_IN_METADATA(*this)
    {
        ofs <<  "<ROW ";
        for (size_t i = 0; i < size; i++)
        {
            if (activeLabels[i] != MDL_STAR_COMMENT)
            {
                ofs << MDL::label2Str(activeLabels[i]) << "=\"";
                MDObject mdValue(activeLabels[i]);
                //ofs.width(1);
                myMDSql->getObjectValue(__iter.objId, mdValue);
                mdValue.toStream(ofs, true);
                ofs << "\" ";
            }
        }
        ofs <<  " />" << std::endl;
    }
    ofs <<  "</" << blockname << ">"<< std::endl;
}

void MetaData::writeText(const FileName fn,  const std::vector<MDLabel>* desiredLabels) const
{
    std::ofstream ofs(fn.c_str(), std::ios_base::trunc|std::ios_base::out);

    if (desiredLabels != NULL)
    {
        MetaData mdAux(*this);
        mdAux.activeLabels = *desiredLabels;
        mdAux._writeRows(ofs);
    }
    else
        _writeRows(ofs);
    ofs.close();
}

void MetaData::metadataToVec(std::vector<MDRow> &vd)
{
    MDRow row;
    FOR_ALL_OBJECTS_IN_METADATA(*this)
    {
        (*this).getRow(row,__iter.objId);
        vd.push_back(row);
    }
}

void MetaData::vecToMetadata(const std::vector<MDRow> &rowMetadata)
{
    const MDRow row;

    for (size_t i=0;i<rowMetadata.size();i++)
        this->addRow(rowMetadata[i]);
}

bool MetaData::operator==(const MetaData& op) const
{
    return myMDSql->equals(*(op.myMDSql));
}

std::ostream& operator<<(std::ostream& o, const MetaData & mD)
{
    mD.write(o);
    return o;
}


void MDIterator::init(const MetaData &md, const MDQuery * pQuery)
{
    clear();

    std::vector<size_t> objectsVector;
    md.myMDSql->selectObjects(objectsVector, pQuery);
    objects = NULL;
    objId = BAD_OBJID;
    objIndex = BAD_INDEX;
    size = objectsVector.size();


    if (size > 0)
    {
        objects = new size_t[size];
        size_t * objPtr = &(objectsVector[0]);
        memcpy(objects, objPtr, sizeof(size_t) * size);//copy objects id's
        objIndex = 0;
        objId = objects[0];
    }
}

void MDIterator::clear()
{
    delete [] objects;
    reset();
}

void MDIterator::reset()
{
    objects = NULL;
    objId = BAD_OBJID;
    objIndex = BAD_INDEX;
    size = 0;
}



MDIterator::MDIterator()
{
    reset();
}

MDIterator::MDIterator(const MetaData &md)
{
    reset();
    init(md);
}

MDIterator::MDIterator(const MetaData &md, const MDQuery &query)
{
    reset();
    init(md, &query);
}

MDIterator::~MDIterator()
{
    delete [] objects;
}

bool MDIterator::moveNext()
{
    if (objects == NULL)
        return false;

    if (++objIndex < size)
    {
        objId = objects[objIndex];
        return true;
    }
    objId = BAD_OBJID;
    objIndex = BAD_INDEX;
    return false;

}
bool MDIterator::hasNext()
{
    return (objects != NULL && objIndex < size);
}

//////////// Generators implementations
inline double MDRandGenerator::getRandValue()
{
    switch (mode)
    {
    case GTOR_UNIFORM:
        return rnd_unif(op1, op2);
    case GTOR_GAUSSIAN:
        return rnd_gaus(op1, op2);
    case GTOR_STUDENT:
        return rnd_student_t(op3, op1, op2);
    default:
        REPORT_ERROR(ERR_ARG_INCORRECT,"Unknown random type");
    }
}
MDRandGenerator::MDRandGenerator(double op1, double op2, const String &mode, double op3)
{
    static bool randomized = false;

    if (!randomized)//initialize random seed just once
    {
        randomize_random_generator();
        randomized = true;
    }
    this->op1 = op1;
    this->op2 = op2;
    this->op3 = op3;
    if (mode == "uniform")
        this->mode = GTOR_UNIFORM;
    else if (mode == "gaussian")
        this->mode = GTOR_GAUSSIAN;
    else if (mode == "student")
        this->mode = GTOR_STUDENT;
    else
        REPORT_ERROR(ERR_PARAM_INCORRECT, formatString("Unknown random type '%s'", mode.c_str()));

}

void MDRandGenerator::fillValue(MetaData &md, size_t objId)
{
    double aux = getRandValue();
    md.setValue(label, aux, objId);
}

MDConstGenerator::MDConstGenerator(const String &value)
{
    this->value = value;
}
void MDConstGenerator::fillValue(MetaData &md, size_t objId)
{
    md.setValueFromStr(label, value, objId);
}

MDLinealGenerator::MDLinealGenerator(double initial, double step)
{
    this->initValue = initial;
    this->step = step;
    counter = 0;
}

void MDLinealGenerator::fillValue(MetaData &md, size_t objId)
{
    double value = initValue + step * counter++;
    if (MDL::isInt(label))
        md.setValue(label, (int)value, objId);
    else if ( MDL::isLong(label))
        md.setValue(label, (size_t)value, objId);
    else
        md.setValue(label, value, objId);
}

WriteModeMetaData metadataModeConvert (String mode)
{
    toLower(mode);
    if (mode.npos != mode.find("overwrite"))
        return MD_OVERWRITE;
    if (mode.npos != mode.find("append"))
        return MD_APPEND;
    REPORT_ERROR(ERR_ARG_INCORRECT,"metadataModeConvert: Invalid mode");
}


/* Class to generate values for columns of a metadata*/
void MDValueGenerator::fill(MetaData &md)
{
    FOR_ALL_OBJECTS_IN_METADATA(md)
    {
        fillValue(md, __iter.objId);
    }
}

#ifdef NEVERDEFINED
/* Class to fill columns with another metadata in row format */
void MDExpandGenerator::fillValue(MetaData &md, size_t objId)
{
    if (md.getValue(label, fn, objId))
    {
        expMd.read(fn);
        if (expMd.isColumnFormat() || expMd.isEmpty())
            REPORT_ERROR(ERR_VALUE_INCORRECT, "Only can expand non empty and row formated metadatas");
        expMd.getRow(row, expMd.firstObject());
        md.setRow(row, objId);
    }
    else
        REPORT_ERROR(ERR_MD_BADLABEL, formatString("Can't expand missing label '%s'", MDL::label2Str(label).c_str()));
}

#endif<|MERGE_RESOLUTION|>--- conflicted
+++ resolved
@@ -754,27 +754,17 @@
 {
 	size_t i=0;				// Loop counter.
 	size_t length=0;		// Loop upper bound.
-<<<<<<< HEAD
 
 	// Prepare statement.
 	myMDSql->initializeGetObjectsValuesStatement( activeLabels);
 
-=======
-	bool firstTime=true;
-
->>>>>>> f3d365d8
 	// Metadata objects loop.
     FOR_ALL_OBJECTS_IN_METADATA(*this)
     {
         std::vector<MDObject> mdValues;
 
         // Get metadata values.
-<<<<<<< HEAD
     	myMDSql->getObjectsValues( __iter.objId, activeLabels, &mdValues);
-=======
-    	myMDSql->getObjectsValues(__iter.objId, activeLabels, &mdValues, firstTime);
-    	firstTime = false;
->>>>>>> f3d365d8
 
     	// Build metadata line.
     	length = activeLabels.size();
@@ -790,15 +780,8 @@
 
         os << std::endl;
     }
-<<<<<<< HEAD
     // Finalize statement.
     myMDSql->finalizePreparedStmt();
-=======
-
-    // Finalize statement.
-    if (size()>0)
-    	myMDSql->finalizePreparedStmt();
->>>>>>> f3d365d8
 }
 
 void MetaData::print() const
