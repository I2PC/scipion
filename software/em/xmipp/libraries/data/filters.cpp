--- conflicted
+++ resolved
@@ -3336,7 +3336,6 @@
     img = result;
 }
 
-<<<<<<< HEAD
 /** Define the parameters for use inside an Xmipp program */
 void RetinexFilter::defineParams(XmippProgram * program)
 {
@@ -3450,7 +3449,7 @@
     laplacian(img,fimg,false);
     fft.inverseFourierTransform();
 }
-=======
+
 // Denoising using Spectral Projected Gradient (SPG) optimization
 /** Compute energy.
  *  * @ingroup Filters
@@ -3729,5 +3728,4 @@
         // we already computed it, let's use it for next round
         fold = fnew;
     }
-}
->>>>>>> 292929fe
+}