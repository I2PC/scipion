--- conflicted
+++ resolved
@@ -47,11 +47,8 @@
     MedianFilter::defineParams(this);
     BasisFilter::defineParams(this);
     LogFilter::defineParams(this);
-<<<<<<< HEAD
     RetinexFilter::defineParams(this);
-=======
     DenoiseTVFilter::defineParams(this);
->>>>>>> 292929fe
 
     //examples
     addExampleLine("Filter a volume using a mask =volumeMask.vol= to remove bad pixels:", false);
@@ -100,13 +97,10 @@
         filter = new BasisFilter();
     else if (checkParam("--log"))
         filter = new LogFilter();
-<<<<<<< HEAD
     else if (checkParam("--retinex"))
         filter = new RetinexFilter();
-=======
     else if (checkParam("--denoiseTV"))
         filter = new DenoiseTVFilter();
->>>>>>> 292929fe
     else
         REPORT_ERROR(ERR_ARG_MISSING, "You should provide some filter");
     //Read params
