--- conflicted
+++ resolved
@@ -87,11 +87,6 @@
     useForValidation=checkParam("--useForValidation");
     numOrientationsPerParticle = getIntParam("--useForValidation");
 
-<<<<<<< HEAD
-    if (numOrientationsPerParticle != 0)
-    	useForValidation = true;
-=======
->>>>>>> 60d69477
     if (!doReconstruct)
     {
     	if (rank==0)
@@ -685,25 +680,12 @@
 		if ( std::abs(angularSampling-angDist[idx]) < tmp)
 		{
 			minIndex = idx;
-<<<<<<< HEAD
-			numProjects = (numWithOutSymm[idx]/((2*(SL.true_symNo-1))));
-=======
 			numProjects = (numWithOutSymm[idx]/((2*(SL.symsNo()+1))));
->>>>>>> 60d69477
 			tmp = std::abs(angularSampling-angDist[idx]);
 		}
 	}
 
 	angularSampling = angDist[minIndex];
-<<<<<<< HEAD
-	std::cout << " Changing angular sampling to " << angularSampling << std::endl;
-	std::cout << " Number of projections taking into account angular sampling and symmetry " << numProjects << std::endl;
-
-	alpha0 = numOrientationsPerParticle/numProjects;
-	alphaF = alpha0;
-
-	std::cout << " changing alpha0 to " << alpha0 << std::endl;
-=======
 	alpha0 = numOrientationsPerParticle/numProjects;
 	alphaF = alpha0;
 
@@ -713,7 +695,7 @@
       std::cout << " Number of projections taking into account angular sampling and symmetry " << numProjects << std::endl;
       std::cout << " changing alpha0 to " << alpha0 << std::endl;
     }
->>>>>>> 60d69477
+
 }
 
 void ProgReconstructSignificant::produceSideinfo()
