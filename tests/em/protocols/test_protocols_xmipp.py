'''
Created on May 8, 2013

@author: laura
'''
import unittest, sys
from pyworkflow.em import *
from pyworkflow.tests import *
from pyworkflow.em.packages.xmipp3 import *


# Some utility functions to import micrographs that are used
# in several tests.
class TestXmippBase(unittest.TestCase):
    
    @classmethod
    def runImportMicrograph(cls, pattern, samplingRate, voltage):
        """ Run an Import micrograph protocol. """
        cls.protImport = ProtImportMicrographs(pattern=pattern, samplingRate=samplingRate, voltage=voltage)
        cls.proj.launchProtocol(cls.protImport, wait=True)        
        # check that input micrographs have been imported (a better way to do this?)
        if cls.protImport.outputMicrographs is None:
            raise Exception('Import of micrograph: %s, failed. outputMicrographs is None.' % pattern)
        return cls.protImport
        
    @classmethod
    def runImportMicrographBPV1(cls):
        """ Run an Import micrograph protocol. """
        pattern = getInputPath('Micrographs_BPV1', '*.mrc')
        return cls.runImportMicrograph(pattern, samplingRate=1.237, voltage=300)
    
    @classmethod
    def runFakedPicking(cls, mics, pattern):
        """ Run a faked particle picking. Coordinates already existing. """
        coordsFolder = getInputPath(pattern)
        cls.protPP = XmippProtParticlePicking(importFolder=coordsFolder)                
        cls.protPP.inputMicrographs.set(mics)        
        cls.proj.launchProtocol(cls.protPP, wait=True)
        # check that faked picking has run ok
        if cls.protPP.outputCoordinates is None:
            raise Exception('Faked particle picking: %s, failed. outputCoordinates is None.' % coordsFolder)
        return cls.protPP       

    @classmethod
    def runImportParticles(cls, pattern, samplingRate):
        """ Run an Import particles protocol. """
        cls.protImport = ProtImportParticles(pattern=pattern, samplingRate=samplingRate)
        cls.proj.launchProtocol(cls.protImport, wait=True)
        # check that input images have been imported (a better way to do this?)
        if cls.protImport.outputImages is None:
            raise Exception('Import of images: %s, failed. outputImages is None.' % pattern)
        return cls.protImport        
 
class TestXmippPreprocessMicrographs(TestXmippBase):

    @classmethod
    def setUpClass(cls):
        setupProject(cls)
        cls.protImport = cls.runImportMicrographBPV1()

    def testDownsampling(self):
        # test downsampling a set of micrographs
        downFactor = 2
        protDown = XmippProtPreprocessMicrographs(doDownsample=True, downFactor=downFactor)
        protDown.inputMicrographs.set(self.protImport.outputMicrographs)
        self.proj.launchProtocol(protDown, wait=True)
        
        # check that output micrographs have double sampling rate than input micrographs
        self.assertTrue(protDown.outputMicrographs.samplingRate.get() == self.protImport.outputMicrographs.samplingRate.get()*downFactor, "Micrographs uncorrectly downsampled")
        
    def testCrop(self):
        # test crop on a set of micrographs
        cropPixels = 100
        protCrop = XmippProtPreprocessMicrographs(doCrop=True, cropPixels=cropPixels)
        protCrop.inputMicrographs.set(self.protImport.outputMicrographs)
        self.proj.launchProtocol(protCrop, wait=True)
        
        
class TestXmippCTFEstimation(TestXmippBase):
    @classmethod
    def setUpClass(cls):
        setupProject(cls)
            
    def doCTF(self, pattern):
        #First, import a set of micrographs
        protImport = self.runImportMicrograph(pattern, samplingRate=3.711, voltage=300)
        
        # Now estimate CTF on the downsampled micrographs
        print "Performing CTF..."   
        protCTF = XmippProtCTFMicrographs()                
        protCTF.inputMicrographs.set(protImport.outputMicrographs)        
        self.proj.launchProtocol(protCTF, wait=True)
        
        self.assertTrue(protCTF.outputMicrographs.hasCTF(), "CTF estimation has not been performed.")
        
    def test_Micrographs_BPV1_Down3(self):
        self.doCTF(pattern = getInputPath('Micrographs_BPV1_Down3', '*.mrc'))
        
    def test_Micrographs_BPV3_Down3(self):
        self.doCTF(pattern = getInputPath('Micrographs_BPV3_Down3', '*.mrc')) 
    
    
class TestXmippExtractParticles(TestXmippBase):
    
    SAME_AS_PICKING = 1
    ORIGINAL = 0
    OTHER = 2
    
    @classmethod
    def setUpClass(cls):
        setupProject(cls)    
        pattern = getInputPath('Micrographs_BPV3_Down3', '*.mrc')
        protImport = cls.runImportMicrograph(pattern, samplingRate=3.711, voltage=300)       
        pattern = getInputPath('Micrographs_BPV3', '*.mrc')
        cls.protImport_ori = cls.runImportMicrograph(pattern, samplingRate=1.237, voltage=300)        
        cls.protPP = cls.runFakedPicking(protImport.outputMicrographs, 'Picking_XmippBPV3_Down3')
    
    def doExtract(self, boxSize, downsampleType):
        print "Run extract particles"
        protExtract = XmippProtExtractParticles(boxSize=boxSize, downsampleType=downsampleType)
        protExtract.inputCoordinates.set(self.protPP.outputCoordinates)
        protExtract.inputMicrographs.set(self.protImport_ori.outputMicrographs)
        self.proj.launchProtocol(protExtract, wait=True)
        
        self.assertIsNotNone(protExtract.outputImages, "There was a problem with the extract particles")
        
    def testExtractSameAsPicking(self):
        print "Run extract particles with downsampling factor equal to the one at picking"
        protExtract = XmippProtExtractParticles(boxSize=171, downsampleType=self.SAME_AS_PICKING)
        protExtract.inputCoordinates.set(self.protPP.outputCoordinates)
        self.proj.launchProtocol(protExtract, wait=True)
        
        self.assertIsNotNone(protExtract.outputImages, "There was a problem with the extract particles")
        
    def testExtractOriginal(self):
        print "Run extract particles with downsampling factor equal to the original micrographs"
        protExtract = XmippProtExtractParticles(boxSize=512, downsampleType=self.ORIGINAL)
        protExtract.inputCoordinates.set(self.protPP.outputCoordinates)
        protExtract.inputMicrographs.set(self.protImport_ori.outputMicrographs)
        self.proj.launchProtocol(protExtract, wait=True)
        
        self.assertIsNotNone(protExtract.outputImages, "There was a problem with the extract particles")

    def testExtractOther(self):
        print "Run extract particles with downsampling factor equal to other"
        protExtract = XmippProtExtractParticles(boxSize=256, downsampleType=self.OTHER, downFactor=2)
        protExtract.inputCoordinates.set(self.protPP.outputCoordinates)
        protExtract.inputMicrographs.set(self.protImport_ori.outputMicrographs)
        self.proj.launchProtocol(protExtract, wait=True)
        
        self.assertIsNotNone(protExtract.outputImages, "There was a problem with the extract particles")
        
#    def testExtractCTF(self):
#        print "Run extract particles with CTF"
#        
#        protExtract = XmippProtExtractParticles(boxSize=256, downsampleType=self.OTHER, downFactor=2)
#        # Update the setofmicrographs associated to the coordinates to set the CTF model
#        micsXmd = getInputPath('Micrographs_BPV3_Down3', 'micrographs.xmd')
#        mics = XmippSetOfMicrographs(micsXmd)
#        mics.samplingRate.set(3.711)
#        mics.setCTF(True)
#        self.protPP.outputCoordinates.setMicrographs(mics)
#        protExtract.inputCoordinates.set(self.protPP.outputCoordinates)
#        protExtract.inputMicrographs.set(self.protImport_ori.outputMicrographs)
#        self.proj.launchProtocol(protExtract, wait=True)
#        
#        self.assertIsNotNone(protExtract.outputImages, "There was a problem with the extract particles") 

     
def setupClassification(cls):
    """ Method to setup classification Test Cases. """
    setupProject(cls)
    #TODO: Find a set of images to make this work, with this it does not
    pattern = getInputPath('images_LTA', '*.xmp')
    cls.protImport = cls.runImportParticles(pattern=pattern, samplingRate=5.6)
    
       
class TestXmippML2D(TestXmippBase):
    @classmethod
    def setUpClass(cls):
        setupClassification(cls)
        
    def testML2D(self):
        print "Run ML2D"
        protML2D = XmippProtML2D(numberOfReferences=2, maxIters=3, 
                                 numberOfMpi=2, numberOfThreads=2)
        protML2D.inputImages.set(self.protImport.outputImages)
        self.proj.launchProtocol(protML2D, wait=True)        
        
        self.assertIsNotNone(protML2D.outputClassification, "There was a problem with ML2D")  
        
        
class TestXmippCL2D(TestXmippBase):

    @classmethod
    def setUpClass(cls):
        setupClassification(cls)
        
    def testCL2D(self):
        print "Run CL2D"
        protCL2D = XmippProtCL2D(numberOfReferences=2, numberOfInitialReferences=1, 
                                 numberOfIterations=3, numberOfMpi=4)
        protCL2D.inputImages.set(self.protImport.outputImages)
        self.proj.launchProtocol(protCL2D, wait=True)        
        
        self.assertIsNotNone(protCL2D.outputClassification, "There was a problem with CL2D")  

        

if __name__ == "__main__":
<<<<<<< HEAD
    suite = unittest.TestLoader().loadTestsFromTestCase(TestXmippExtractParticles)
    unittest.TextTestRunner(verbosity=2).run(suite)
    #unittest.main()
=======
    if len(sys.argv) > 1:
        className = sys.argv[1]
        cls = globals().get(className, None)
        if cls:
            suite = unittest.TestLoader().loadTestsFromTestCase(cls)
            unittest.TextTestRunner(verbosity=2).run(suite)
        else:
            print "Test: '%s' not found." % className
    else:
        unittest.main()
>>>>>>> 79847719
<|MERGE_RESOLUTION|>--- conflicted
+++ resolved
@@ -17,7 +17,7 @@
     def runImportMicrograph(cls, pattern, samplingRate, voltage):
         """ Run an Import micrograph protocol. """
         cls.protImport = ProtImportMicrographs(pattern=pattern, samplingRate=samplingRate, voltage=voltage)
-        cls.proj.launchProtocol(cls.protImport, wait=True)        
+        cls.proj.launchProtocol(cls.protImport, wait=True)
         # check that input micrographs have been imported (a better way to do this?)
         if cls.protImport.outputMicrographs is None:
             raise Exception('Import of micrograph: %s, failed. outputMicrographs is None.' % pattern)
@@ -189,7 +189,6 @@
         
         self.assertIsNotNone(protML2D.outputClassification, "There was a problem with ML2D")  
         
-        
 class TestXmippCL2D(TestXmippBase):
 
     @classmethod
@@ -208,11 +207,6 @@
         
 
 if __name__ == "__main__":
-<<<<<<< HEAD
-    suite = unittest.TestLoader().loadTestsFromTestCase(TestXmippExtractParticles)
-    unittest.TextTestRunner(verbosity=2).run(suite)
-    #unittest.main()
-=======
     if len(sys.argv) > 1:
         className = sys.argv[1]
         cls = globals().get(className, None)
@@ -222,5 +216,4 @@
         else:
             print "Test: '%s' not found." % className
     else:
-        unittest.main()
->>>>>>> 79847719
+        unittest.main()