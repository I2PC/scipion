# **************************************************************************
# *
# * Authors:     J.M. De la Rosa Trevin (jmdelarosa@cnb.csic.es)
# *
# * Unidad de  Bioinformatica of Centro Nacional de Biotecnologia , CSIC
# *
# * This program is free software; you can redistribute it and/or modify
# * it under the terms of the GNU General Public License as published by
# * the Free Software Foundation; either version 2 of the License, or
# * (at your option) any later version.
# *
# * This program is distributed in the hope that it will be useful,
# * but WITHOUT ANY WARRANTY; without even the implied warranty of
# * MERCHANTABILITY or FITNESS FOR A PARTICULAR PURPOSE.  See the
# * GNU General Public License for more details.
# *
# * You should have received a copy of the GNU General Public License
# * along with this program; if not, write to the Free Software
# * Foundation, Inc., 59 Temple Place, Suite 330, Boston, MA
# * 02111-1307  USA
# *
# *  All comments concerning this program package may be sent to the
# *  e-mail address 'jmdelarosa@cnb.csic.es'
# *
# **************************************************************************
"""
This modules holds the base classes for the ORM implementation.
The Object class is the root in the hierarchy and some other
basic classes.
"""

class Object(object):
    """ All objects in our Domain should inherit from this class
    that will contains all base properties"""
    def __init__(self, value=None, **args):
        object.__init__(self)
        self.set(value)
        self._objId =  args.get('objId', None)
        self._objParentId =  args.get('objParentId', None)
        self._objName =  args.get('objName', '')
        self._objTag =  args.get('objTag', None) # True if the object serves as input to his parent
        self._objDoStore =  args.get('objDoStore', True) # True if this object will be stored from his parent
        self._objIsPointer =  args.get('objIsPointer', False) # True if will be treated as a reference for storage
        self._objCreationTime = None
        
    def getClassName(self):
        return self.__class__.__name__
    
    def getAttributesToStore(self):
        """Return the list of attributes than are
        subclasses of Object and will be stored"""
        for key, attr in self.__dict__.iteritems():
            if issubclass(attr.__class__, Object) and attr._objDoStore:
                yield (key, attr)
                
    def isPointer(self):
        """If this is true, the value field is a pointer 
        to anothor object"""
        return self._objIsPointer
    
    def _convertValue(self, value):
        """Convert a value to desired scalar type"""
        return value
    
    def set(self, value):
        """Set the internal value, if it is different from None
        call the convert function in subclasses"""
        if not value is None:
            value = self._convertValue(value)            
        self._objValue = value
    
    def get(self):
        """Return internal value"""
        return self._objValue
    
    def getInternalValue(self):
        """Return the internal value for storage.
        This is a good place to do some update of the
        internal value before been stored"""
        return self._objValue
    
    def getId(self):
        """Return object id"""
        return self._objId
    
    def setId(self, newId):
        """Set the object id"""
        self._objId = newId
        
    def hasId(self):
        return not self._objId is None
    
    def strId(self):
        """String representation of id"""
        return str(self._objId)
    
    def getName(self):
        return self._objName
    
    def getLastName(self):
        """ If the name contains parent path, remove it
        and only return the attribute name in its parent. 
        """
        if '.' in self._objName:
            return self._objName.split('.')[-1]
        return self._objName 
    
    def setName(self, name):
        self._objName = name
        
    def hasValue(self):        
        return True
    
    def getStore(self):
        """Return True if the object will be stored by the mapper"""
        return self._objDoStore
    
    def setStore(self, value):
        """set the store flag"""
        self._objDoStore = value
    
    def __eq__(self, other):
        """Comparison for scalars should be by value
        and for other objects by reference"""
        if self._objValue is None:
            return object.__eq__(other)
        return self._objValue == other._objValue
    
    def equalAttributes(self, other):
        """Compare that all attributes are equal"""
        for k, _ in self.getAttributesToStore():
            v1 = getattr(self, k) # This is necessary because of FakedObject simulation of getattr
            v2 = getattr(other, k)
            if issubclass(type(v1), Object):
                comp = v1.equalAttributes(v2)
            else:
                comp = v1 == v2
            if not comp:
                return False
        return True
    
    def printAll(self, name=None, level=0):
        """Print object and all its attributes.
        Main for debugging"""
        tab = ' ' * (level*3)
        if name is None:
            print tab, self.getClassName()
        else:
            print tab, '%s = %s' % (name, self._objValue)
        for k, v in self.getAttributesToStore():
            v.printAll(k, level + 1)
            
    def copyAttributes(self, other, *attrNames):
        """ Copy attributes in attrNames from other to self. 
        If the name X is in attrNames, it would be equivalent to:
        self.X.set(other.X.get())
        """
        for name in attrNames:
            getattr(self, name).set(getattr(other, name).get())
    

class OrderedObject(Object):
    """This is based on Object, but keep the list
    of the attributes to store in the same order
    of insertion, this can be useful where order matters"""
    def __init__(self, value=None, **args):
        object.__setattr__(self, '_attributes', [])
        Object.__init__(self, value, **args)
        
    def __setattr__(self, name, value):
        if not name in self._attributes and issubclass(value.__class__, Object) and value._objDoStore:
            self._attributes.append(name)
        Object.__setattr__(self, name, value)
    
    def getAttributesToStore(self):
        """Return the list of attributes than are
        subclasses of Object and will be stored"""
        for key in self._attributes:
            yield (key, getattr(self, key))
            
class FakedObject(Object):
    """This is based on Object, but will hide the set and get
    access to the attributes, they need to be defined with addAttribute"""
    def __init__(self, value=None, **args):
        object.__setattr__(self, '_attributes', {})
        Object.__init__(self, value, **args)
        
    def addAttribute(self, name, attrClass, **args):
        self._attributes[name] = attrClass(**args)
           
    def __setattr__(self, name, value):
        if name in self._attributes:
            if issubclass(type(value), Object):
                self._attributes[name] = value
            else:
                self._attributes[name].set(value)
        else:
            object.__setattr__(self, name, value)
    
    def __getattr__(self, name):
        if name in self._attributes:
            attr = self._attributes[name]
            if issubclass(type(attr), Scalar):
                return attr.get()
            else:
                return attr
        return None
    
    def getAttributesToStore(self):
        """Return the list of attributes than are
        subclasses of Object and will be stored"""
        return self._attributes.iteritems()

                
class Scalar(Object):
    """Base class for basic types"""
    def hasValue(self):        
        return self._objValue is not None
    
    def equalAttributes(self, other):
        """Compare that all attributes are equal"""
        return self._objValue == other._objValue
    
    def __str__(self):
        """String representation of the scalar value"""
        return str(self._objValue)
    
    def __eq__(self, other):
        """Comparison for scalars should be by value
        and for other objects by reference"""
        if isinstance(other, Object):
            return self._objValue == other._objValue
        return self._objValue == other

    def __ne__(self, other):
        return not self.__eq__(other)
    
    def __cmp__(self, other):
        """ Comparison implementation for scalars. """
        if isinstance(other, Object):
            return cmp(self._objValue, other._objValue)
        return cmp(self._objValue, other)        
       
    def get(self, default=None):
        """Get the value, if internal value is None
        the default argument passed is returned"""
        if self.hasValue():
            return self._objValue
        return default
        
    
class Integer(Scalar):
    """Integer object"""
    def _convertValue(self, value):
        return int(value)
    
        
class String(Scalar):
    """String object"""
    def _convertValue(self, value):
        return str(value)
    
        
class Float(Scalar):
    """Float object"""
    def _convertValue(self, value):
        return float(value)
    
    
class Boolean(Scalar):
    """Boolean object"""
    def _convertValue(self, value):
        t = type(value)
        if t is bool:
            return value
        if t is str or t is unicode:
            v = value.strip().lower()
            return v == 'true' or v == '1'
        return bool(value) 
    
    def __nonzero__(self):
        return self.get()
    
    def __bool__(self):
        return self.get()  
    
    
class Pointer(Scalar):
    """Reference object to other one"""
    def __init__(self, value=None, **args):
        Object.__init__(self, value, objIsPointer=True, **args)   
       
    def __str__(self):
        """String representation of the scalar value"""
        return '-> %s (%s)' % (self.get().getClassName(), self.get().strId())
    
    def _convertValue(self, value):
        """Avoid storing _objValue and future objects
        obtained from .get()"""
        value.setStore(False)
        return value
    
    
class List(Object, list):
    """Class to store a list of objects"""
    def __init__(self, **args):
        Object.__init__(self, **args)
        list.__init__(self)
        
    def __setattr__(self, name, value):
        if name.startswith('__item__') or len(name)==0:
            self.append(value)
        else:
            object.__setattr__(self, name, value)

    def getAttributesToStore(self):
        for key, attr in self.__dict__.iteritems():
            if issubclass(attr.__class__, Object) and attr._objDoStore:
                yield (key, attr)
        
        for i, item in enumerate(self):
            yield (self.getIndexStr(i+1), item)
            
    def getIndexStr(self, i):
        """Return the way the string index is generated"""
        return "__item__%06d" % i
            
    
    #TODO: check if needed
    def __len__(self):
        return list.__len__(self)
    
    def isEmpty(self):
        return len(self) > 0
    
            
class CsvList(Scalar, list):
    """This class will store a list of objects
    in a single DB row separated by comma.
    pType: the type of the list elememnts, int, bool, str"""
    def __init__(self, pType=str, **args):
        Scalar.__init__(self, **args)
        list.__init__(self)
        self._pType = pType
        
    def _convertValue(self, value):
        """Value should be a str with comman separated values"""
<<<<<<< HEAD
        del self[:] # Clear the list before setting new value
        for s in value.split(','):
            self.append(self._pType(s))
=======
        v = value.strip()
        if len(v):
            for s in v.split(','):
                self.append(self._pType(s))
>>>>>>> 5db8f744
            
    def getInternalValue(self):
        return ','.join(map(str, self))
    
    def get(self):
        return self
    
    def __str__(self):
        return list.__str__(self)
    
        
class Array(Object):
    """Class for holding fixed len array"""
    def __init__(self, size=10, **args):
        Object.__init__(self, size, **args)
        
    def set(self, size):
        """Set the array size"""
        self._objValue = int(size)  
        for i in range(int(size)):
            self.__setitem__(i, None)                 
        
    def strIndex(self, i):
        return 'item_%04d' % i
    
    def __setitem__(self, index, value):
        self.__dict__[self.strIndex(index)] = value
        
    def __getitem__(self, index):
        return self.__dict__[self.strIndex(index)]
    
    def __len__(self):
        return self._objValue
    
    
def ObjectWrap(value):
    """This function will act as a simple Factory
    to create objects from Python basic types"""
    t = type(value)
    if issubclass(t, Object):
        return value
    if t is int:
        return Integer(value)
    if t is bool:
        return Boolean(value)
    if t is float:
        return Float(value)
    if t is None:
        return None
    #If it is str, unicode or unknown type, convert to string
    return String(value)
         
           <|MERGE_RESOLUTION|>--- conflicted
+++ resolved
@@ -345,16 +345,10 @@
         
     def _convertValue(self, value):
         """Value should be a str with comman separated values"""
-<<<<<<< HEAD
+
         del self[:] # Clear the list before setting new value
         for s in value.split(','):
             self.append(self._pType(s))
-=======
-        v = value.strip()
-        if len(v):
-            for s in v.split(','):
-                self.append(self._pType(s))
->>>>>>> 5db8f744
             
     def getInternalValue(self):
         return ','.join(map(str, self))
