#!/usr/bin/env python
# **************************************************************************
# *
# * Authors:     J.M. De la Rosa Trevin (jmdelarosa@cnb.csic.es)
# *
# * Unidad de  Bioinformatica of Centro Nacional de Biotecnologia , CSIC
# *
# * This program is free software; you can redistribute it and/or modify
# * it under the terms of the GNU General Public License as published by
# * the Free Software Foundation; either version 2 of the License, or
# * (at your option) any later version.
# *
# * This program is distributed in the hope that it will be useful,
# * but WITHOUT ANY WARRANTY; without even the implied warranty of
# * MERCHANTABILITY or FITNESS FOR A PARTICULAR PURPOSE.  See the
# * GNU General Public License for more details.
# *
# * You should have received a copy of the GNU General Public License
# * along with this program; if not, write to the Free Software
# * Foundation, Inc., 59 Temple Place, Suite 330, Boston, MA
# * 02111-1307  USA
# *
# *  All comments concerning this program package may be sent to the
# *  e-mail address 'jmdelarosa@cnb.csic.es'
# *
# **************************************************************************
"""
This module is responsible for launching protocol executions.
"""
import sys
import os
from os.path import join, isabs, exists
import __builtin__

__version__ = 'v.0.1.2 Magnesium'

def findHome():
    """ Find Scipion home from the __file__ location. """
    absPath = os.path.abspath(__file__)
    if os.path.islink(absPath):
        r = os.readlink(absPath)
        if not isabs(absPath):
            absPath = join(os.path.dirname(absPath), r)
        else:
            absPath = r   
    return os.path.dirname(absPath)

SCIPION_HOME = findHome()
os.environ['SCIPION_HOME'] = SCIPION_HOME
PW_APPS = join(SCIPION_HOME, 'pyworkflow', 'apps')
PW_APPS_TEMP = join(PW_APPS, '%s')

# ensure SCIPION_HOME is available within apache, to be able to find em_packages
if not SCIPION_HOME in sys.path:
    sys.path.append(SCIPION_HOME)

import config

def getConfigPath(varName):
    """ Read a path from the config.py, if is relative, 
    append the SCIPION_HOME prefix. 
    """
    pathValue = getattr(config, varName)
    if not isabs(pathValue):
        pathValue = join(SCIPION_HOME, pathValue)
    return pathValue

def getUserDataPath():
    # If SCIPION_USER_DATA is None or empty in config
    # set a location by default in the user home
    if not getattr(config, 'SCIPION_USER_DATA', None):
        return join(os.environ['HOME'], 'ScipionUserData')
    return getConfigPath('SCIPION_USER_DATA')
        

XMIPP_HOME = getConfigPath('XMIPP_HOME') #os.environ['XMIPP_HOME']
XMIPP_BIN = join(XMIPP_HOME, 'bin')
XMIPP_LIB = join(XMIPP_HOME, 'lib')

SCIPION_DATA = join(SCIPION_HOME, 'data')
SCIPION_LOGS = join(SCIPION_DATA, 'logs')
SCIPION_TESTS = join(SCIPION_DATA, 'tests')
SCIPION_USER_DATA = getUserDataPath()
SCIPION_DIRS = ['SCIPION_DATA', 'SCIPION_LOGS', 'SCIPION_TESTS', 'SCIPION_USER_DATA']

SCIPION_PYTHON = join(XMIPP_BIN, 'xmipp_python')

os.environ['SCIPION_HOME'] = SCIPION_HOME
os.environ['SCIPION_PYTHON'] = SCIPION_PYTHON

for var in SCIPION_DIRS:
    os.environ[var] = globals()[var]

VARS = {
        'PYTHONPATH': os.pathsep.join([SCIPION_HOME, XMIPP_LIB, os.environ.get('PYTHONPATH', '')]),
        'PATH': os.pathsep.join([PW_APPS, os.environ['PATH'], XMIPP_BIN]),
        'LD_LIBRARY_PATH': os.pathsep.join([XMIPP_LIB, os.environ.get('LD_LIBRARY_PATH', '')]),
        'XMIPP_HOME': XMIPP_HOME,
        }

<<<<<<< HEAD
for var in ['SPIDER_DIR', 'EMAN2DIR', 'CTFFIND_HOME', 'FREALIGN_HOME',
=======
for var in ['SPIDER_DIR', 'EMAN2DIR', 'CTFFIND_HOME', 'FREALIGN_HOME', 
>>>>>>> 044f8ce1
            'OPT_ALIGN_HOME', 'RELION_HOME', 'BSOFT_HOME']:
    VARS[var] = getConfigPath(var)

def runApp(app, args=''):
    cmd = PW_APPS_TEMP % app + ' ' + args
    runCmd(cmd)
    
def runCmd(cmd):
    os.environ.update(VARS)
    os.chdir(SCIPION_HOME)
    cmd = '%s %s' % (SCIPION_PYTHON, cmd)
    print ">>>>>", cmd
    result = os.system(cmd)
    sys.exit(result)


MODE_MANAGER = 'manager'
MODE_PROJECT = 'project'
MODE_WEBSERVER = 'webserver'
MODE_COLLECTSTATIC = 'collectstatic'
MODE_TESTS = 'tests'
MODE_TESTS_DATA = 'testdata'
MODE_HELP = 'help'
MODE_DBBROWSE = 'browser'
MODE_VIEWER = 'viewer'
MODE_INSTALL = 'install'
MODE_APACHE_VARS = 'apache_vars'
MODE_VERSION = 'version'
MODE_STATS = 'stats'


if __name__ == '__main__':
    n = len(sys.argv)
    if n:
        mode = MODE_MANAGER
            
        if n > 1:
            mode = sys.argv[1]
        
        # Create SCIPION_HOME folder if not exists
        if mode != MODE_INSTALL:
            error = ''
            for d in SCIPION_DIRS:
                path = os.environ[d]
                if not exists(path):
                    error += "Missing %s folder: '%s'\n" % (d, path)
            if error:
                print error + 'RUN:  scipion install'
                sys.exit(1) 
            
        if mode == MODE_MANAGER:
            runApp('pw_manager.py')
        
        elif mode == MODE_PROJECT:
            if n > 2:
                projectName = sys.argv[2]
                runApp('pw_project.py', args=projectName)
        
        elif mode == MODE_WEBSERVER:
            if n > 2:
                option = sys.argv[2]
            else:
                option = 'django'
            
            if option == 'apache_vars':
                # WSGI needs some variables set on apache start (/etc/apache2/envvars):
                #   * SCIPION_HOME: is required to find this script, so it has to be declared "manually" in envvars
                #   * HOME: so it can reach Scipion directory
                #   * LD_LIBRARY_PATH:  set it with a call to this mode. For example,
                #       scipion_ld_library_path=$( ${SCIPION_HOME}/scipion apache_vars)
                #       export LD_LIBRARY_PATH=${scipion_ld_library_path}:${LD_LIBRARY_PATH}
                print VARS["LD_LIBRARY_PATH"]
                sys.exit(0)
                
            elif option in ['django', 'collectstatic']:
                manage = join(SCIPION_HOME, 'pyworkflow', 'web', 'manage.py')
                if option == 'django':
                    args = 'runserver 0.0.0.0:8000'
                else:
                    args = 'collectstatic'
                runCmd('%s %s' % (manage, args))
            else:
                print "\nERROR: invalid option '%s' for mode %s." % (option, MODE_WEBSERVER)   
            
        elif mode == MODE_TESTS:
            if n > 2:
                option = sys.argv[2]
                if option in ["show", "run"]: # only show available tests
                    args = ' '.join(sys.argv[3:])
                    if option == 'show':
                        args += " print"
                    runCmd('scripts/run_tests.py %s' % args)
                    f = open(join(SCIPION_HOME, 'scripts', 'batch_tests'))
                else: # run the desired test
                    path = os.getcwd()
                    os.chdir(SCIPION_HOME)
                    runCmd('-m unittest pyworkflow.tests.%s' % option)
                    os.chdir(path)
                    
        elif mode == MODE_TESTS_DATA:
            runCmd('scripts/sync_data.py')
            
        elif mode == MODE_DBBROWSE:
            if n > 2:
                browserArgs = " ".join(sys.argv[2:])
                runApp('pw_browser.py', args=browserArgs)
             
        elif mode == MODE_VIEWER:
            if n > 2:
                viewerArgs = ' '.join(sys.argv[2:])
                runApp('pw_viewer.py', args=viewerArgs)  
             
        elif mode == MODE_INSTALL:
            runCmd('scripts/install.py')
            
        elif mode == MODE_STATS:
            statsDir = join(SCIPION_HOME, 'data', 'stats')
            if not exists(statsDir):
                os.makedirs(statsDir)
            runApp('gitstats/gitstats', args='%s %s' % (SCIPION_HOME, statsDir))
            
        elif mode == MODE_VERSION:
            print __version__
            sys.exit(0)
                
    # If reach this point, bad arguments passed
    print """
USAGE: 
    scipion [MODE] [ARGUMENTS]
    where MODE can be:
        browser                Browser a dir or an sqlite database. (TODO: merge with viewer)
        
        help                   Print this help message.
        
        install                Create needed folders and settings to run Scipion.
        
        manager                Open the manager with list of all projects.
        
        project [PROJECT_NAME] Open the specified project, special name 'last' can be used. 
         
        stats                  Write git statistics to data/stats folder.
        
        tests [OPTION]         Run a test starting from pyworkflow.tests
                               OPTION can be:
                                  test name: the specified tests will be run.
                                  [show|run]: in this case a more sofisticated run tests 
                                  script will be used. 
                                  Further options are: 
                                  path=VALUE case=VALUE pattern="test*py" mode=[modules|classes|all]
                              
        viewer [FILE]          Open a file with Scipion showj program.
         
        webserver [OPTION]     webserver management OPTION can be:
                               django: open local django webserver (default)
                               collectstatic: copy static files for django server
                               apache_vars: show the LD_LIBRARY_PATH needed by apache server
"""

elif __name__.startswith('_mod_wsgi'):
    os.environ['DJANGO_SETTINGS_MODULE'] = 'pages.settings'
    os.environ.update(VARS)
    # !!!! reuse VARS for these sys.path too
    sys.path.append(join(XMIPP_HOME, 'lib'))
    sys.path.append(join(XMIPP_HOME, 'lib', 'python2.7', 'site-packages'))
    sys.path.append(join(XMIPP_HOME, 'protocols'))
    # sys.path.append(xmipp_home + '/applications/tests/pythonlib')

    pages_settings_path = join(SCIPION_HOME,'pyworkflow','web')
    if not pages_settings_path in sys.path:
        sys.path.append(pages_settings_path)
    
    import django.core.handlers.wsgi
    
    # default name for the function that WSGI calls is "application"
    # you can change it wsgi.conf
    application = django.core.handlers.wsgi.WSGIHandler()
<|MERGE_RESOLUTION|>--- conflicted
+++ resolved
@@ -98,11 +98,7 @@
         'XMIPP_HOME': XMIPP_HOME,
         }
 
-<<<<<<< HEAD
-for var in ['SPIDER_DIR', 'EMAN2DIR', 'CTFFIND_HOME', 'FREALIGN_HOME',
-=======
 for var in ['SPIDER_DIR', 'EMAN2DIR', 'CTFFIND_HOME', 'FREALIGN_HOME', 
->>>>>>> 044f8ce1
             'OPT_ALIGN_HOME', 'RELION_HOME', 'BSOFT_HOME']:
     VARS[var] = getConfigPath(var)
 
