#!/usr/bin/env python
# **************************************************************************
# *
# * Authors:     J.M. De la Rosa Trevin (jmdelarosa@cnb.csic.es)
# *              I. Foche Perez (ifoche@cnb.csic.es)
# *
# * Unidad de Bioinformatica of Centro Nacional de Biotecnologia, CSIC
# *
# * This program is free software; you can redistribute it and/or modify
# * it under the terms of the GNU General Public License as published by
# * the Free Software Foundation; either version 2 of the License, or
# * (at your option) any later version.
# *
# * This program is distributed in the hope that it will be useful,
# * but WITHOUT ANY WARRANTY; without even the implied warranty of
# * MERCHANTABILITY or FITNESS FOR A PARTICULAR PURPOSE.  See the
# * GNU General Public License for more details.
# *
# * You should have received a copy of the GNU General Public License
# * along with this program; if not, write to the Free Software
# * Foundation, Inc., 59 Temple Place, Suite 330, Boston, MA
# * 02111-1307  USA
# *
# *  All comments concerning this program package may be sent to the
# *  e-mail address 'scipion@cnb.csic.es'
# *
# **************************************************************************
"""
Main entry point to scipion. It launches the gui, tests, etc.
"""
import sys
import os
from os.path import join, exists, dirname
import subprocess

try:
    from ConfigParser import ConfigParser, ParsingError
except ImportError:
    from configparser import ConfigParser, ParsingError  # Python 3


__version__ = 'devel'
__nickname__ = 'devel'
__releasedate__ = ''



# This script tries to run ok with any python version. So we cannot
# use some of the cool syntax of modern Python (no "with" statement,
# no inline "if ... else ...", etc.), and we better avoid things like
# "print" (we use sys.stdout.write()) and be careful with exceptions.


SCIPION_HOME = dirname(os.path.realpath(__file__))

# Some pw_*.py scripts under 'apps' folder change the current working
# directory to the SCIPION_HOME, so let's keep the current working
# direcotry in case we need it
SCIPION_CWD = os.path.abspath(os.getcwd())

#
# If we don't have a local user installation, create it.
#

# Default values for configuration files.
SCIPION_CONFIG = join(SCIPION_HOME, 'config', 'scipion.conf')
SCIPION_LOCAL_CONFIG = os.path.expanduser('~/.config/scipion/scipion.conf')

# Allow the user to override them (and remove them from sys.argv).
while len(sys.argv) > 2 and sys.argv[1].startswith('--'):
    arg = sys.argv.pop(1)
    value = sys.argv.pop(1)
    if arg == '--config':
        # If we pass the arguments "--config some_path/scipion.conf",
        # only the config files in that path will be read.
        SCIPION_CONFIG = os.path.abspath(os.path.expanduser(value))
        SCIPION_LOCAL_CONFIG = SCIPION_CONFIG  # global and local are the same!
    else:
        sys.exit('Unknown argument: %s' % arg)

SCIPION_PROTOCOLS = join(dirname(SCIPION_CONFIG), 'protocols.conf')
SCIPION_HOSTS = join(dirname(SCIPION_CONFIG), 'hosts.conf')


# Check for old configuration files and tell the user to update.
if SCIPION_LOCAL_CONFIG != SCIPION_CONFIG and exists(SCIPION_LOCAL_CONFIG):
    cf = ConfigParser()
    cf.optionxform = str  # keep case (stackoverflow.com/questions/1611799)
    try:
        cf.read(SCIPION_LOCAL_CONFIG)
    except ParsingError:
        sys.exit("%s\nPlease fix the configuration file." % sys.exc_info()[1])
    if 'BUILD' in cf.sections():
        print("""***
Warning: you seem to be running Scipion with the old (pre-April 9 2015)
configuration files. You may want to remove the configuration files in
the directory %s
and then run "scipion config". Please contact the Scipion developers for
any doubt.
***""" % dirname(SCIPION_LOCAL_CONFIG))


#
# Check the version if in devel mode
#

if __version__ == 'devel':
    # Find out if the is a .git directory
    if exists(join(SCIPION_HOME, '.git')):
        def call(cmd):
            return subprocess.Popen(cmd, shell=True, cwd=SCIPION_HOME).wait()
        if call('which git > /dev/null') == 0: # Means git command is found

            gitBranch = str(subprocess.check_output("git branch | grep \\* ", cwd=SCIPION_HOME, shell=True))
            gitBranch = gitBranch.split("*")[1]
            __version__ = gitBranch.replace("\n", "")
            commitLine = str(subprocess.check_output(['git', 'log', '-1',
                                                  '--pretty=format:%h %ci'],
                                                 cwd=SCIPION_HOME))
            __nickname__, __releasedate__ = commitLine.split()[:2]
            if __nickname__.startswith("b'"):
               __nickname__=__nickname__[2:]


    # If in a future we release  a nightly build, we could add the .devel_version


def getVersion(long=True):
    if long:
        return "%s (%s) %s" % (__version__, __releasedate__, __nickname__)
    else:
        return __version__

def printVersion():
    """ Print Scipion version """
    # Print the version and some more info
    sys.stdout.write('\nScipion %s\n\n' % getVersion())

#
# Initialize variables from config file.
#

for confFile in [SCIPION_CONFIG, SCIPION_LOCAL_CONFIG,
                 SCIPION_PROTOCOLS, SCIPION_HOSTS]:
    if not exists(confFile) and (len(sys.argv) == 1 or sys.argv[1] != 'config'):
        sys.exit('Missing file %s\nPlease run\n  %s config\nto fix your '
                 'configuration' % (confFile, sys.argv[0]))

# VARS will contain all the relevant environment variables, including
# directories and packages.
VARS = {
    'SCIPION_HOME': SCIPION_HOME,
    'SCIPION_CWD': SCIPION_CWD,
    'SCIPION_VERSION': getVersion(),
    'SCIPION_APPS': join(SCIPION_HOME, 'pyworkflow', 'apps'),
    'SCIPION_PYTHON': 'python',
    'SCIPION_CONFIG': SCIPION_CONFIG,
    'SCIPION_LOCAL_CONFIG': SCIPION_LOCAL_CONFIG,
    'SCIPION_PROTOCOLS': SCIPION_PROTOCOLS,
    'SCIPION_HOSTS': SCIPION_HOSTS}

try:
    config = ConfigParser()
    config.optionxform = str  # keep case (stackoverflow.com/questions/1611799)
    config.read([SCIPION_CONFIG, SCIPION_LOCAL_CONFIG])

    def getPaths(section):
        return dict([(key, join(SCIPION_HOME, os.path.expanduser(path)))
                     for key, path in config.items(section)])  # works in 2.4

    def getValues(section):
        return dict([(key, value)
                     for key, value in config.items(section)])  # works in 2.4

    DIRS_GLOBAL = getPaths('DIRS_GLOBAL')
    DIRS_LOCAL = getPaths('DIRS_LOCAL')
    PACKAGES = getPaths('PACKAGES')
    if config.has_section('VARIABLES'):
        VARIABLES = getValues('VARIABLES')
    else: # For now, allow old scipion.conf without the VARIABLES section
        sys.stdout.write("Warning: Missing section 'VARIABLES' in the "
                         "configuration file ~/.config/scipion/scipion.conf\n")
        VARIABLES = {}

    REMOTE = dict(config.items('REMOTE'))
    BUILD = dict(config.items('BUILD'))

    for d in DIRS_LOCAL.values():
        if not exists(d):
            sys.stdout.write('Creating directory %s ...\n' % d)
            os.makedirs(d)

    SCIPION_SOFTWARE = DIRS_GLOBAL['SCIPION_SOFTWARE']
    XMIPP_LIB = join(PACKAGES['XMIPP_HOME'], 'lib')

    PATH = os.pathsep.join(
        [join(SCIPION_SOFTWARE, 'bin'),
         BUILD['JAVA_BINDIR'],
         BUILD['MPI_BINDIR'],
         os.environ.get('PATH', '')]
    )
    LD_LIBRARY_PATH = os.pathsep.join(
        [join(SCIPION_SOFTWARE, 'lib'),
         BUILD['MPI_LIBDIR'],
         BUILD['CUDA'],
         os.environ.get('LD_LIBRARY_PATH', '')]
    )

    PYTHONPATH_LIST = [SCIPION_HOME,
                       join(SCIPION_SOFTWARE,
                            'lib', 'python2.7', 'site-packages'),
                       XMIPP_LIB, os.environ.get('PYTHONPATH', '')]

    if 'SCIPION_NOGUI' in os.environ:
        PYTHONPATH_LIST.insert(0, join(SCIPION_HOME,
                                       'pyworkflow', 'gui', 'no-tkinter'))

    PYTHONPATH = os.pathsep.join(PYTHONPATH_LIST)

    VARS.update({
        'PATH': PATH,
        'PYTHONPATH': PYTHONPATH,
        'LD_LIBRARY_PATH': LD_LIBRARY_PATH})

    VARS.update(DIRS_GLOBAL)
    VARS.update(DIRS_LOCAL)
    VARS.update(PACKAGES)
    VARS.update(REMOTE)
    VARS.update(BUILD)
    VARS.update(VARIABLES)
except Exception:
    if len(sys.argv) == 1 or sys.argv[1] != 'config':
        # This way of catching exceptions works with Python 2 & 3
        sys.stderr.write('Error: %s\n' % sys.exc_info()[1])
        sys.stdout.write('Please check the configuration file %s and '
                         'try again.\n' % SCIPION_CONFIG)
        sys.exit(1)


#
# Auxiliary functions to run commands in our environment, one of our
# scripts, or one of our "apps"
#

def envOn(varName):
    value = os.environ.get(varName, '').lower()
    return value in ['1', 'true', 'on', 'yes']


def runCmd(cmd):
    os.environ.update(VARS)    
    sys.stdout.write(">>>>> %s\n" % cmd)
    result = os.system(cmd)
    if not -256 < result < 256:
        result = 1  # because if not, 256 is confused with 0 !
    sys.exit(result)

# The following functions require a working SCIPION_PYTHON
def runScript(scriptCmd, chdir=True):
    if chdir:
        os.chdir(SCIPION_HOME)

    if envOn('SCIPION_PROFILE'):
        profileStr = '-m cProfile -o output.profile'
    else:
        profileStr = ''
    cmd = '%s %s %s' % (VARS['SCIPION_PYTHON'], profileStr, scriptCmd)
    runCmd(cmd)


def runApp(app, args='', chdir=True):
    if isinstance(args, list):
        args = ' '.join('"%s"' % x for x in args)
    runScript('%s %s' % (join(VARS['SCIPION_APPS'], app), args), chdir)

#
# Modes (first argument given to scipion).
#

MODE_MANAGER = 'manager'
MODE_PROJECT = 'project'
MODE_LAST = 'last' # shortcut to 'project last'
<<<<<<< HEAD
MODE_WORKFLOW = 'workflow'
=======
MODE_HERE = 'here' # shortcut to 'project here'
>>>>>>> ceb21e80
MODE_WEBSERVER = 'webserver'
MODE_COLLECTSTATIC = 'collectstatic'
MODE_TESTS = 'tests' # keep tests for compatibility
MODE_TEST = 'test' # also allow 'test', in singular
MODE_TEST_DATA = 'testdata'
MODE_HELP = 'help'
MODE_VIEWER = ['viewer', 'view', 'show']
MODE_INSTALL = 'install'
MODE_UNINSTALL = 'uninstall'
MODE_CONFIG = 'config'
MODE_APACHE_VARS = 'apache_vars'
MODE_VERSION = 'version'
MODE_RUNPROTOCOL = 'runprotocol'
MODE_PROTOCOLS = 'protocols' 
MODE_STATS = 'stats'
MODE_ENV = 'printenv'
MODE_RUN = 'run'
MODE_PYTHON = 'python'
MODE_TUTORIAL = 'tutorial'
MODE_DEPENDENCIES = 'deps'


def main():
    printVersion()
    # See in which "mode" the script is called. By default, it's MODE_MANAGER.
    n = len(sys.argv)
    if n > 1:
        mode = sys.argv[1]
    else:
        mode = MODE_MANAGER

    # First see if we have a working installation.
    if mode not in [MODE_INSTALL, MODE_CONFIG]:
        ok = True
        for d, path in DIRS_GLOBAL.items():
            if not exists(path):
                sys.stderr.write('Missing %s folder: %s\n' % (d, path))
                ok = False
#         if not exists(join(VARS['SCIPION_SOFTWARE'], 'log', 'success.log')):
#             ok = False
        if not ok:
            sys.exit("There is a problem with the installation. Please run:\n"
                     "  %s install" % sys.argv[0])

    if mode == MODE_MANAGER:
        runApp('pw_manager.py')

    elif mode == MODE_LAST:
        runApp('pw_project.py', args='last')

<<<<<<< HEAD
    elif mode == MODE_WORKFLOW:
        runApp('pw_workflow_run.py', args=sys.argv[2:])
=======
    elif mode == MODE_HERE:
        runApp('pw_project.py', args='here')
>>>>>>> ceb21e80
        
    elif mode == MODE_PROJECT:
        runApp('pw_project.py', args=sys.argv[2:])

    elif mode == MODE_WEBSERVER:
        if n > 2:
            option = sys.argv[2]
        else:
            option = 'django'

        manage = join(SCIPION_HOME, 'pyworkflow', 'web', 'manage.py')

        if option in ['django', 'gunicorn']:

            if option == 'django':
                args = 'runserver 0.0.0.0:8000'
            elif option == 'gunicorn':
                args = 'run_gunicorn -b 0.0.0.0:%s' % sys.argv[3]
        else:
            args = option
            sys.stdout.write("\nPassing %s straight to manage.py in %s mode.\n"
                             % (args, MODE_WEBSERVER))

        runScript('%s %s' % (manage, args))

    elif mode == MODE_TESTS or mode == MODE_TEST:
        runScript('scripts/run_tests.py %s' % ' '.join(sys.argv[2:]))

    elif mode == MODE_TEST_DATA:
        runScript('scripts/sync_data.py %s' % ' '.join(sys.argv[2:]))

    elif mode in MODE_VIEWER:
        runApp('pw_viewer.py', args=sys.argv[2:], chdir=False)

    elif mode == MODE_UNINSTALL:
        # We do not os.environ.update(VARS) here. SCons needs to use
        # the python installed in the system by default.
        # But we set all vars named SCIPION_*
        for k, v in VARS.items():
            if k.startswith('SCIPION_') or k in BUILD:
                os.environ[k] = v

        from scripts.install import build
        args = ['-c'] + sys.argv[2:]
        ret = build(args)
        if ret == 0 and not ('--help' in args or '-h' in args or '-H' in args
                             or '-c' in args):
            try:
                os.remove(join(VARS['SCIPION_SOFTWARE'], 'log', 'success.log'))
            except OSError:
                pass
        sys.exit(ret)

    elif mode == 'clean':
        #TODO: Maybe move the clean script under install/
        # and also add logic to clean specific targets (useful for testing install)
        #TODO: This option seems to be redundant with MODE_UNINSTALL 
        import scripts.clean as clean
        sys.exit(0)
        
    elif mode == MODE_INSTALL:
        # Always move to SCIPION_HOME dir before installing
        cwd = os.getcwd()
        os.chdir(SCIPION_HOME)
        
        os.environ.update(VARS)
        args = sys.argv[2:]

        if '--help' in args:
            print("""Usage: %s [<target>] [--no-scipy] [--no-opencv] [--show]

Installs Scipion. Also used to install only part of it, as specified
in the <target>, or to add extra em packages to Scipion.

Arguments:
  <target>      a library, a python module, an em package or a xmipp file.
                Version can be specified after a hyphen (-)
   -j N         where N is the number of processors to use during installation
  --help        show this help message
  --show        just show what would be done, without actually installing
  --no-opencv   do not install opencv (big) or anything that depends on it
  --no-scipy    do not install scipy or anything that depends on it
  --no-xmipp    use this option only after a successful compilation of Xmipp
                to save some time when installing other packages

Example: scipion install eman-2.12

""" % ' '.join(sys.argv[:2]))
        else:
            # Create folders if needed.
            for path in DIRS_GLOBAL.values():
                if not exists(path):
                    sys.stdout.write("  Creating folder %s ...\n" % path)
                    os.makedirs(path)

        def build(args):
            # Just importing the script will launch the install actions
            import install.script as script
            # Remove targets names from environment, that are
            # not recognized by Scons.
            # TODO: think more deeply in a way to separate
            # options for scons and our own install script
            sconsArgs = [a for a in args if not script.env.hasTarget(a)]

            # Special argument to skip Xmipp compilation, mainly for debugging
            if '--no-xmipp' in args:
                return 0

            cmd = 'install/scons.py %s' % ' '.join(sconsArgs)
            from install.funcs import green, yellow
            print(green('Compiling Xmipp ...'))
            print(cmd)

            # If using some kind of show, do not compile Xmipp
            if '--show' in args or '--show-tree' in args:
                return 0

            # Write xmipp.bashrc, xmipp.csh and xmipp.fish
            # TODO: maybe consider moving this logic to an script
            # under install/ module
            tDir = join(SCIPION_HOME, 'config', 'templates')
            for fname in os.listdir(tDir):
                if fname.startswith('xmipp.') and fname.endswith('.template'):
                    out = join(PACKAGES['XMIPP_HOME'], fname[:-len('.template')])
                    if exists(out):
                        print(yellow("Keeping existing file: %s" % out))
                        continue
                    print(yellow("Writing sourceable shell file: %s" % out))
                    open(out, 'w').write(open(join(tDir, fname)).read() % VARS)

            return os.system(cmd)

        if args and args[0] == '--binary':
            assert 'LDFLAGS' not in os.environ, "LDFLAGS already set. Refusing."
            os.environ['LDFLAGS'] = '-Wl,-rpath,REPLACE_ME_WITH_FUNNY_'
            # Install external libraries and compile Xmipp
            ret = build(args[1:]) # ignore the --binary argument
            if ret == 0:
                ret = os.system(
                    'scripts/change_rpath.py %(ss)s/bin %(ss)s/lib %(ss)s/em'
                    % {'ss': SCIPION_SOFTWARE})
        else:
            # Install external libraries and compile Xmipp
            ret = build(args)

        if ret == 0 and not ('--help' in args or '-h' in args or '-H' in args
                             or'-c' in args):
            open(join(VARS['SCIPION_SOFTWARE'], 'log',
                      'success.log'), 'w').write('Yes :)')
            sys.stdout.write("""
  ************************************************************************
  *                                                                      *
  *         Congratulations, Scipion was installed successfully          *
  *                                                                      *
  ************************************************************************
""")
        os.chdir(cwd) # Go back to original folder
        sys.exit(ret)

    elif mode == MODE_CONFIG:
        runApp('pw_config.py', sys.argv[2:])

    elif mode == MODE_STATS:
        statsDir = join(SCIPION_HOME, 'data', 'stats')
        if not exists(statsDir):
            os.makedirs(statsDir)
        runApp('gitstats/gitstats', args=[SCIPION_HOME, statsDir])

    elif mode == MODE_VERSION:
        # Just exit, Scipion version will be printed anyway
        sys.exit(0)

    elif mode == MODE_RUNPROTOCOL:
        assert (n == 6 or n ==7), 'runprotocol takes exactly 5 arguments, not %d' % (n - 1)
        # this could be pw_protocol_run.py or pw_protocol_mpirun.py
        protocolApp = sys.argv[2]
        # This should be (projectPath, protocolDb and protocolId)
        runApp(protocolApp, args=sys.argv[3:])
        
    elif mode == MODE_PROTOCOLS:
        runApp('pw_protocol_list.py', args=sys.argv[2:])

    elif mode == MODE_ENV:
        # Print all the environment variables needed to run scipion.
        for key in sorted(VARS):
            sys.stdout.write('export %s="%s"\n' % (key, VARS[key]))

        sys.exit(0)

    elif mode == MODE_RUN:
        # Run any command with the environment of scipion loaded.
        runCmd(' '.join(['"%s"' % arg for arg in sys.argv[2:]]))
        
    elif mode == MODE_PYTHON:
        runScript(' '.join(['"%s"' % arg for arg in sys.argv[2:]]), 
                  chdir=False)

    elif mode == MODE_TUTORIAL:
        runApp('pw_tutorial.py', sys.argv[2:])

    elif mode == MODE_DEPENDENCIES:
        runScript('scripts/find_deps.py software/bin software/lib %s'
                  % ' '.join(['"%s"' % arg for arg in sys.argv[2:]]))

    # Allow to run programs from different packages
    # scipion will load the specified environment
    elif (mode.startswith('xmipp') or
          mode.startswith('relion') or
          mode.startswith('e2') or 
          mode.startswith('sx') or
          mode.startswith('b')):
        runApp('pw_program.py',  sys.argv[1:], chdir=False)
    
    elif mode == MODE_HELP:
        sys.stdout.write("""\
Usage: scipion [MODE] [ARGUMENTS]

MODE can be:
    help                   Print this help message.

    config                 Check and/or write Scipion's global and local configuration.

    install [OPTION]       Download and install all the necessary software to run Scipion.
                           OPTION can be:
                             --with-all-packages: download also all external em packages
                             --help: show all the available options

    manager                Open the manager with a list of all projects.

    printenv               Print the environment variables used by the application.

    project NAME           Open the specified project. The name 'last' opens the last project.

    last                   Same as 'project last'

    run COMMAND [ARG ...]  Run command in the Scipion environment.
    
    python [ARG ...]       Shortcut to 'scipion run python ...'

    stats                  Write git statistics to the data/stats folder.

    test OPTION            Run test(s). All tests are located in pyworkflow/tests .
                           OPTION can be:
                             <name>: name of the test to run
                             --show: list the available tests
                             --help: show all the available options
                           For example, to run the "test_object" test:
                             scipion test tests.model.test_object

    testdata OPTION        Get(put) tests data, from(to) the server to(from) the $SCIPION_TESTS folder.
                           OPTION can be:
                             --download: copy dataset from remote location to local
                             --upload: copy dataset from local to remote
                             <dataset>: name of dataset to download, upload or format
                             --list: list the datasets in the local computer and in the server
                             --help: show all the available options
                           For example, to download the dataset xmipp_tutorial:
                             scipion testdata --download xmipp_tutorial
                           Or to upload it:
                             scipion testdata --upload xmipp_tutorial
                             
    tutorial [NAME]        Create a new protocol with a tutorial workflow loaded.
                           If NAME is empty, the list of available tutorials are shown.

    view | show NAME       Open a file with Scipion's showj, or a directory with Browser.

    webserver [OPTION]     Launch webserver. Scipion can be then controlled from a web browser.
                           OPTION can be:
                             django: open local django webserver (default)
                             collectstatic: copy static files for django server
                             apache_vars: show the LD_LIBRARY_PATH needed by apache server
""")
        sys.exit(0)

    # If we reach this point, bad arguments were passed
    sys.stdout.write("""Unknown mode: %s
Valid modes are:
  help install manager project stats tests testdata viewer webserver printenv run
Run "%s help" for a full description.\n""" % (sys.argv[1], sys.argv[0]))
    sys.exit(1)



if __name__ == '__main__':
    try:
        main()
    except Exception:
        # This way of catching exceptions works with Python 2 & 3
        sys.exit('Error: %s\n' % sys.exc_info()[1])<|MERGE_RESOLUTION|>--- conflicted
+++ resolved
@@ -280,11 +280,8 @@
 MODE_MANAGER = 'manager'
 MODE_PROJECT = 'project'
 MODE_LAST = 'last' # shortcut to 'project last'
-<<<<<<< HEAD
+MODE_HERE = 'here' # shortcut to 'project here'
 MODE_WORKFLOW = 'workflow'
-=======
-MODE_HERE = 'here' # shortcut to 'project here'
->>>>>>> ceb21e80
 MODE_WEBSERVER = 'webserver'
 MODE_COLLECTSTATIC = 'collectstatic'
 MODE_TESTS = 'tests' # keep tests for compatibility
@@ -335,14 +332,12 @@
     elif mode == MODE_LAST:
         runApp('pw_project.py', args='last')
 
-<<<<<<< HEAD
+    elif mode == MODE_HERE:
+        runApp('pw_project.py', args='here')
+
     elif mode == MODE_WORKFLOW:
         runApp('pw_workflow_run.py', args=sys.argv[2:])
-=======
-    elif mode == MODE_HERE:
-        runApp('pw_project.py', args='here')
->>>>>>> ceb21e80
-        
+
     elif mode == MODE_PROJECT:
         runApp('pw_project.py', args=sys.argv[2:])
 
