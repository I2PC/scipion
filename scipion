#!/usr/bin/env python
# **************************************************************************
# *
# * Authors:     J.M. De la Rosa Trevin (jmdelarosa@cnb.csic.es)
# *              I. Foche Perez (ifoche@cnb.csic.es)
# *
# * Unidad de Bioinformatica of Centro Nacional de Biotecnologia, CSIC
# *
# * This program is free software; you can redistribute it and/or modify
# * it under the terms of the GNU General Public License as published by
# * the Free Software Foundation; either version 2 of the License, or
# * (at your option) any later version.
# *
# * This program is distributed in the hope that it will be useful,
# * but WITHOUT ANY WARRANTY; without even the implied warranty of
# * MERCHANTABILITY or FITNESS FOR A PARTICULAR PURPOSE.  See the
# * GNU General Public License for more details.
# *
# * You should have received a copy of the GNU General Public License
# * along with this program; if not, write to the Free Software
# * Foundation, Inc., 59 Temple Place, Suite 330, Boston, MA
# * 02111-1307  USA
# *
# *  All comments concerning this program package may be sent to the
# *  e-mail address 'scipion@cnb.csic.es'
# *
# **************************************************************************
"""
Main entry point to scipion. It launches the gui, tests, etc.
"""
import sys
import os
from os.path import join, exists, dirname
import subprocess

try:
    from ConfigParser import ConfigParser, ParsingError
except ImportError:
    from configparser import ConfigParser, ParsingError  # Python 3


__version__ = 'devel'
__nickname__ = 'devel'
__releasedate__ = 'devel'


# This script tries to run ok with any python version. So we cannot
# use some of the cool syntax of modern Python (no "with" statement,
# no inline "if ... else ...", etc.), and we better avoid things like
# "print" (we use sys.stdout.write()) and be careful with exceptions.


SCIPION_HOME = dirname(os.path.realpath(__file__))


#
# If we don't have a local user installation, create it.
#

# Default values for configuration files.
SCIPION_CONFIG = join(SCIPION_HOME, 'config', 'scipion.conf')
SCIPION_LOCAL_CONFIG = os.path.expanduser('~/.config/scipion/scipion.conf')

# Allow the user to override them (and remove them from sys.argv).
while len(sys.argv) > 2 and sys.argv[1].startswith('--'):
    arg = sys.argv.pop(1)
    value = sys.argv.pop(1)
    if arg == '--config':
        # If we pass the arguments "--config some_path/scipion.conf",
        # only the config files in that path will be read.
        SCIPION_CONFIG = os.path.abspath(os.path.expanduser(value))
        SCIPION_LOCAL_CONFIG = SCIPION_CONFIG  # global and local are the same!
    else:
        sys.exit('Unknown argument: %s' % arg)

SCIPION_PROTOCOLS = join(dirname(SCIPION_CONFIG), 'protocols.conf')
SCIPION_HOSTS = join(dirname(SCIPION_CONFIG), 'hosts.conf')


# Check for old configuration files and tell the user to update.
if SCIPION_LOCAL_CONFIG != SCIPION_CONFIG and exists(SCIPION_LOCAL_CONFIG):
    cf = ConfigParser()
    cf.optionxform = str  # keep case (stackoverflow.com/questions/1611799)
    try:
        cf.read(SCIPION_LOCAL_CONFIG)
    except ParsingError:
        sys.exit("%s\nPlease fix the configuration file." % sys.exc_info()[1])
    if 'BUILD' in cf.sections():
        print("""***
Warning: you seem to be running Scipion with the old (pre-April 9 2015)
configuration files. You may want to remove the configuration files in
the directory %s
and then run "scipion config". Please contact the Scipion developers for
any doubt.
***""" % dirname(SCIPION_LOCAL_CONFIG))


#
# Check the version if in devel mode
#

if __version__ == 'devel':
    # Find out if the is a .git directory
    if exists(join(SCIPION_HOME, '.git')):
        def call(cmd):
            return subprocess.Popen(cmd, shell=True, cwd=SCIPION_HOME).wait()
        if call('which git > /dev/null') == 0: # Means git command is found
<<<<<<< HEAD

            gitBranch = subprocess.check_output(['git', 'branch'],
                                                cwd=SCIPION_HOME).split("*")[1]
            __version__ = gitBranch.split("\n")[0]
            commitLine = subprocess.check_output(['git', 'log', '-1',
                                                  '--pretty=format:%h %ci'],
                                                 cwd=SCIPION_HOME)
            __nickname__, __releasedate__ = commitLine.split()[:2]
=======
            gitBranch = str(subprocess.check_output("git branch | grep \\* ", cwd=SCIPION_HOME, shell=True))
            gitBranch = gitBranch.split("*")[1]
            __version__ = gitBranch.replace("\n", "")
            commitLine = str(subprocess.check_output(['git', 'log', '-1',
                                                  '--pretty=format:%h %ci'],
                                                 cwd=SCIPION_HOME))
            __nickname__, __releasedate__ = commitLine.split()[:2]
            if __nickname__.startswith("b'"):
               __nickname__=__nickname__[2:]
>>>>>>> 13bc3590

    # If in a future we release a nightly build, we could add the .devel_version


def getVersion(long=True):
    if long:
        return "%s (%s) %s" % (__version__, __releasedate__, __nickname__)
    else:
        return __version__

def printVersion():
    """ Print Scipion version """
    # Print the version and some more info
    sys.stdout.write('\nScipion %s\n\n' % getVersion())

#
# Initialize variables from config file.
#

for confFile in [SCIPION_CONFIG, SCIPION_LOCAL_CONFIG,
                 SCIPION_PROTOCOLS, SCIPION_HOSTS]:
    if not exists(confFile) and (len(sys.argv) == 1 or sys.argv[1] != 'config'):
        sys.exit('Missing file %s\nPlease run\n  %s config\nto fix your '
                 'configuration' % (confFile, sys.argv[0]))

# VARS will contain all the relevant environment variables, including
# directories and packages.
VARS = {
    'SCIPION_HOME': SCIPION_HOME,
    'SCIPION_VERSION': getVersion(),
    'SCIPION_APPS': join(SCIPION_HOME, 'pyworkflow', 'apps'),
    'SCIPION_PYTHON': 'python',
    'SCIPION_CONFIG': SCIPION_CONFIG,
    'SCIPION_LOCAL_CONFIG': SCIPION_LOCAL_CONFIG,
    'SCIPION_PROTOCOLS': SCIPION_PROTOCOLS,
    'SCIPION_HOSTS': SCIPION_HOSTS}

try:
    config = ConfigParser()
    config.optionxform = str  # keep case (stackoverflow.com/questions/1611799)
    config.read([SCIPION_CONFIG, SCIPION_LOCAL_CONFIG])

    def getPaths(section):
        return dict([(key, join(SCIPION_HOME, os.path.expanduser(path)))
                     for key, path in config.items(section)])  # works in 2.4

    def getValues(section):
        return dict([(key, value)
                     for key, value in config.items(section)])  # works in 2.4

    DIRS_GLOBAL = getPaths('DIRS_GLOBAL')
    DIRS_LOCAL = getPaths('DIRS_LOCAL')
    PACKAGES = getPaths('PACKAGES')
    if config.has_section('VARIABLES'):
        VARIABLES = getValues('VARIABLES')
    else: # For now, allow old scipion.conf without the VARIABLES section
        sys.stdout.write("Warning: Missing section 'VARIABLES' in the "
                         "configuration file ~/.config/scipion/scipion.conf\n")
        VARIABLES = {}

    REMOTE = dict(config.items('REMOTE'))
    BUILD = dict(config.items('BUILD'))

    for d in DIRS_LOCAL.values():
        if not exists(d):
            sys.stdout.write('Creating directory %s ...\n' % d)
            os.makedirs(d)

    SCIPION_SOFTWARE = DIRS_GLOBAL['SCIPION_SOFTWARE']
    XMIPP_LIB = join(PACKAGES['XMIPP_HOME'], 'lib')

    PATH = os.pathsep.join(
        [join(SCIPION_SOFTWARE, 'bin'),
         BUILD['JAVA_BINDIR'],
         BUILD['MPI_BINDIR'],
         os.environ.get('PATH', '')]
    )
    LD_LIBRARY_PATH = os.pathsep.join(
        [join(SCIPION_SOFTWARE, 'lib'),
         BUILD['MPI_LIBDIR'],
         BUILD['CUDA'],
         os.environ.get('LD_LIBRARY_PATH', '')]
    )

    PYTHONPATH_LIST = [SCIPION_HOME,
                       join(SCIPION_SOFTWARE,
                            'lib', 'python2.7', 'site-packages'),
                       XMIPP_LIB, os.environ.get('PYTHONPATH', '')]

    if 'SCIPION_NOGUI' in os.environ:
        PYTHONPATH_LIST.insert(0, join(SCIPION_HOME,
                                       'pyworkflow', 'gui', 'no-tkinter'))

    PYTHONPATH = os.pathsep.join(PYTHONPATH_LIST)

    VARS.update({
        'PATH': PATH,
        'PYTHONPATH': PYTHONPATH,
        'LD_LIBRARY_PATH': LD_LIBRARY_PATH})

    VARS.update(DIRS_GLOBAL)
    VARS.update(DIRS_LOCAL)
    VARS.update(PACKAGES)
    VARS.update(REMOTE)
    VARS.update(BUILD)
    VARS.update(VARIABLES)
except Exception:
    if len(sys.argv) == 1 or sys.argv[1] != 'config':
        # This way of catching exceptions works with Python 2 & 3
        sys.stderr.write('Error: %s\n' % sys.exc_info()[1])
        sys.stdout.write('Please check the configuration file %s and '
                         'try again.\n' % SCIPION_CONFIG)
        sys.exit(1)


#
# Auxiliary functions to run commands in our environment, one of our
# scripts, or one of our "apps"
#

def envOn(varName):
    value = os.environ.get(varName, '').lower()
    return value in ['1', 'true', 'on', 'yes']


def runCmd(cmd):
    os.environ.update(VARS)    
    sys.stdout.write(">>>>> %s\n" % cmd)
    result = os.system(cmd)
    if not -256 < result < 256:
        result = 1  # because if not, 256 is confused with 0 !
    sys.exit(result)

# The following functions require a working SCIPION_PYTHON
def runScript(scriptCmd, chdir=True):
    if chdir:
        os.chdir(SCIPION_HOME)

    if envOn('SCIPION_PROFILE'):
        profileStr = '-m cProfile -o output.profile'
    else:
        profileStr = ''
    cmd = '%s %s %s' % (VARS['SCIPION_PYTHON'], profileStr, scriptCmd)
    runCmd(cmd)


def runApp(app, args='', chdir=True):
    if isinstance(args, list):
        args = ' '.join('"%s"' % x for x in args)
    runScript('%s %s' % (join(VARS['SCIPION_APPS'], app), args), chdir)

#
# Modes (first argument given to scipion).
#

MODE_MANAGER = 'manager'
MODE_PROJECT = 'project'
MODE_LAST = 'last' # shortcut to 'project last'
MODE_WEBSERVER = 'webserver'
MODE_COLLECTSTATIC = 'collectstatic'
MODE_TESTS = 'tests' # keep tests for compatibility
MODE_TEST = 'test' # also allow 'test', in singular
MODE_TEST_DATA = 'testdata'
MODE_HELP = 'help'
MODE_VIEWER = ['viewer', 'view', 'show']
MODE_INSTALL = 'install'
MODE_UNINSTALL = 'uninstall'
MODE_CONFIG = 'config'
MODE_APACHE_VARS = 'apache_vars'
MODE_VERSION = 'version'
MODE_RUNPROTOCOL = 'runprotocol'
MODE_PROTOCOLS = 'protocols' 
MODE_STATS = 'stats'
MODE_ENV = 'printenv'
MODE_RUN = 'run'
MODE_PYTHON = 'python'
MODE_TUTORIAL = 'tutorial'
MODE_DEPENDENCIES = 'deps'


def main():
    printVersion()
    # See in which "mode" the script is called. By default, it's MODE_MANAGER.
    n = len(sys.argv)
    if n > 1:
        mode = sys.argv[1]
    else:
        mode = MODE_MANAGER

    # First see if we have a working installation.
    if mode not in [MODE_INSTALL, MODE_CONFIG]:
        ok = True
        for d, path in DIRS_GLOBAL.items():
            if not exists(path):
                sys.stderr.write('Missing %s folder: %s\n' % (d, path))
                ok = False
#         if not exists(join(VARS['SCIPION_SOFTWARE'], 'log', 'success.log')):
#             ok = False
        if not ok:
            sys.exit("There is a problem with the installation. Please run:\n"
                     "  %s install" % sys.argv[0])

    if mode == MODE_MANAGER:
        runApp('pw_manager.py')

    elif mode == MODE_LAST:
        runApp('pw_project.py', args='last')
        
    elif mode == MODE_PROJECT:
        runApp('pw_project.py', args=sys.argv[2:])

    elif mode == MODE_WEBSERVER:
        if n > 2:
            option = sys.argv[2]
        else:
            option = 'django'

        manage = join(SCIPION_HOME, 'pyworkflow', 'web', 'manage.py')

        if option in ['django', 'gunicorn']:

            if option == 'django':
                args = 'runserver 0.0.0.0:8000'
            elif option == 'gunicorn':
                args = 'run_gunicorn -b 0.0.0.0:%s' % sys.argv[3]
        else:
            args = option
            sys.stdout.write("\nPassing %s straight to manage.py in %s mode.\n"
                             % (args, MODE_WEBSERVER))

        runScript('%s %s' % (manage, args))

    elif mode == MODE_TESTS or mode == MODE_TEST:
        runScript('scripts/run_tests.py %s' % ' '.join(sys.argv[2:]))

    elif mode == MODE_TEST_DATA:
        runScript('scripts/sync_data.py %s' % ' '.join(sys.argv[2:]))

    elif mode in MODE_VIEWER:
        runApp('pw_viewer.py', args=sys.argv[2:], chdir=False)

    elif mode == MODE_UNINSTALL:
        # We do not os.environ.update(VARS) here. SCons needs to use
        # the python installed in the system by default.
        # But we set all vars named SCIPION_*
        for k, v in VARS.items():
            if k.startswith('SCIPION_') or k in BUILD:
                os.environ[k] = v

        from scripts.install import build
        args = ['-c'] + sys.argv[2:]
        ret = build(args)
        if ret == 0 and not ('--help' in args or '-h' in args or '-H' in args
                             or '-c' in args):
            try:
                os.remove(join(VARS['SCIPION_SOFTWARE'], 'log', 'success.log'))
            except OSError:
                pass
        sys.exit(ret)

    elif mode == 'clean':
        #TODO: Maybe move the clean script under install/
        # and also add logic to clean specific targets (useful for testing install)
        #TODO: This option seems to be redundant with MODE_UNINSTALL 
        import scripts.clean as clean
        sys.exit(0)
        
    elif mode == MODE_INSTALL:
        # Always move to SCIPION_HOME dir before installing
        cwd = os.getcwd()
        os.chdir(SCIPION_HOME)
        
        os.environ.update(VARS)
        args = sys.argv[2:]

        if '--help' in args:
            print("""Usage: %s [<target>] [--no-scipy] [--no-opencv] [--show]

Installs Scipion. Also used to install only part of it, as specified
in the <target>, or to add extra em packages to Scipion.

Arguments:
  <target>      a library, a python module, an em package or a xmipp file.
                Version can be specified after a hyphen (-)
   -j N         where N is the number of processors to use during installation
  --help        show this help message
  --show        just show what would be done, without actually installing
  --no-opencv   do not install opencv (big) or anything that depends on it
  --no-scipy    do not install scipy or anything that depends on it
  --no-xmipp    use this option only after a successful compilation of Xmipp
                to save some time when installing other packages 

Example: scipion install eman-2.12

""" % ' '.join(sys.argv[:2]))
        else:
            # Create folders if needed.
            for path in DIRS_GLOBAL.values():
                if not exists(path):
                    sys.stdout.write("  Creating folder %s ...\n" % path)
                    os.makedirs(path)

        def build(args):
            # Just importing the script will launch the install actions
            import install.script as script
            # Remove targets names from environment, that are
            # not recognized by Scons.
            # TODO: think more deeply in a way to separate
            # options for scons and our own install script
            sconsArgs = [a for a in args if not script.env.hasTarget(a)]

            # Special argument to skip Xmipp compilation, mainly for debugging
            if '--no-xmipp' in args:
                return 0

            cmd = 'install/scons.py %s' % ' '.join(sconsArgs)
            from install.funcs import green, yellow
            print(green('Compiling Xmipp ...'))
            print(cmd)

            # If using some kind of show, do not compile Xmipp
            if '--show' in args or '--show-tree' in args:
                return 0

            # Write xmipp.bashrc, xmipp.csh and xmipp.fish
            # TODO: maybe consider moving this logic to an script
            # under install/ module
            tDir = join(SCIPION_HOME, 'config', 'templates')
            for fname in os.listdir(tDir):
                if fname.startswith('xmipp.') and fname.endswith('.template'):
                    out = join(PACKAGES['XMIPP_HOME'], fname[:-len('.template')])
                    if exists(out):
                        print(yellow("Keeping existing file: %s" % out))
                        continue
                    print(yellow("Writing sourceable shell file: %s" % out))
                    open(out, 'w').write(open(join(tDir, fname)).read() % VARS)

            return os.system(cmd)

        if args and args[0] == '--binary':
            assert 'LDFLAGS' not in os.environ, "LDFLAGS already set. Refusing."
            os.environ['LDFLAGS'] = '-Wl,-rpath,REPLACE_ME_WITH_FUNNY_'
            # Install external libraries and compile Xmipp
            ret = build(args[1:]) # ignore the --binary argument
            if ret == 0:
                ret = os.system(
                    'scripts/change_rpath.py %(ss)s/bin %(ss)s/lib %(ss)s/em'
                    % {'ss': SCIPION_SOFTWARE})
        else:
            # Install external libraries and compile Xmipp
            ret = build(args)

        if ret == 0 and not ('--help' in args or '-h' in args or '-H' in args
                             or'-c' in args):
            open(join(VARS['SCIPION_SOFTWARE'], 'log',
                      'success.log'), 'w').write('Yes :)')
            sys.stdout.write("""
  ************************************************************************
  *                                                                      *
  *         Congratulations, Scipion was installed successfully          *
  *                                                                      *
  ************************************************************************
""")
        os.chdir(cwd) # Go back to original folder
        sys.exit(ret)

    elif mode == MODE_CONFIG:
        runApp('pw_config.py', sys.argv[2:])

    elif mode == MODE_STATS:
        statsDir = join(SCIPION_HOME, 'data', 'stats')
        if not exists(statsDir):
            os.makedirs(statsDir)
        runApp('gitstats/gitstats', args=[SCIPION_HOME, statsDir])

    elif mode == MODE_VERSION:
        # Just exit, Scipion version will be printed anyway
        sys.exit(0)

    elif mode == MODE_RUNPROTOCOL:
        assert (n == 6 or n ==7), 'runprotocol takes exactly 5 arguments, not %d' % (n - 1)
        # this could be pw_protocol_run.py or pw_protocol_mpirun.py
        protocolApp = sys.argv[2]
        # This should be (projectPath, protocolDb and protocolId)
        runApp(protocolApp, args=sys.argv[3:])
        
    elif mode == MODE_PROTOCOLS:
        runApp('pw_protocol_list.py', args=sys.argv[2:])

    elif mode == MODE_ENV:
        # Print all the environment variables needed to run scipion.
        for key in sorted(VARS):
            sys.stdout.write('export %s="%s"\n' % (key, VARS[key]))

        sys.exit(0)

    elif mode == MODE_RUN:
        # Run any command with the environment of scipion loaded.
        runCmd(' '.join(['"%s"' % arg for arg in sys.argv[2:]]))
        
    elif mode == MODE_PYTHON:
        runScript(' '.join(['"%s"' % arg for arg in sys.argv[2:]]), 
                  chdir=False)

    elif mode == MODE_TUTORIAL:
        runApp('pw_tutorial.py', sys.argv[2:])

    elif mode == MODE_DEPENDENCIES:
        runScript('scripts/find_deps.py software/bin software/lib %s'
                  % ' '.join(['"%s"' % arg for arg in sys.argv[2:]]))

    # Allow to run programs from different packages
    # scipion will load the specified environment
    elif (mode.startswith('xmipp') or
          mode.startswith('relion') or
          mode.startswith('e2') or 
          mode.startswith('sx') or
          mode.startswith('b')):
        runApp('pw_program.py',  sys.argv[1:], chdir=False)
    
    elif mode == MODE_HELP:
        sys.stdout.write("""\
Usage: scipion [MODE] [ARGUMENTS]

MODE can be:
    help                   Print this help message.

    config                 Check and/or write Scipion's global and local configuration.

    install [OPTION]       Download and install all the necessary software to run Scipion.
                           OPTION can be:
                             --with-all-packages: download also all external em packages
                             --help: show all the available options

    manager                Open the manager with a list of all projects.

    printenv               Print the environment variables used by the application.

    project NAME           Open the specified project. The name 'last' opens the last project.

    last                   Same as 'project last'

    run COMMAND [ARG ...]  Run command in the Scipion environment.
    
    python [ARG ...]       Shortcut to 'scipion run python ...'

    stats                  Write git statistics to the data/stats folder.

    test OPTION            Run test(s). All tests are located in pyworkflow/tests .
                           OPTION can be:
                             <name>: name of the test to run
                             --show: list the available tests
                             --help: show all the available options
                           For example, to run the "test_object" test:
                             scipion test tests.model.test_object

    testdata OPTION        Get(put) tests data, from(to) the server to(from) the $SCIPION_TESTS folder.
                           OPTION can be:
                             --download: copy dataset from remote location to local
                             --upload: copy dataset from local to remote
                             <dataset>: name of dataset to download, upload or format
                             --list: list the datasets in the local computer and in the server
                             --help: show all the available options
                           For example, to download the dataset xmipp_tutorial:
                             scipion testdata --download xmipp_tutorial
                           Or to upload it:
                             scipion testdata --upload xmipp_tutorial
                             
    tutorial [NAME]        Create a new protocol with a tutorial workflow loaded.
                           If NAME is empty, the list of available tutorials are shown.

    view | show NAME       Open a file with Scipion's showj, or a directory with Browser.

    webserver [OPTION]     Launch webserver. Scipion can be then controlled from a web browser.
                           OPTION can be:
                             django: open local django webserver (default)
                             collectstatic: copy static files for django server
                             apache_vars: show the LD_LIBRARY_PATH needed by apache server
""")
        sys.exit(0)

    # If we reach this point, bad arguments were passed
    sys.stdout.write("""Unknown mode: %s
Valid modes are:
  help install manager project stats tests testdata viewer webserver printenv run
Run "%s help" for a full description.\n""" % (sys.argv[1], sys.argv[0]))
    sys.exit(1)



if __name__ == '__main__':
    try:
        main()
    except Exception:
        # This way of catching exceptions works with Python 2 & 3
        sys.exit('Error: %s\n' % sys.exc_info()[1])<|MERGE_RESOLUTION|>--- conflicted
+++ resolved
@@ -105,16 +105,7 @@
         def call(cmd):
             return subprocess.Popen(cmd, shell=True, cwd=SCIPION_HOME).wait()
         if call('which git > /dev/null') == 0: # Means git command is found
-<<<<<<< HEAD
-
-            gitBranch = subprocess.check_output(['git', 'branch'],
-                                                cwd=SCIPION_HOME).split("*")[1]
-            __version__ = gitBranch.split("\n")[0]
-            commitLine = subprocess.check_output(['git', 'log', '-1',
-                                                  '--pretty=format:%h %ci'],
-                                                 cwd=SCIPION_HOME)
-            __nickname__, __releasedate__ = commitLine.split()[:2]
-=======
+
             gitBranch = str(subprocess.check_output("git branch | grep \\* ", cwd=SCIPION_HOME, shell=True))
             gitBranch = gitBranch.split("*")[1]
             __version__ = gitBranch.replace("\n", "")
@@ -124,7 +115,7 @@
             __nickname__, __releasedate__ = commitLine.split()[:2]
             if __nickname__.startswith("b'"):
                __nickname__=__nickname__[2:]
->>>>>>> 13bc3590
+
 
     # If in a future we release a nightly build, we could add the .devel_version
 
