#!/usr/bin/env python
# **************************************************************************
# *
# * Authors:     J.M. De la Rosa Trevin (jmdelarosa@cnb.csic.es)
# *              I. Foche Perez (ifoche@cnb.csic.es)
# *
# * Unidad de Bioinformatica of Centro Nacional de Biotecnologia, CSIC
# *
# * This program is free software; you can redistribute it and/or modify
# * it under the terms of the GNU General Public License as published by
# * the Free Software Foundation; either version 2 of the License, or
# * (at your option) any later version.
# *
# * This program is distributed in the hope that it will be useful,
# * but WITHOUT ANY WARRANTY; without even the implied warranty of
# * MERCHANTABILITY or FITNESS FOR A PARTICULAR PURPOSE.  See the
# * GNU General Public License for more details.
# *
# * You should have received a copy of the GNU General Public License
# * along with this program; if not, write to the Free Software
# * Foundation, Inc., 59 Temple Place, Suite 330, Boston, MA
# * 02111-1307  USA
# *
# *  All comments concerning this program package may be sent to the
# *  e-mail address 'scipion@cnb.csic.es'
# *
# **************************************************************************
"""
Main entry point to scipion. It launches the gui, tests, etc.
"""
import sys
import os
from os.path import join, exists, dirname
import subprocess

DEVEL = 'devel'

try:
    from ConfigParser import ConfigParser, ParsingError
except ImportError:
    from configparser import ConfigParser, ParsingError  # Python 3


<<<<<<< HEAD
__version__ = 'v1.2'
__nickname__ = 'Caligula'
__releasedate__ = '2018-04-02'
=======
# Update this values before any new release
__version__ = DEVEL
__nickname__ = DEVEL
__releasedate__ = ''
>>>>>>> fe5c5704


# This script tries to run ok with any python version. So we cannot
# use some of the cool syntax of modern Python (no "with" statement,
# no inline "if ... else ...", etc.), and we better avoid things like
# "print" (we use sys.stdout.write()) and be careful with exceptions.

SCIPION_HOME = dirname(os.path.realpath(__file__))

# Some pw_*.py scripts under 'apps' folder change the current working
# directory to the SCIPION_HOME, so let's keep the current working
# directory in case we need it
SCIPION_CWD = os.path.abspath(os.getcwd())

#
# If we don't have a local user installation, create it.
#

# Default values for configuration files.
SCIPION_CONFIG = join(SCIPION_HOME, 'config', 'scipion.conf')
SCIPION_LOCAL_CONFIG = os.path.expanduser('~/.config/scipion/scipion.conf')

# Allow the user to override them (and remove them from sys.argv).
while len(sys.argv) > 2 and sys.argv[1].startswith('--'):
    arg = sys.argv.pop(1)
    value = sys.argv.pop(1)
    if arg == '--config':
        # If we pass the arguments "--config some_path/scipion.conf",
        # only the config files in that path will be read.
        SCIPION_CONFIG = os.path.abspath(os.path.expanduser(value))
        SCIPION_LOCAL_CONFIG = SCIPION_CONFIG  # global and local are the same!
    else:
        sys.exit('Unknown argument: %s' % arg)

SCIPION_PROTOCOLS = join(dirname(SCIPION_CONFIG), 'protocols.conf')

# Allow the name of the host configuration to be changed.
# This is useful for having the same central installation that
# could be used from different environments (cluster vs workstations)
SCIPION_HOSTS = join(dirname(SCIPION_CONFIG),
                     os.environ.get('SCIPION_CONFIG_HOSTS', 'hosts.conf'))


# Check for old configuration files and tell the user to update.
if SCIPION_LOCAL_CONFIG != SCIPION_CONFIG and exists(SCIPION_LOCAL_CONFIG):
    cf = ConfigParser()
    cf.optionxform = str  # keep case (stackoverflow.com/questions/1611799)
    try:
        cf.read(SCIPION_LOCAL_CONFIG)
    except ParsingError:
        sys.exit("%s\nPlease fix the configuration file." % sys.exc_info()[1])
    if 'BUILD' in cf.sections():
        print("""***
Warning: you seem to be running Scipion with the old (pre-April 9 2015)
configuration files. You may want to remove the configuration files in
the directory %s
and then run "scipion config". Please contact the Scipion developers for
any doubt.
***""" % dirname(SCIPION_LOCAL_CONFIG))


#
# Check the version if in devel mode (i.e no release date yet)
#

<<<<<<< HEAD
if not __releasedate__:
=======
if __version__ == DEVEL:
>>>>>>> fe5c5704
    # Find out if the is a .git directory
    if exists(join(SCIPION_HOME, '.git')):
        def call(cmd):
            return subprocess.Popen(cmd, shell=True, cwd=SCIPION_HOME).wait()
        if call('which git > /dev/null') == 0: # Means git command is found

            gitBranch = str(subprocess.check_output("git branch | grep \\* ", cwd=SCIPION_HOME, shell=True))
            gitBranch = gitBranch.split("*")[1].strip()
            commitLine = str(subprocess.check_output(['git', 'log', '-1',
                                                  '--pretty=format:%h %ci'],
                                                 cwd=SCIPION_HOME))
            gitCommit, __releasedate__ = commitLine.split()[:2]
            if gitCommit.startswith("b'"):
                gitCommit = gitCommit[2:]
            __nickname__ += ' (%s %s)' % (gitBranch, gitCommit)


    # If in a future we release  a nightly build, we could add the .devel_version


def getVersion(long=True):
    if long:
        return "%s (%s) %s" % (__version__, __releasedate__, __nickname__)
    else:
        return __version__

def printVersion():
    """ Print Scipion version """
    # Print the version and some more info
    sys.stdout.write('\nScipion %s\n\n' % getVersion())

#
# Initialize variables from config file.
#

for confFile in [SCIPION_CONFIG, SCIPION_LOCAL_CONFIG,
                 SCIPION_PROTOCOLS, SCIPION_HOSTS]:
    if not exists(confFile) and (len(sys.argv) == 1 or sys.argv[1] != 'config'):
        sys.exit('Missing file %s\nPlease run\n  %s config\nto fix your '
                 'configuration' % (confFile, sys.argv[0]))

# VARS will contain all the relevant environment variables, including
# directories and packages.
VARS = {
    'SCIPION_HOME': SCIPION_HOME,
    'SCIPION_CWD': SCIPION_CWD,
    'SCIPION_VERSION': getVersion(),
    'SCIPION_APPS': join(SCIPION_HOME, 'pyworkflow', 'apps'),
    'SCIPION_PYTHON': 'python',
    'SCIPION_CONFIG': SCIPION_CONFIG,
    'SCIPION_LOCAL_CONFIG': SCIPION_LOCAL_CONFIG,
    'SCIPION_PROTOCOLS': SCIPION_PROTOCOLS,
    'SCIPION_HOSTS': SCIPION_HOSTS}

try:
    config = ConfigParser()
    config.optionxform = str  # keep case (stackoverflow.com/questions/1611799)
    config.read([SCIPION_CONFIG, SCIPION_LOCAL_CONFIG])

    def getPaths(section):
        return dict([(key, join(SCIPION_HOME, os.path.expanduser(path)))
                     for key, path in config.items(section)])  # works in 2.4

    def getValues(section):
        return dict([(key, value)
                     for key, value in config.items(section)])  # works in 2.4

    DIRS_GLOBAL = getPaths('DIRS_GLOBAL')
    DIRS_LOCAL = getPaths('DIRS_LOCAL')
    PACKAGES = getPaths('PACKAGES')
    if config.has_section('VARIABLES'):
        VARIABLES = getValues('VARIABLES')
    else: # For now, allow old scipion.conf without the VARIABLES section
        sys.stdout.write("Warning: Missing section 'VARIABLES' in the "
                         "configuration file ~/.config/scipion/scipion.conf\n")
        VARIABLES = {}

    REMOTE = dict(config.items('REMOTE'))
    BUILD = dict(config.items('BUILD'))

    for d in DIRS_LOCAL.values():
        if not exists(d):
            sys.stdout.write('Creating directory %s ...\n' % d)
            os.makedirs(d)

    SCIPION_SOFTWARE = DIRS_GLOBAL['SCIPION_SOFTWARE']
    XMIPP_LIB = join(PACKAGES['XMIPP_HOME'], 'lib')

    PATH = os.pathsep.join(
        [join(SCIPION_SOFTWARE, 'bin'),
         BUILD['JAVA_BINDIR'],
         BUILD['MPI_BINDIR'],
         os.environ.get('PATH', '')]
    )
    LD_LIBRARY_PATH = os.pathsep.join(
        [join(SCIPION_SOFTWARE, 'lib'),
         BUILD['MPI_LIBDIR'],
         BUILD['CUDA'],
         os.environ.get('LD_LIBRARY_PATH', '')]
    )

    PYTHONPATH_LIST = [SCIPION_HOME,
                       join(SCIPION_SOFTWARE,
                            'lib', 'python2.7', 'site-packages'),
                       XMIPP_LIB, os.environ.get('PYTHONPATH', '')]

    if 'SCIPION_NOGUI' in os.environ:
        PYTHONPATH_LIST.insert(0, join(SCIPION_HOME,
                                       'pyworkflow', 'gui', 'no-tkinter'))

    PYTHONPATH = os.pathsep.join(PYTHONPATH_LIST)

    VARS.update({
        'PATH': PATH,
        'PYTHONPATH': PYTHONPATH,
        'LD_LIBRARY_PATH': LD_LIBRARY_PATH})

    VARS.update(DIRS_GLOBAL)
    VARS.update(DIRS_LOCAL)
    VARS.update(PACKAGES)
    VARS.update(REMOTE)
    VARS.update(BUILD)
    VARS.update(VARIABLES)
except Exception:
    if len(sys.argv) == 1 or sys.argv[1] != 'config':
        # This way of catching exceptions works with Python 2 & 3
        sys.stderr.write('Error: %s\n' % sys.exc_info()[1])
        sys.stdout.write('Please check the configuration file %s and '
                         'try again.\n' % SCIPION_CONFIG)
        sys.exit(1)


#
# Auxiliary functions to run commands in our environment, one of our
# scripts, or one of our "apps"
#

def envOn(varName):
    value = os.environ.get(varName, '').lower()
    return value in ['1', 'true', 'on', 'yes']


def runCmd(cmd):
    os.environ.update(VARS)    
    sys.stdout.write(">>>>> %s\n" % cmd)
    result = os.system(cmd)
    if not -256 < result < 256:
        result = 1  # because if not, 256 is confused with 0 !
    sys.exit(result)

# The following functions require a working SCIPION_PYTHON
def runScript(scriptCmd, chdir=True):
    if chdir:
        os.chdir(SCIPION_HOME)

    if envOn('SCIPION_PROFILE'):
        profileStr = '-m cProfile -o output.profile'
    else:
        profileStr = ''
    cmd = '%s %s %s' % (VARS['SCIPION_PYTHON'], profileStr, scriptCmd)
    runCmd(cmd)


def runApp(app, args='', chdir=True):
    if isinstance(args, list):
        args = ' '.join('"%s"' % x for x in args)
    runScript('%s %s' % (join(VARS['SCIPION_APPS'], app), args), chdir)

#
# Modes (first argument given to scipion).
#

MODE_MANAGER = 'manager'
MODE_PROJECT = 'project'
MODE_LAST = 'last' # shortcut to 'project last'
MODE_HERE = 'here' # shortcut to 'project here'
MODE_WEBSERVER = 'webserver'
MODE_COLLECTSTATIC = 'collectstatic'
MODE_TESTS = 'tests' # keep tests for compatibility
MODE_TEST = 'test' # also allow 'test', in singular
MODE_TEST_DATA = 'testdata'
MODE_HELP = 'help'
MODE_VIEWER = ['viewer', 'view', 'show']
MODE_INSTALL = 'install'
MODE_UNINSTALL = 'uninstall'
MODE_CONFIG = 'config'
MODE_APACHE_VARS = 'apache_vars'
MODE_VERSION = 'version'
MODE_RUNPROTOCOL = 'runprotocol'
MODE_PROTOCOLS = 'protocols' 
MODE_STATS = 'stats'
MODE_ENV = 'printenv'
MODE_RUN = 'run'
MODE_PYTHON = 'python'
MODE_TUTORIAL = 'tutorial'
MODE_DEPENDENCIES = 'deps'
MODE_DEMO = 'demo'


def main():
    printVersion()
    # See in which "mode" the script is called. By default, it's MODE_MANAGER.
    n = len(sys.argv)
    if n > 1:
        mode = sys.argv[1]
    else:
        mode = MODE_MANAGER

    # First see if we have a working installation.
    if mode not in [MODE_INSTALL, MODE_CONFIG]:
        ok = True
        for d, path in DIRS_GLOBAL.items():
            if not exists(path):
                sys.stderr.write('Missing %s folder: %s\n' % (d, path))
                ok = False
#         if not exists(join(VARS['SCIPION_SOFTWARE'], 'log', 'success.log')):
#             ok = False
        if not ok:
            sys.exit("There is a problem with the installation. Please run:\n"
                     "  %s install" % sys.argv[0])

    if mode == MODE_MANAGER:
        runApp('pw_manager.py')

    elif mode == MODE_LAST:
        runApp('pw_project.py', args='last')

    elif mode == MODE_HERE:
        runApp('pw_project.py', args='here')
        
    elif mode == MODE_PROJECT:
        runApp('pw_project.py', args=sys.argv[2:])

    elif mode == MODE_WEBSERVER:
        if n > 2:
            option = sys.argv[2]
        else:
            option = 'django'

        manage = join(SCIPION_HOME, 'pyworkflow', 'web', 'manage.py')

        if option in ['django', 'gunicorn']:

            if option == 'django':
                args = 'runserver 0.0.0.0:8000'
            elif option == 'gunicorn':
                args = 'run_gunicorn -b 0.0.0.0:%s' % sys.argv[3]
        else:
            args = option
            sys.stdout.write("\nPassing %s straight to manage.py in %s mode.\n"
                             % (args, MODE_WEBSERVER))

        runScript('%s %s' % (manage, args))

    elif mode == MODE_TESTS or mode == MODE_TEST:
        runScript('scripts/run_tests.py %s' % ' '.join(sys.argv[2:]))

    elif mode == MODE_TEST_DATA:
        runScript('scripts/sync_data.py %s' % ' '.join(sys.argv[2:]))

    elif mode in MODE_VIEWER:
        runApp('pw_viewer.py', args=sys.argv[2:], chdir=False)

    elif mode == MODE_UNINSTALL:
        # We do not os.environ.update(VARS) here. SCons needs to use
        # the python installed in the system by default.
        # But we set all vars named SCIPION_*
        for k, v in VARS.items():
            if k.startswith('SCIPION_') or k in BUILD:
                os.environ[k] = v

        from scripts.install import build
        args = ['-c'] + sys.argv[2:]
        ret = build(args)
        if ret == 0 and not ('--help' in args or '-h' in args or '-H' in args
                             or '-c' in args):
            try:
                os.remove(join(VARS['SCIPION_SOFTWARE'], 'log', 'success.log'))
            except OSError:
                pass
        sys.exit(ret)

    elif mode == 'clean':
        #TODO: Maybe move the clean script under install/
        # and also add logic to clean specific targets (useful for testing install)
        #TODO: This option seems to be redundant with MODE_UNINSTALL 
        import scripts.clean as clean
        sys.exit(0)
        
    elif mode == MODE_INSTALL:
        # Always move to SCIPION_HOME dir before installing
        cwd = os.getcwd()
        os.chdir(SCIPION_HOME)
        
        os.environ.update(VARS)
        args = sys.argv[2:]

        if '--help' in args:
            print("""Usage: %s [<target>] [--no-scipy] [--no-opencv] [--show]

Installs Scipion. Also used to install only part of it, as specified
in the <target>, or to add extra em packages to Scipion.

Arguments:
  <target>      a library, a python module, an em package or a xmipp file.
                Version can be specified after a hyphen (-)
   -j N         where N is the number of processors to use during installation
  --help        show this help message
  --show        just show what would be done, without actually installing
  --no-opencv   do not install opencv (big) or anything that depends on it
  --no-scipy    do not install scipy or anything that depends on it
  --no-xmipp    use this option only after a successful compilation of Xmipp
                to save some time when installing other packages

Example: scipion install eman-2.12

""" % ' '.join(sys.argv[:2]))
        else:
            # Create folders if needed.
            for path in DIRS_GLOBAL.values():
                if not exists(path):
                    sys.stdout.write("  Creating folder %s ...\n" % path)
                    os.makedirs(path)

        def build(args):
            # Just importing the script will launch the install actions
            import install.script as script
            # Remove targets names from environment, that are
            # not recognized by Scons.
            # TODO: think more deeply in a way to separate
            # options for scons and our own install script
            sconsArgs = [a for a in args if not script.env.hasTarget(a)]

            # Special argument to skip Xmipp compilation, mainly for debugging
            if '--no-xmipp' in args:
                return 0

            # Get xmipp source code file
            xmippArgsSource = join(SCIPION_HOME, SCIPION_SOFTWARE, 'em', 'xmipp',
                                   'libraries', 'data', 'args.h')
            if not os.path.exists(xmippArgsSource):
                print ("Xmipp source code file %s not found. It seems you have" \
                      " downloaded the binaries. Skipping Xmipp compilation."\
                      % xmippArgsSource)
                return 0

            cmd = 'install/scons.py %s' % ' '.join(sconsArgs)
            from install.funcs import green, yellow
            print(green('Compiling Xmipp ...'))
            print(cmd)

            # If using some kind of show, do not compile Xmipp
            if '--show' in args or '--show-tree' in args:
                return 0

            # Write xmipp.bashrc, xmipp.csh and xmipp.fish
            # TODO: maybe consider moving this logic to an script
            # under install/ module
            tDir = join(SCIPION_HOME, 'config', 'templates')
            for fname in os.listdir(tDir):
                if fname.startswith('xmipp.') and fname.endswith('.template'):
                    out = join(PACKAGES['XMIPP_HOME'], fname[:-len('.template')])
                    if exists(out):
                        print(yellow("Keeping existing file: %s" % out))
                        continue
                    print(yellow("Writing sourceable shell file: %s" % out))
                    open(out, 'w').write(open(join(tDir, fname)).read() % VARS)

            return os.system(cmd)

        if args and args[0] == '--binary':
            assert 'LDFLAGS' not in os.environ, "LDFLAGS already set. Refusing."
            os.environ['LDFLAGS'] = '-Wl,-rpath,REPLACE_ME_WITH_FUNNY_'
            # Install external libraries and compile Xmipp
            ret = build(args[1:]) # ignore the --binary argument
            if ret == 0:
                ret = os.system(
                    'scripts/change_rpath.py %(ss)s/bin %(ss)s/lib %(ss)s/em'
                    % {'ss': SCIPION_SOFTWARE})
        else:
            # Install external libraries and compile Xmipp
            ret = build(args)

        if ret == 0 and not ('--help' in args or '-h' in args or '-H' in args
                             or'-c' in args):
            open(join(VARS['SCIPION_SOFTWARE'], 'log',
                      'success.log'), 'w').write('Yes :)')
            sys.stdout.write("""
  ************************************************************************
  *                                                                      *
  *         Congratulations, Scipion was installed successfully          *
  *                                                                      *
  ************************************************************************
""")
        os.chdir(cwd) # Go back to original folder
        sys.exit(ret)

    elif mode == MODE_CONFIG:
        runApp('pw_config.py', sys.argv[2:])

    elif mode == MODE_STATS:
        statsDir = join(SCIPION_HOME, 'data', 'stats')
        if not exists(statsDir):
            os.makedirs(statsDir)
        runApp('gitstats/gitstats', args=[SCIPION_HOME, statsDir])

    elif mode == MODE_VERSION:
        # Just exit, Scipion version will be printed anyway
        sys.exit(0)

    elif mode == MODE_RUNPROTOCOL:
        assert (n == 6 or n ==7), 'runprotocol takes exactly 5 arguments, not %d' % (n - 1)
        # this could be pw_protocol_run.py or pw_protocol_mpirun.py
        protocolApp = sys.argv[2]
        # This should be (projectPath, protocolDb and protocolId)
        runApp(protocolApp, args=sys.argv[3:])
        
    elif mode == MODE_PROTOCOLS:
        runApp('pw_protocol_list.py', args=sys.argv[2:])

    elif mode == MODE_ENV:
        # Print all the environment variables needed to run scipion.
        for key in sorted(VARS):
            sys.stdout.write('export %s="%s"\n' % (key, VARS[key]))

        sys.exit(0)

    elif mode == MODE_RUN:
        # Run any command with the environment of scipion loaded.
        runCmd(' '.join(['"%s"' % arg for arg in sys.argv[2:]]))
        
    elif mode == MODE_PYTHON:
        runScript(' '.join(['"%s"' % arg for arg in sys.argv[2:]]), 
                  chdir=False)

    elif mode == MODE_TUTORIAL:
        runApp('pw_tutorial.py', sys.argv[2:])

    elif mode == MODE_DEMO:
        runScript('scripts/scipionbox_wizard_demo.py')

    elif mode == MODE_DEPENDENCIES:
        script = 'scripts/find_deps.py $s/bin s%/lib %s' \
                 % (SCIPION_SOFTWARE, SCIPION_SOFTWARE)
        runScript( script % ' '.join(['"%s"' % arg for arg in sys.argv[2:]]))

    # Allow to run programs from different packages
    # scipion will load the specified environment
    elif (mode.startswith('xmipp') or
          mode.startswith('relion') or
          mode.startswith('e2') or 
          mode.startswith('sx') or
          mode.startswith('b')):
        runApp('pw_program.py',  sys.argv[1:], chdir=False)
    
    elif mode == MODE_HELP:
        sys.stdout.write("""\
Usage: scipion [MODE] [ARGUMENTS]

MODE can be:
    help                   Print this help message.

    config                 Check and/or write Scipion's global and local configuration.

    install [OPTION]       Download and install all the necessary software to run Scipion.
                           OPTION can be:
                             --with-all-packages: download also all external em packages
                             --help: show all the available options

    manager                Open the manager with a list of all projects.

    printenv               Print the environment variables used by the application.

    project NAME           Open the specified project. The name 'last' opens the last project.

    last                   Same as 'project last'

    run COMMAND [ARG ...]  Run command in the Scipion environment.
    
    python [ARG ...]       Shortcut to 'scipion run python ...'

    stats                  Write git statistics to the data/stats folder.

    test OPTION            Run test(s). All tests are located in pyworkflow/tests .
                           OPTION can be:
                             <name>: name of the test to run
                             --show: list the available tests
                             --help: show all the available options
                           For example, to run the "test_object" test:
                             scipion test tests.model.test_object

    testdata OPTION        Get(put) tests data, from(to) the server to(from) the $SCIPION_TESTS folder.
                           OPTION can be:
                             --download: copy dataset from remote location to local
                             --upload: copy dataset from local to remote
                             <dataset>: name of dataset to download, upload or format
                             --list: list the datasets in the local computer and in the server
                             --help: show all the available options
                           For example, to download the dataset xmipp_tutorial:
                             scipion testdata --download xmipp_tutorial
                           Or to upload it:
                             scipion testdata --upload xmipp_tutorial
                             
    tutorial [NAME]        Create a new protocol with a tutorial workflow loaded.
                           If NAME is empty, the list of available tutorials are shown.

    view | show NAME       Open a file with Scipion's showj, or a directory with Browser.

    webserver [OPTION]     Launch webserver. Scipion can be then controlled from a web browser.
                           OPTION can be:
                             django: open local django webserver (default)
                             collectstatic: copy static files for django server
                             apache_vars: show the LD_LIBRARY_PATH needed by apache server
""")
        sys.exit(0)

    # If we reach this point, bad arguments were passed
    sys.stdout.write("""Unknown mode: %s
Valid modes are:
  help install manager project stats tests testdata viewer webserver printenv run
Run "%s help" for a full description.\n""" % (sys.argv[1], sys.argv[0]))
    sys.exit(1)



if __name__ == '__main__':
    try:
        main()
    except Exception:
        # This way of catching exceptions works with Python 2 & 3
        sys.exit('Error: %s\n' % sys.exc_info()[1])<|MERGE_RESOLUTION|>--- conflicted
+++ resolved
@@ -41,16 +41,10 @@
     from configparser import ConfigParser, ParsingError  # Python 3
 
 
-<<<<<<< HEAD
-__version__ = 'v1.2'
-__nickname__ = 'Caligula'
-__releasedate__ = '2018-04-02'
-=======
 # Update this values before any new release
 __version__ = DEVEL
 __nickname__ = DEVEL
 __releasedate__ = ''
->>>>>>> fe5c5704
 
 
 # This script tries to run ok with any python version. So we cannot
@@ -116,11 +110,7 @@
 # Check the version if in devel mode (i.e no release date yet)
 #
 
-<<<<<<< HEAD
 if not __releasedate__:
-=======
-if __version__ == DEVEL:
->>>>>>> fe5c5704
     # Find out if the is a .git directory
     if exists(join(SCIPION_HOME, '.git')):
         def call(cmd):
