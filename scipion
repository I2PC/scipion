--- conflicted
+++ resolved
@@ -41,14 +41,9 @@
     from configparser import ConfigParser, ParsingError  # Python 3
 
 
-<<<<<<< HEAD
 # Update this values before any new release
 __version__ = DEVEL
 __nickname__ = DEVEL
-=======
-__version__ = 'v1.2.beta'
-__nickname__ = 'Caligula'
->>>>>>> bab59c32
 __releasedate__ = ''
 
 
@@ -115,11 +110,7 @@
 # Check the version if in devel mode (i.e no release date yet)
 #
 
-<<<<<<< HEAD
-if __version__ == DEVEL:
-=======
 if not __releasedate__:
->>>>>>> bab59c32
     # Find out if the is a .git directory
     if exists(join(SCIPION_HOME, '.git')):
         def call(cmd):
