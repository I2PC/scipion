package xmipp.ij.commons;

import java.awt.Image;

import javax.swing.Icon;
import javax.swing.ImageIcon;

import ij.IJ;
import ij.ImagePlus;
import java.io.BufferedReader;
import java.io.InputStreamReader;
import java.util.Arrays;
import xmipp.ij.commons.XmippUtil;
import xmipp.jni.Filename;
import xmipp.jni.ImageGeneric;


public class XmippUtil {

	private static XmippImageJ xij;

	public static XmippImageJ showImageJ(Tool tool) {
		if (IJ.getInstance() == null) {
			xij = new XmippImageJ();
			IJ.run("Install...",
					"install="
							+ Filename
									.getXmippPath("java/src/xmipp/ij/commons/XmippMacros.txt"));
		} else if (!xij.isVisible())
			xij.setVisible(true);
		return xij;
	}

	public static XmippImageJ getXmippImageJ() {
		return xij;
	}
        
        

	public static ImagePlus getImagePlus(String file) {
		try {

			ImageGeneric ig = new ImageGeneric(file);
			ig.read(ImageGeneric.FIRST_IMAGE);
			ImagePlus imp = XmippImageConverter.convertToImagePlus(ig);
			ig.destroy();

			return imp;
		} catch (Exception e) {
			e.printStackTrace();
			throw new IllegalArgumentException(e.getMessage());
		}
	}
	
	public static Icon getImageIcon(ImagePlus imp, int width, int height)
	{

		Image image = imp.getImage().getScaledInstance(width, height, Image.SCALE_SMOOTH);
		Icon icon = new ImageIcon(image);

		return icon;
	}
        
<<<<<<< HEAD

    public static String executeCommand(String[] command) throws Exception {

        System.out.println(Arrays.toString(command));

=======
        public static String executeCommand(String[] command) throws Exception {
        
>>>>>>> 8885484b
                 
        StringBuffer output = new StringBuffer();

        Process p;

        p = Runtime.getRuntime().exec(command);
        p.waitFor();
        BufferedReader reader
                = new BufferedReader(new InputStreamReader(p.getInputStream()));

       
        String line = "";
        while ((line = reader.readLine()) != null) {
            output.append(line + "\n");
        }
        reader = new BufferedReader(new InputStreamReader(p.getErrorStream()));
        
        while ((line = reader.readLine()) != null) {
            output.append(line + "\n");
        }
        return output.toString();
    }



       
}<|MERGE_RESOLUTION|>--- conflicted
+++ resolved
@@ -61,16 +61,7 @@
 		return icon;
 	}
         
-<<<<<<< HEAD
-
-    public static String executeCommand(String[] command) throws Exception {
-
-        System.out.println(Arrays.toString(command));
-
-=======
         public static String executeCommand(String[] command) throws Exception {
-        
->>>>>>> 8885484b
                  
         StringBuffer output = new StringBuffer();
 
