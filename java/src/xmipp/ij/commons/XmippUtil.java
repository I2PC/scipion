--- conflicted
+++ resolved
@@ -61,12 +61,10 @@
 		return icon;
 	}
         
-<<<<<<< HEAD
+
 
     public static String executeCommand(String[] command) throws Exception {
-=======
-        public static String executeCommand(String[] command) throws Exception {
->>>>>>> 562319c7
+
                  
         StringBuffer output = new StringBuffer();
 
