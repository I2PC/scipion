--- conflicted
+++ resolved
@@ -109,15 +109,11 @@
 
     @Override
     public String getName() {
-<<<<<<< HEAD
 
-        String name;
-=======
         String name = fileName;
         
         if(index2 != -1)
             name = String.format("%d@%s", index2, name);
->>>>>>> a929178d
         if(index != -1)
             name = String.format("%d@%s", index, name);
         return name;
