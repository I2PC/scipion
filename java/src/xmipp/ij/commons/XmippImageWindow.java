package xmipp.ij.commons;

import ij.IJ;
import ij.WindowManager;
import ij.gui.ImageWindow;

<<<<<<< HEAD
import java.awt.event.WindowAdapter;
=======
import java.awt.Window;
>>>>>>> 287e6715
import java.awt.event.WindowEvent;

import xmipp.ij.commons.XmippMenuBar.IJRequirement;

public class XmippImageWindow extends ImageWindow implements XmippIJWindow
{

	protected XmippMenuBar menu;

	public static void main(String[] args)
	{
		try
		{
			// openImageJ(Tool.VIEWER);
			//XmippStackWindow w = new XmippStackWindow(new ImagePlusLoader("/home/airen/hand.vol"));
			XmippImageWindow w = new XmippImageWindow(null, new ImagePlusLoader("/home/airen/coss/PPPIauxRS_afterRotation.xmp"));
			// IJ.open( "/home/airen/Coss/Xmipp/BPV_2/InputData/BPV_1386.mrc");

		}
		catch (Exception e)
		{
			// TODO Auto-generated catch block
			e.printStackTrace();
		}

	}
	private ImagePlusLoader ipl;
	private Window window;


//	public XmippImageWindow(ImagePlusLoader ipl)
//	{
//		this(null, ipl, ipl.getFileName());
//	}
//
	public XmippImageWindow(Window window, ImagePlusLoader ipl)
	{
		this(window, ipl, ipl.getFileName());
	}
//
//
//	public XmippImageWindow(ImagePlusLoader ipl, String title)
//	{
//		this(null, ipl,title);
//	}

	public XmippImageWindow(Window window, ImagePlusLoader ipl, String title)
	{
		super(ipl.getImagePlus(), new XmippImageCanvas(ipl.getImagePlus()));
		this.window = window;
		this.ipl = ipl;
		setTitle(title);
		menu = new XmippMenuBar(this);
		setMenuBar(menu);		
		addWindowListener(new WindowAdapter()
		{
			public void windowClosing(WindowEvent winEvt)
			{

				System.exit(0);//temporarily
			}
		});
	}
	
	public void openMaskToolbar(){
		menu.runCommand("Masks Tool Bar", new IJRequirement[]{IJRequirement.IMAGEJ});
	}

	
	@Override
	public void loadData()
	{
		try
		{
				((XmippImageCanvas)getCanvas()).loadData(this);
		}
		catch (Exception e)
		{
			e.printStackTrace();
		}
	}

	@Override
	public void saveDataAs(String file) throws Exception
	{
		XmippImageConverter.writeImagePlus(imp, file);
	}

	@Override
	public void saveData() throws Exception
	{
		saveDataAs(imp.getTitle());
	}
	
	@Override
	public void windowClosing(WindowEvent e) {
		if(window == null)//if I am the main process I can close java
			System.exit(0);
		super.windowClosing(e);
		if(XmippIJUtil.getXmippImageJ() != null)
			XmippIJUtil.getXmippImageJ().close();
	}
	
	public ImagePlusLoader getImagePlusLoader()
	{
		return ipl;
	}


	@Override
	public boolean isVolume()
	{
		return false;
	}


	@Override
	public boolean isStack()
	{
		return false;
	}
	
	//overwriting ImageJ event to avoid switching menu
	public void windowActivated(WindowEvent e) {
//		if (IJ.isMacintosh())
//			this.setMenuBar(Menus.getMenuBar());
		if (IJ.debugMode) IJ.write(imp.getTitle() + ": Activated");
		if (!closed) {
			//ic.requestFocus();
			WindowManager.setCurrentWindow(this);
		}
	}

}// class XmippImageWindow<|MERGE_RESOLUTION|>--- conflicted
+++ resolved
@@ -4,11 +4,9 @@
 import ij.WindowManager;
 import ij.gui.ImageWindow;
 
-<<<<<<< HEAD
-import java.awt.event.WindowAdapter;
-=======
+
 import java.awt.Window;
->>>>>>> 287e6715
+
 import java.awt.event.WindowEvent;
 
 import xmipp.ij.commons.XmippMenuBar.IJRequirement;
@@ -63,14 +61,7 @@
 		setTitle(title);
 		menu = new XmippMenuBar(this);
 		setMenuBar(menu);		
-		addWindowListener(new WindowAdapter()
-		{
-			public void windowClosing(WindowEvent winEvt)
-			{
-
-				System.exit(0);//temporarily
-			}
-		});
+		
 	}
 	
 	public void openMaskToolbar(){
