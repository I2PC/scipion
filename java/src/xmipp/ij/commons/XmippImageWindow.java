--- conflicted
+++ resolved
@@ -34,11 +34,7 @@
 		menu = new XmippMenuBar(this);
 		setMenuBar(menu);		
 		((XmippImageCanvas)getCanvas()).adjustMagnification();
-<<<<<<< HEAD
-=======
 
-
->>>>>>> d74b03b5
 	}
 	
 	public void openMaskToolbar(){
