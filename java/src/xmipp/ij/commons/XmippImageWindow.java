--- conflicted
+++ resolved
@@ -35,17 +35,7 @@
 		menu = new XmippMenuBar(this);
 		setMenuBar(menu);		
 		((XmippImageCanvas)getCanvas()).adjustMagnification();
-<<<<<<< HEAD
-=======
-		addWindowListener(new WindowAdapter()
-		{
-			@Override
-			public void windowClosing(WindowEvent arg0)
-			{
-				
-			}
-		});
->>>>>>> 95900037
+
 
 	}
 	
