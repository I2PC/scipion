--- conflicted
+++ resolved
@@ -4,13 +4,8 @@
 import ij.WindowManager;
 import ij.gui.ImageWindow;
 
-<<<<<<< HEAD
-import java.awt.event.WindowAdapter;
-=======
-
 import java.awt.Window;
 
->>>>>>> f9925db2
 import java.awt.event.WindowEvent;
 
 import xmipp.ij.commons.XmippMenuBar.IJRequirement;
@@ -65,18 +60,7 @@
 		setTitle(title);
 		menu = new XmippMenuBar(this);
 		setMenuBar(menu);		
-<<<<<<< HEAD
-		addWindowListener(new WindowAdapter()
-		{
-			public void windowClosing(WindowEvent winEvt)
-			{
 
-				System.exit(0);
-			}
-		});
-=======
-		
->>>>>>> f9925db2
 	}
 	
 	public void openMaskToolbar(){
