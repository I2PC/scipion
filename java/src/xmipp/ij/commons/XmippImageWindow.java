--- conflicted
+++ resolved
@@ -33,11 +33,6 @@
 		setTitle(title);
 		menu = new XmippMenuBar(this);
 		setMenuBar(menu);		
-<<<<<<< HEAD
-		((XmippImageCanvas)getCanvas()).adjustMagnification();
-
-=======
->>>>>>> 1be833bc
 		XmippApplication.addInstance();
 		addWindowListener(new WindowAdapter()
 		{
