/***************************************************************************
 * Authors:     J.M. de la Rosa Trevin (jmdelarosa@cnb.csic.es)
 *
 *
 * Unidad de  Bioinformatica of Centro Nacional de Biotecnologia , CSIC
 *
 * This program is free software; you can redistribute it and/or modify
 * it under the terms of the GNU General Public License as published by
 * the Free Software Foundation; either version 2 of the License, or
 * (at your option) any later version.
 *
 * This program is distributed in the hope that it will be useful,
 * but WITHOUT ANY WARRANTY; without even the implied warranty of
 * MERCHANTABILITY or FITNESS FOR A PARTICULAR PURPOSE.  See the
 * GNU General Public License for more details.
 *
 * You should have received a copy of the GNU General Public License
 * along with this program; if not, write to the Free Software
 * Foundation, Inc., 59 Temple Place, Suite 330, Boston, MA
 * 02111-1307  USA
 *
 *  All comments concerning this program package may be sent to the
 *  e-mail address 'xmipp@cnb.csic.es'
 ***************************************************************************/

package xmipp.ij.commons;

import java.io.File;
import xmipp.jni.Filename;
import xmipp.jni.ImageGeneric;
import ij.ImagePlus;

public class ImagePlusLoader
{

	protected String fileName = null;
	protected boolean allowsPoll;
	protected boolean allowsGeometry = false;
	protected boolean useGeometry;
	protected boolean wrap;
	protected ImagePlus imp;
	protected ImageGeneric ig;
	protected long modified;
	protected boolean wrap;
	
	public ImagePlusLoader()
	{
		this.imp = null;
	}

	public ImagePlusLoader(ImagePlus imp)
	{
		this.imp = imp;
		allowsPoll = existsFile();
	}

	public ImagePlusLoader(String fileName)
	{
		this.fileName = fileName;
		this.modified = new File(fileName).lastModified();
		allowsPoll = existsFile();
	}

	public ImagePlusLoader(ImageGeneric ig)
	{
		this.ig = ig;
		allowsPoll = existsFile();
	}

	public ImagePlus getImagePlus()
	{
		if (imp == null)
			imp = loadImagePlus();
		return imp;
	}

	public ImagePlus loadImagePlus()
	{
		imp = null;
		try
		{
			if (fileName != null && Filename.exists(fileName) && (hasChanged() || imp == null))
				imp = loadImage();
			else if (ig != null)
				imp = XmippImageConverter.readToImagePlus(ig);
			return imp;
		}
		catch (Exception e)
		{
			e.printStackTrace();
		}
		return imp;
	}

	protected ImagePlus loadImage() throws Exception
	{
		ig = new ImageGeneric(fileName);
		long select_image = Filename.getNimage(fileName);
		imp = XmippImageConverter.readToImagePlus(ig, ig.getXDim(), ig.getYDim(), select_image);
		return imp;
		
	}

	public boolean hasChanged()
	{
		return new File(fileName).lastModified() > modified;
	}

	public String getFileName()
	{
		return fileName;
	}

	public boolean allowsPoll()
	{
		return allowsPoll;
	}

	public boolean allowsGeometry()
	{
		return allowsGeometry;
	}

	public void setAllowsGeometry(boolean useGeometry)
	{
		this.useGeometry = useGeometry;
	}

	public boolean getUseGeometry()
	{
		return useGeometry;
	}

	public void setUseGeometry(boolean value)
	{
		useGeometry = value;
		
	}

	public void setWrap(boolean value)
	{
		wrap = value;

	}

	public boolean isWrap()
	{
		return wrap;
	}

<<<<<<< HEAD
=======

>>>>>>> 6be10380
	public boolean isVolume()
	{
		try
		{
			if (ig == null)
				return false;
			return ig.isVolume();

		}
		catch (Exception e)
		{
			throw new IllegalArgumentException(e.getMessage());
		}
	}
	
	public boolean existsFile()
	{
		String file = null;
		if(fileName != null && !fileName.equals(""))
			file = fileName;
		else if(imp != null && imp.getOriginalFileInfo() != null)
			file = imp.getOriginalFileInfo().directory + File.separator + imp.getOriginalFileInfo().fileName;
		else if (ig!= null && ig.getFilename()!= null)
			file = ig.getFilename();
		if(file == null)
			return false;
		if(!new File(file).exists())
			return false;
		return true;
	}

}<|MERGE_RESOLUTION|>--- conflicted
+++ resolved
@@ -37,7 +37,6 @@
 	protected boolean allowsPoll;
 	protected boolean allowsGeometry = false;
 	protected boolean useGeometry;
-	protected boolean wrap;
 	protected ImagePlus imp;
 	protected ImageGeneric ig;
 	protected long modified;
@@ -148,10 +147,7 @@
 		return wrap;
 	}
 
-<<<<<<< HEAD
-=======
 
->>>>>>> 6be10380
 	public boolean isVolume()
 	{
 		try
