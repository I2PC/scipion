package xmipp.jni;

import java.io.File;

public class ImageGeneric {

    //Constants to image selection indexes
    public final static long FIRST_IMAGE = 1;
    public final static int FIRST_SLICE = 1;
    public final static long ALL_IMAGES = 0;
    public final static int ALL_SLICES = 0;
    public final static int MID_SLICE = -1;
    //Datatypes constants
    public final static int Default = -1;           // For writing purposes
    public final static int Unknown_Type = 0;       // Undefined data type
    public final static int UChar = 1;              // Unsigned character or byte type
    public final static int SChar = 2;              // Signed character (for CCP4)
    public final static int UShort = 3;             // Unsigned integer (2-byte)
    public final static int Short = 4;              // Signed integer (2-byte)
    public final static int UInt = 5;               // Unsigned integer (4-byte)
    public final static int Int = 6;                // Signed integer (4-byte)
    public final static int Long = 7;               // Signed integer (4 or 8 byte; depending on system)
    public final static int Float = 8;              // Floating point (4-byte)
    public final static int Double = 9;             // Double precision floating point (8-byte)
    public final static int ComplexShort = 10;      // Complex two-byte integer (4-byte)
    public final static int ComplexInt = 11;        // Complex integer (8-byte)
    public final static int ComplexFloat = 12;      // Complex floating point (8-byte)
    public final static int ComplexDouble = 13;     // Complex floating point (16-byte)
    public final static int Bool = 14;              // Boolean (1-byte?)
    public final static int LastEntry = 15;         // This must be the last entry
    
    //AxisView constants for volume reslice
    public final static int Z_NEG = 0;
    public final static int Z_POS = 1; 
    public final static int Y_NEG = 2;    // Align -Y axis to Z axis, rotating 90 degrees around X axis");
    public final static int Y_POS = 3; // Align Y axis to Z axis, rotating -90 degrees around X axis");
    public final static int X_NEG = 4;   // Align -X axis to Z axis, rotating -90 degrees around Y axis");
    public final static int X_POS = 5;  // Align X axis to Z axis, rotating 90 degrees around Y axis");

    public final static int VIEWS[] = {Z_NEG, Y_NEG, X_NEG, Y_POS, X_POS };
    // Associated filename.
    private String filename;
    private boolean useLogarithm = true;   // To convert PSD images.
    // pointer to Image class in C++ space. Needed by native library.
    long peer;

    // Initialize library.
    static {
        System.loadLibrary("XmippJNI");
        //storeIds();
    }

    // Catching some ids
    //private static native void storeIds();
    // Functions to create objects.
    private native void create();

    // Destructor.
    public synchronized native void destroy();

    //non-native functions
    //constructor
    public ImageGeneric() throws Exception {
        create();
    }

    public ImageGeneric(int datatype) throws Exception {
        this();

        setDataType(datatype);
    }

    public ImageGeneric(String filename) throws Exception {
        this();
        setFilename(filename);
    }
    
    /** Set a new filename and reload the header */
    public void setFilename(String filename) throws Exception {
    	this.filename = filename;
    	readHeader(filename);//Filename.getFilename(filename));
    }

    public void resize(int w, int h) throws Exception {
        resize(w, h, 1);
    }

    public void resize(int w, int h, int d) throws Exception {
        resize(w, h, d, 1);
    }

    public native void resize(int h, int w, int d, long n) throws Exception;

    public String getFilename() {
        return filename;
    }

    public native int getXDim() throws Exception;

    public native int getYDim() throws Exception;

    public native int getZDim() throws Exception;

    public native long getNDim() throws Exception;

    public native int getDataType() throws Exception;

    public boolean getUseLogarithm() {
        return useLogarithm;
    }

    public void setUseLogarithm(boolean useLogarithm) {
        this.useLogarithm = useLogarithm;
    }

    // Header reader.
    private native void readHeader(String filename) throws Exception;

    // Data readers.
    public void read(int slice) throws Exception {
        read(slice, FIRST_IMAGE);
    }

    public void read(int width, int height, int slice) throws Exception {
        read(width, height, slice, FIRST_IMAGE);
    }

    public void read(int slice, long image) throws Exception {
        read(getXDim(), getYDim(), slice, image);
    }

    public void read(long image) throws Exception {
        read(ALL_SLICES, image);
    }

    public void read(int width, int height, long image) throws Exception {
        read(width, height, ALL_SLICES, image);
    }

    public void read(int width, int height, int slice, long image) throws Exception {
        read(Filename.getFilename(filename), width, height, slice, image);
    }
    
    public void read(String filename) throws Exception {
    	setFilename(filename);
    	read(filename, getXDim(), getYDim(), MID_SLICE, ALL_IMAGES);//image in filename will be used    	
    }
    
    public void read(String filename, int width, int height) throws Exception {
        this.filename = filename;
    	read(filename, width, height, MID_SLICE, ALL_IMAGES);//image in filename will be used
    }
    
    public void read(int width, int height) throws Exception {
        read(filename, width, height, MID_SLICE, ALL_IMAGES);//image in filename will be used
    }
    
    private native void read(String filename, int width, int height, int slice, long nimage) throws Exception;

    public void readApplyGeo(String filename, MetaData metadata, long id) throws Exception {
        readApplyGeo(filename, metadata, id, true);
    }
    
    public void readApplyGeo(String filename, MetaData metadata, long id, boolean wrap) throws Exception {
        //ImageGeneric image = new ImageGeneric(filename);
        readHeader(filename);
        readApplyGeo(filename, metadata, id, getXDim(), getYDim(), wrap);
    }
    
    public void readApplyGeo(String filename, MetaData metadata, long id, int w, int h) throws Exception {
        this.filename = filename;
        readApplyGeo_(filename, metadata, id, w, h, true);
    }
    
    public void readApplyGeo(String filename, MetaData metadata, long id, int w, int h, boolean wrap) throws Exception {
        this.filename = filename;
        readApplyGeo_(filename, metadata, id, w, h, wrap);
    }
    
    public void readApplyGeo(MetaData metadata, long id, int w, int h) throws Exception {
        readApplyGeo_(filename, metadata, id, w, h, true);
    }

    public void readApplyGeo(MetaData metadata, long id, int w, int h, boolean wrap) throws Exception {
        readApplyGeo_(filename, metadata, id, w, h, wrap);
    }
    
    private native void readApplyGeo_(String filename, MetaData metadata, long id, int w, int h, boolean wrap) throws Exception;

    // Getters for data arrays.
    public native byte[] getArrayByte(long select_image, int slice) throws Exception;

    public native short[] getArrayShort(long select_image, int slice) throws Exception;

    public native float[] getArrayFloat(long select_image, int slice) throws Exception;    

    // Setters for data arrays.
    public native void setArrayByte(byte data[], long select_image, int slice) throws Exception;

    public native void setArrayShort(short data[], long select_image, int slice) throws Exception;

    public native void setArrayFloat(float data[], long select_image, int slice) throws Exception;

    //Some others image generic utilities
    public final native void setDataType(int dataType) throws Exception;

    public final native void convert2Datatype(int dataType) throws Exception;

    public native void mapFile2Write(int xDim, int yDim, int zDim, String filename, long nimage) throws Exception;

    public native void write(String filename) throws Exception;

    public native void printShape() throws Exception;

    public native double[] getStatistics() throws Exception;

    public native void setXmippOrigin() throws Exception;

    public native void convertPSD(boolean useLogarithm) throws Exception;
   
    public native void generatePSDCTF(MetaData md) throws Exception;
    
    public native void generateImageWithTwoCTFs(MetaData md1, MetaData md2, int xdim) throws Exception;
   
    public native void getReslice(ImageGeneric imgOut, int view) throws Exception;
    
    public native void reslice(int view) throws Exception;
    
    
    public native void getPreview(ImageGeneric imgOut, int xdim, int ydim, 
    		int select_slice, long select_image) throws Exception;
    
<<<<<<< HEAD

    public native Particle alignImage(ImageGeneric img, boolean update) throws Exception;
=======
    public native void alignImage(ImageGeneric img, boolean update) throws Exception;
    
    public native Particle bestShift(ImageGeneric img) throws Exception;
>>>>>>> c7979d3a


    //Check if two images have same values to some accuracy
    public native boolean equal(ImageGeneric img, double accuracy) throws Exception;

    //substract two imageGeneric. calling image minuend
    public native void subtract(ImageGeneric imgSubtrahend, ImageGeneric imgResult) throws Exception;

    //Smooth image generic by color dithering
    public native void smooth(ImageGeneric imgResult) throws Exception;
    
    public boolean isPSD() {
        return Filename.isPSD(filename);
    }

    public boolean isStack() throws Exception {
        return getNDim() > 1;
    }

    public boolean isVolume() throws Exception {
        return getZDim() > 1;
    }

    public boolean isStackOrVolume() throws Exception {
        return isStack() || isVolume();
    }

    public boolean isSingleImage() throws Exception {
        return !isStackOrVolume();
    }

    // Should be called by GarbageCollector before destroying
    @Override
    @SuppressWarnings("FinalizeDeclaration")
    protected void finalize() throws Throwable {
        super.finalize();
        destroy();
    }

	public static boolean exists(String imagepath)
	{
		if(imagepath == null || imagepath.isEmpty())
			return false;
		String prefix = Filename.getPrefix(imagepath);
		if(prefix == null)
			return new File(imagepath).exists();
		try
		{
		
			int index = Integer.parseInt(prefix);
			String file = Filename.getSuffix(imagepath);
			ImageGeneric ig = new ImageGeneric(file);
			ig.readHeader(file);
			if(index < 0 || index > ig.getNDim())
				return false;
			return true;
						
		}
		catch (Exception e)
		{
			return false;
		}
	}
    
}<|MERGE_RESOLUTION|>--- conflicted
+++ resolved
@@ -230,14 +230,10 @@
     public native void getPreview(ImageGeneric imgOut, int xdim, int ydim, 
     		int select_slice, long select_image) throws Exception;
     
-<<<<<<< HEAD
-
-    public native Particle alignImage(ImageGeneric img, boolean update) throws Exception;
-=======
+
     public native void alignImage(ImageGeneric img, boolean update) throws Exception;
     
     public native Particle bestShift(ImageGeneric img) throws Exception;
->>>>>>> c7979d3a
 
 
     //Check if two images have same values to some accuracy
