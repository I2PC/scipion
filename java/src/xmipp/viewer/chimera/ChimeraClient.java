--- conflicted
+++ resolved
@@ -19,16 +19,14 @@
 		PrintWriter out;
 		try
 		{
-			String var = "XMIPP_CHIMERA_PORT";
-			String value = "6000";
 			
-			int port = Integer.parseInt(value);
 			String volfile = String.format("%1$shome%1$sairen%1$sxprojects%1$sshowj%1$shand.vol", File.separator);
-<<<<<<< HEAD
-			System.setProperty(var, value);
-			Runtime.getRuntime().exec("chimera " + Filename.getXmippPath("libraries/bindings/chimera/xmipp_chimera_server.py"));
+
+			int port = 6000;
+			String command = String.format("chimera --script '%s %s' &", Filename.getXmippPath("libraries/bindings/chimera/xmipp_chimera_server.py"), port);
+			System.out.println(command);
+			Runtime.getRuntime().exec(command);
 			Thread.sleep(3000);
-			
 			client = new Socket("", port);
 //			out = new PrintWriter(client.getOutputStream(), true);
 //            in = new BufferedReader(new InputStreamReader(client.getInputStream()));
@@ -37,21 +35,6 @@
 //			//ig.setDataType(ImageGeneric.Double);
 //			float[] data = ig.getArrayFloat(ImageGeneric.FIRST_IMAGE, ImageGeneric.ALL_SLICES);
 //			out.write("open_volume");
-=======
-			int port = 6000;
-			String command = String.format("chimera --script '%s %s' &", Filename.getXmippPath("libraries/bindings/chimera/xmipp_chimera_server.py"), port);
-			System.out.println(command);
-			Runtime.getRuntime().exec(command);
-			Thread.sleep(3000);
-			client = new Socket("", port);
-			out = new PrintWriter(client.getOutputStream(), true);
-            in = new BufferedReader(new InputStreamReader(client.getInputStream()));
-			ImageGeneric ig = new ImageGeneric(volfile);
-			ig.read(ImageGeneric.ALL_SLICES);
-			//ig.setDataType(ImageGeneric.Double);
-			float[] data = ig.getArrayFloat(ImageGeneric.FIRST_IMAGE, ImageGeneric.ALL_SLICES);
-			out.write("open_volume");
->>>>>>> f8c3469e
 			//out.wri(data);
 			
 		}
