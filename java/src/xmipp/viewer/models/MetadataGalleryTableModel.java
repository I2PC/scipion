/***************************************************************************
 * Authors:     J.M. de la Rosa Trevin (jmdelarosa@cnb.csic.es)
 *
 *
 * Unidad de  Bioinformatica of Centro Nacional de Biotecnologia , CSIC
 *
 * This program is free software; you can redistribute it and/or modify
 * it under the terms of the GNU General Public License as published by
 * the Free Software Foundation; either version 2 of the License, or
 * (at your option) any later version.
 *
 * This program is distributed in the hope that it will be useful,
 * but WITHOUT ANY WARRANTY; without even the implied warranty of
 * MERCHANTABILITY or FITNESS FOR A PARTICULAR PURPOSE.  See the
 * GNU General Public License for more details.
 *
 * You should have received a copy of the GNU General Public License
 * along with this program; if not, write to the Free Software
 * Foundation, Inc., 59 Temple Place, Suite 330, Boston, MA
 * 02111-1307  USA
 *
 *  All comments concerning this program package may be sent to the
 *  e-mail address 'xmipp@cnb.csic.es'
 ***************************************************************************/

package xmipp.viewer.models;

import ij.ImagePlus;

import java.io.File;
import java.util.ArrayList;

import xmipp.ij.commons.ImagePlusLoader;
import xmipp.ij.commons.XmippImageConverter;
import xmipp.ij.commons.XmippImageWindow;
import xmipp.jni.Filename;
import xmipp.jni.ImageGeneric;
import xmipp.jni.MDLabel;
import xmipp.utils.DEBUG;
import xmipp.utils.XmippPopupMenuCreator;
import xmipp.viewer.ImageDimension;
import xmipp.viewer.windows.ImagesWindowFactory;

public class MetadataGalleryTableModel extends ImageGalleryTableModel {
	private static final long serialVersionUID = 1L;

	// Label to be rendered
	protected ColumnInfo renderLabel;
	protected ColumnInfo displayLabel;
	protected ImageGeneric image;

	// Also store the visible ones to fast access
	public ArrayList<ColumnInfo> visibleLabels;

	public MetadataGalleryTableModel(GalleryData data) throws Exception {
		super(data);
		data.normalize = false;
	}

	/** Update the columns display information */
	public void updateColumnInfo(ArrayList<ColumnInfo> newInfo) {
		int n = newInfo.size();
		boolean changed = false;
		data.globalRender = false;
		data.ciFirstRender = null;

		for (int i = 0; i < n; ++i)
			for (int j = 0; j < n; ++j) {
				ColumnInfo ci1 = data.labels.get(i);
				ColumnInfo ci2 = newInfo.get(j);
				if (ci1.label == ci2.label) {
					if (ci1.updateInfo(ci2))
						changed = true;

					if (ci1.visible) {
						visibleLabels.add(ci1);
						if (data.ciFirstRender == null && ci1.allowRender)
							data.ciFirstRender = ci1;
					}
					if (ci1.render)
						data.globalRender = true;
					if (i != j)
						changed = true;
				}
			}

		if (changed) {
			data.labels = newInfo;
			visibleLabels.clear();
			for (ColumnInfo ci : data.labels)
				if (ci.visible)
					visibleLabels.add(ci);
			calculateCellSize();
			cols = visibleLabels.size();
			// fireTableDataChanged();
			fireTableStructureChanged();
		}
	}

	// Load initial dimensions
	@Override
	protected ImageDimension loadDimension() throws Exception {
		// Set information about columns
		visibleLabels = new ArrayList<ColumnInfo>();
		// data.globalRender = false;

		for (ColumnInfo ci : data.labels) {
			if (ci.visible)
				visibleLabels.add(ci);
			// if (ci.render)
			// data.globalRender = true;
		}
		ImageDimension dim = null;

		if (data.hasRenderLabel()) {
			renderLabel = data.ciFirstRender;
			displayLabel = renderLabel;
			// if (renderLabels) {
			for (int i = 0; i < data.ids.length; ++i) {
				String imageFn = getImageFilename(i, renderLabel.getLabel());
				if (imageFn != null && Filename.exists(imageFn)) {
					try {
						image = new ImageGeneric(imageFn);
						dim = new ImageDimension(image);
						break;
					} catch (Exception e) {
						dim = null;
					}
				}
			}
		}

		if (dim == null)
			dim = new ImageDimension(30);
		dim.setZDim(data.ids.length);

		return dim;
	}

	@Override
	protected ImageItem createItem(int index, String key) throws Exception {
		return createImageItem(index, renderLabel.getLabel(),
				displayLabel.getLabel(), key);
	}

	public String getLabel(int row, int col) {
		try {
			int index = getIndex(row, col);
			long objId = data.ids[index];
			if (data.is2dClassification) {
				int ref = data.md.getValueInt(MDLabel.MDL_REF, objId);
				long count = data.md.getValueLong(MDLabel.MDL_CLASS_COUNT,
						objId);
				return String.format("class %d (%d images)", ref, count);
			} else
				return data.md.getValueString(displayLabel.getLabel(), objId);
		} catch (Exception e) {
			e.printStackTrace();
		}
		return null;
	}

	/**
	 * Function to create an image item
	 */
	protected ImageItem createImageItem(int index, int renderLabel,
			int displayLabel, String key) throws Exception {
		String imageFn = getImageFilename(index, renderLabel);
		long objId = data.ids[index];
		ImageItem item = new ImageItem(index);
		ImagePlus imp = data.md.getImage(objId, imageFn, thumb_width, thumb_height, data.useGeo, data.wrap);
		item.setImagePlus(imp);
		return item;
	}

	@Override
	public String getItemKey(int index) throws Exception {
		return getItemKey(index, renderLabel.getLabel());
	}

	/**
	 * Return a key string using label
	 */
	protected String getItemKey(int index, int label) throws Exception {
		String format = data.getValueFromLabel(index, label) + "_i_(%d,%d)";
		if (data.useGeo)
			format += "_geo";
		if (data.wrap)
			format += "_wrap";
		// String key = String.format(format, thumb_width, thumb_height);
		// DEBUG.printMessage(String.format("key: %s", key));
		return String.format(format, index, thumb_width, thumb_height);
	}

	@Override
	public String getTitle() {
		String title = "Metadata: "
				+ (data.getFileName() != null ? Filename.getBaseName(data.getFileName()) : "");
		if (n > 1)
			title += String.format(" %d items", n);
		if (data.hasRenderLabel())
			title += String.format(" (%d x %d)", image_width, image_height);
		
		return title;
	}// function getTitle

	public String getImageFilename(int index, int label) {
		try {
			String file = data.getValueFromLabel(index, label);
			String mddir = data.md.getBaseDir();
			file = Filename.findImagePath(file, mddir, true);
			//System.out.println(file);
			return file;
		} catch (Exception e) {
			e.printStackTrace();
		}
		return null;
	}// function getImageFilename

	// @Override
	// public String getImageFilenameAt(int row, int col) {
	// return data.isImageFile(renderLabel) ? data.getValueFromCol(row,
	// renderLabel) : null;
	// }

	@Override
	public boolean handleDoubleClick(int row, int col) {
		try {
			if (data.isImageFile(renderLabel)) {
				//new XmippImageWindow(data.window, new MdRowImageLoader(getIndex(row, col), renderLabel.getLabel()));
				ImagePlusLoader loader = new MdRowImageLoader(getIndex(row, col), renderLabel.getLabel());
				ImagesWindowFactory.openXmippImageWindow(data.window, loader, loader.allowsPoll());
				return true;
			}
		} catch (Exception e) {
			e.printStackTrace();
		}
		return false;
	}// function handleDoubleClick

	@Override
	protected double[] getMinAndMax() {
		try {
			return data.md.getStatistics(false);
		} catch (Exception ex) {
			DEBUG.printException(ex);
		}
		return null;
	}// function getMinAndMax

	/** Change the use of geometry info */
	public void setUseGeometry(boolean geo, boolean wrap) {
		if (!geo)
			wrap = false;
		boolean changed = data.useGeo != geo || data.wrap != wrap;
		data.useGeo = geo;
		data.wrap = wrap;
		if (changed)
			fireTableDataChanged();
	}// function setUseGeometry

	@Override
	public ImagePlusLoader getImageLoader() {
		try {
			return new MetadataImageLoader(renderLabel.getLabel());
		} catch (Exception e) {
			e.printStackTrace();
		}
		return null;
	}// function getImageLoader

	@Override
	public boolean handleRightClick(int row, int col,
			XmippPopupMenuCreator xpopup) {
		return true;
	}// function handleRightClick

	// Extension of the ImagePlusLoader, read an image from a Metadata row
	public class MdRowImageLoader extends ImagePlusLoader {
		long objId;

		public MdRowImageLoader(int index, int label) {
			super(getImageFilename(index, label));
			allowsGeometry = data.md.containsGeometryInfo();
			useGeometry = data.useGeo;
			
			wrap = data.wrap;
			objId = data.ids[index];
		}

		@Override
		protected ImagePlus loadSingleImageFromFile() throws Exception {
			return XmippImageConverter.readMdRowToImagePlus(fileName, data.md, objId, useGeometry, wrap);
		}

	}//class MetadataImageLoader
	
	// Extension of the ImagePlusLoader, read an entire metadata as an ImagePlus
	public class MetadataImageLoader extends ImagePlusLoader {
		int label;

		public MetadataImageLoader(int label) {

			super(data.getFileName());

			allowsGeometry = data.md.containsGeometryInfo();
			useGeometry = data.useGeo;
			wrap = data.wrap;
			this.label = label;
		}

		@Override
<<<<<<< HEAD
		protected ImagePlus loadImage() throws Exception {
			return XmippImageConverter.readMetadataToImagePlus(label, data.md, useGeometry, wrap);
=======
		protected ImagePlus loadSingleImageFromFile() throws Exception {
			return XmippImageConverter.readMetadataToImagePlus(label, data.md, data.useGeo, data.wrap);
>>>>>>> d4f6d4b0
		}
		@Override
		public boolean isVolume()
		{
			return false;
		}
		
	}//class MetadataImageLoader
	
	
}<|MERGE_RESOLUTION|>--- conflicted
+++ resolved
@@ -310,13 +310,9 @@
 		}
 
 		@Override
-<<<<<<< HEAD
-		protected ImagePlus loadImage() throws Exception {
-			return XmippImageConverter.readMetadataToImagePlus(label, data.md, useGeometry, wrap);
-=======
+
 		protected ImagePlus loadSingleImageFromFile() throws Exception {
 			return XmippImageConverter.readMetadataToImagePlus(label, data.md, data.useGeo, data.wrap);
->>>>>>> d4f6d4b0
 		}
 		@Override
 		public boolean isVolume()
