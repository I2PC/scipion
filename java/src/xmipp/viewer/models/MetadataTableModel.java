--- conflicted
+++ resolved
@@ -221,12 +221,7 @@
 			ColumnInfo ci = visibleLabels.get(col);
 			if (ci.allowRender && data.isImageFile(ci)) {
                                 int index = getIndex(row, col);
-<<<<<<< HEAD
-				String file = getImageFilename(index, ci.label);
-                                openXmippImageWindow(file);
-=======
-                                openXmippImageWindow(index, ci.getLabel());
->>>>>>> 4587964b
+                                openXmippImageWindow(index, ci.label);
 				return true;
 			}
 		} catch (Exception e) {
