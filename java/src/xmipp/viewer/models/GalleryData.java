--- conflicted
+++ resolved
@@ -34,14 +34,11 @@
 import java.util.List;
 import java.util.logging.Level;
 import java.util.logging.Logger;
-<<<<<<< HEAD
 import xmipp.ij.commons.Tool;
 import xmipp.ij.commons.XmippImageConverter;
 import xmipp.ij.commons.XmippUtil;
 import xmipp.jni.EllipseCTF;
-=======
 import xmipp.ij.commons.Geometry;
->>>>>>> 4587964b
 import xmipp.jni.Filename;
 import xmipp.jni.ImageGeneric;
 import xmipp.jni.MDLabel;
@@ -1635,7 +1632,6 @@
                 return true;
             }
         }
-<<<<<<< HEAD
         return false;
     }
     
@@ -1676,20 +1672,8 @@
         }
     }
      
-     public MDRow getGeometryInfo(long id)
-    {
-        if(!containsGeometryInfo())
-            return null;
-        MDRow row = new MDRow();
-        row.setValueDouble(MDLabel.MDL_SHIFT_X, md.getValueDouble(MDLabel.MDL_SHIFT_X, id));
-        row.setValueDouble(MDLabel.MDL_SHIFT_Y, md.getValueDouble(MDLabel.MDL_SHIFT_Y, id));
-        row.setValueDouble(MDLabel.MDL_ANGLE_PSI, md.getValueDouble(MDLabel.MDL_ANGLE_PSI, id));
-        return row;
-    }
-     
-
-=======
-        
+
+
         
         public Geometry getGeometry(long id)
         {
@@ -1702,6 +1686,4 @@
             return new Geometry(shiftx, shifty, psiangle);
         }
         
-       
->>>>>>> 4587964b
 }// class GalleryDaa