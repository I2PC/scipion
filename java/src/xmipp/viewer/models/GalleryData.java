/***************************************************************************
 * Authors:     J.M. de la Rosa Trevin (jmdelarosa@cnb.csic.es)
 *
 *
 * Unidad de  Bioinformatica of Centro Nacional de Biotecnologia , CSIC
 *
 * This program is free software; you can redistribute it and/or modify
 * it under the terms of the GNU General Public License as published by
 * the Free Software Foundation; either version 2 of the License, or
 * (at your option) any later version.
 *
 * This program is distributed in the hope that it will be useful,
 * but WITHOUT ANY WARRANTY; without even the implied warranty of
 * MERCHANTABILITY or FITNESS FOR A PARTICULAR PURPOSE.  See the
 * GNU General Public License for more details.
 *
 * You should have received a copy of the GNU General Public License
 * along with this program; if not, write to the Free Software
 * Foundation, Inc., 59 Temple Place, Suite 330, Boston, MA
 * 02111-1307  USA
 *
 *  All comments concerning this program package may be sent to the
 *  e-mail address 'xmipp@cnb.csic.es'
 ***************************************************************************/

package xmipp.viewer.models;

import java.awt.Color;
import java.awt.Window;
import java.io.File;
import java.util.ArrayList;
import java.util.Date;
import java.util.logging.Level;
import java.util.logging.Logger;
import xmipp.jni.Filename;
import xmipp.jni.ImageGeneric;
import xmipp.jni.MDLabel;
import xmipp.jni.MetaData;
import xmipp.jni.MDRow;
import xmipp.utils.DEBUG;
import xmipp.utils.Params;
import xmipp.utils.XmippStringUtils;
import xmipp.viewer.windows.GalleryJFrame;

/** This class will serve to store important data about the gallery */
public class GalleryData {
	public MetaData md;
	public long[] ids;
	public String[] mdBlocks = null;
	public String selectedBlock;
	// The following is only used in VolumeGallery mode
	public String selectedVolFn = "";
	public String commonVolPrefix = "";
	public String[] volumes = null;

	public ArrayList<ColumnInfo> labels = null;
	// First label that can be rendered
	public ColumnInfo ciFirstRender = null;
	public int zoom;
	protected String filename;
	public int resliceView;
        protected Mode mode;
	public boolean showLabel = false;
	public boolean renderImages;
        private ColumnInfo displayci;
        private String displayLabel;


	public Params parameters;
	private int numberOfVols = 0;

	// flag to perform global normalization
	public boolean normalize = false;
	// flag to use geometry info
	public boolean useGeo;
	// flag to wrapping
	public boolean wrap;
	// flag to check if is 2d classification
	public boolean isClassification = false;
	public int refLabel;
	// Store the selection state for each item
	public boolean[] selection;
	// Array with all ClassInfo
	public ArrayList<ClassInfo> classesArray;
	// ClassInfo reference for each element
	public ClassInfo[] classes;
	// Flags to check if md or classes has changed
	private boolean hasMdChanges, hasClassesChanges;
	public Window window;
        protected String[] renderLabels;
        protected String renderLabel;
        protected String[] visibleLabels;
        protected String[] orderLabels;

    


	public enum Mode {
		GALLERY_MD, GALLERY_VOL, TABLE_MD, GALLERY_ROTSPECTRA
	};

	// define min and max render dimensions
	public static int MIN_SIZE = 16;
	public static int MAX_SIZE = 256;

	// max dimension allowed to render images


        
        
	/**
	 * The constructor receive the filename of a metadata The metadata can also
	 * be passed, if null, it will be readed from filename
	 * 
	 * @param jFrameGallery
	 */


	public GalleryData(Window window, String fn, Params parameters, MetaData md) {


		this.window = window;
		try {
                        
			selectedBlock = "";
			this.parameters = parameters;
			zoom = parameters.zoom;
			this.renderImages = parameters.renderImages;//always true, customized by models or renderLabels
                        this.renderLabels = parameters.renderLabels;
                        this.renderLabel = parameters.renderLabel;
                        this.visibleLabels = parameters.visibleLabels;
                        this.orderLabels = parameters.orderLabels;
			mode = Mode.GALLERY_MD;
<<<<<<< HEAD
=======
			resliceView = params.resliceView;
			useGeo = params.useGeo;
			wrap = params.wrap;
                        displayLabel = params.getDisplayLabel();
>>>>>>> 08fbbdf6

			resliceView = parameters.resliceView;
			useGeo = parameters.useGeo;
			wrap = parameters.wrap;
                        
			if (parameters.mode.equalsIgnoreCase(Params.OPENING_MODE_METADATA))
				mode = Mode.TABLE_MD;
			else if (parameters.mode.equalsIgnoreCase(Params.OPENING_MODE_ROTSPECTRA))


				mode = Mode.GALLERY_ROTSPECTRA;
                        
			setFileName(fn);

			if (md == null) {
				this.md = new MetaData();
				readMetadata(fn);
			} else {
				this.md = md;
				loadMd();
			}
<<<<<<< HEAD
                        displayLabel = parameters.getDisplayLabel();
=======
                        
>>>>>>> 08fbbdf6
                        
		} catch (Exception e) {
			e.printStackTrace();
			md = null;
		}

	}// constructor GalleryData
        
        
        public boolean isDisplayLabel()
        {
            return displayci != null;
        }
        
        public void setDisplayLabel(String key) {
            displayci = null;
            if(key == null || key.equalsIgnoreCase("none"))
            {
                displayci = null;
                return;
            }
            for(ColumnInfo ci: labels)
                if(ci.labelName.equals(key))
                {
                    displayci = ci;
                    break;
                }
        }
        
        public ColumnInfo getDisplayLabel()
        {
            
            return displayci;
        }

	public ArrayList<ColumnInfo> getColumns() {
		return labels;
	}

	public void setRenderColumn(String key) {
            if(key.equalsIgnoreCase("none"))
                ciFirstRender = null;
            for(ColumnInfo ci: labels)
                if(ci.labelName.equals(key))
                    ciFirstRender = ci;
	}

	public ColumnInfo getRenderColumn() {
		return ciFirstRender;
	}

	/** Return the name of the selected md block */
	public String getMdFilename() {
		if (selectedBlock.isEmpty())
			return filename;
		return String.format("%s@%s", selectedBlock, filename);
	}// function getMdFilename

	public String getMdSaveFileName() {
		if (filename == null)
			return null;

		String savefn;
		if (selectedBlock.isEmpty())
			savefn = filename;
		else
			savefn = String.format("%s@%s", selectedBlock, filename);
		String ext;
		if (savefn.contains(".")) {
			ext = savefn.substring(savefn.lastIndexOf("."));
			if (ext.equals(".stk"))
				return savefn.replace(ext, ".xmd");
		} else
			savefn = savefn + ".xmd";
		return savefn;
	}

	public void setFileName(String file) {
		filename = file;

		if (file != null) {
			if (Filename.hasPrefix(file)) {
				if (Filename.isMetadata(file)) {
					selectedBlock = Filename.getPrefix(file); // FIXME:
																// validate
																// block exists
					filename = Filename.getFilename(file);
				}
			}
			if (Filename.exists(filename)){
				mdBlocks = MetaData.getBlocksInMetaDataFile(filename);
				if (mdBlocks.length >= 1 && selectedBlock.isEmpty())
					selectedBlock = mdBlocks[0];
			}
		}

	}

	/** Load contents from a metadata already read */
	public void loadMd() throws Exception {
		ids = md.findObjects();
		loadLabels();
		numberOfVols = 0;
		volumes = null;
		if (!containsGeometryInfo())
			useGeo = false;
		selection = new boolean[ids.length];
		isClassification = checkifIsClassificationMd();

		if (isClassification) {
			classes = new ClassInfo[ids.length];
			classesArray = new ArrayList<ClassInfo>();
			loadClassesInfo();
		}

		if (isRotSpectraMd() && mode == Mode.GALLERY_ROTSPECTRA) {
			if (zoom == 0)
				zoom = 100;
			return;
		}

		if (!md.isColumnFormat()) {
			mode = Mode.TABLE_MD;
			if (zoom == 0)
				zoom = 100;
		}

		if (isGalleryMode())
			mode = Mode.GALLERY_MD;

		if (hasRenderLabel()) {
			int renderLabel = ciFirstRender.getLabel();
			ImageGeneric image = null;
			String imageFn;
			// Try to find at least one image to render
			// and take dimensions from that
			for (int i = 0; i < ids.length && image == null; ++i) {
				imageFn = Filename.findImagePath(
						md.getValueString(renderLabel, ids[i]), filename, true);
                                
				// DEBUG.printFormat("imageFn1: %s", imageFn);
				// imageFn = Filename.fixPath(md.getValueString(renderLabel,
				// ids[i]), filename, false);
				// DEBUG.printFormat("imageFn2: %s", imageFn);
				// if (imageFn != null){
				if (imageFn != null) {
					try {
						image = new ImageGeneric(imageFn);
					} catch (Exception e) {
						image = null;
					}
				}
				break;
			}
			if (image != null) { // Image file was found to render
				if (zoom == 0) { // if default value, calculate zoom
									// If in micrograph mode, reduce the
									// MAX_SIZE constant
					if (md.containsMicrographsInfo())
						MAX_SIZE /= 2;
					int xdim = image.getXDim();
					int x = Math.min(Math.max(xdim, MIN_SIZE), MAX_SIZE);
					float scale = (float) x / xdim;
					zoom = (int) Math.ceil(scale * 100);
				}

				if (image.isVolume()) { // We are assuming all are volumes
										// or images, dont mix it
					if (isGalleryMode())
						mode = Mode.GALLERY_VOL;
					numberOfVols = md.size();
					volumes = new String[numberOfVols];

					for (int i = 0; i < numberOfVols; ++i) {
						volumes[i] = md.getValueString(
								ciFirstRender.getLabel(), ids[i]);
					}
					commonVolPrefix = XmippStringUtils
							.commonPathPrefix(volumes);

					if (selectedVolFn.isEmpty())
						selectVolume(volumes[0]);

				}
				image.destroy();
			} else
				zoom = 100; // Render missing image icon at zoom 100
		} else {
			// force this mode when there aren't render label
			mode = Mode.TABLE_MD;
                        zoom = 100;
		}
                
	}// function loadMd

	/**
	 * Load labels info in md, try to keep previous settings of render and
	 * visible on same columns
	 */
	public void loadLabels() {
                
		ColumnInfo ci;
		try {
			int[] labelids = md.getActiveLabels();
			ArrayList<ColumnInfo> newLabels = new ArrayList<ColumnInfo>(
					labelids.length);
			ciFirstRender = null;
			ColumnInfo ciFirstRenderVisible = null;
			int inputRenderLabel = MDLabel.MDL_UNDEFINED;

			if (!renderLabel.equalsIgnoreCase("first")) {
				inputRenderLabel = MetaData.str2Label(parameters.renderLabel);
			}

			for (int i = 0; i < labelids.length; ++i) {
				ci = new ColumnInfo(labelids[i]);
				if (labels != null) {
					for (ColumnInfo ci2 : labels)
						if (ci.label == ci2.label)
							ci.updateInfo(ci2);
				} else 
                                {
					ci.render = isRenderLabel(ci);
                                        ci.visible = isVisibleLabel(ci);
                                }
				newLabels.add(ci);
				if (inputRenderLabel == labelids[i] && ci.render) {
					ciFirstRender = ci;
					if (ci.visible)
						ciFirstRenderVisible = ci;
				}
				if ((ciFirstRender == null || ci.getLabel() == MDLabel.MDL_IMAGE)
						&& ci.render)// favor mdl_image over mdl_micrograph
				{
					ciFirstRender = ci;
				}
				if ((ciFirstRenderVisible == null || ci.getLabel() == MDLabel.MDL_IMAGE)
						&& ci.render && ci.visible)
					ciFirstRenderVisible = ci;
                                
			}
			if (ciFirstRenderVisible != null) {
				ciFirstRender = ciFirstRenderVisible;
			}
			// Add MDL_ENABLED if not present
			if (!md.containsLabel(MDLabel.MDL_ENABLED)
					&& (md.containsLabel(MDLabel.MDL_IMAGE) || md
							.containsLabel(MDLabel.MDL_MICROGRAPH))) {
				newLabels.add(0, new ColumnInfo(MDLabel.MDL_ENABLED));
				md.addLabel(MDLabel.MDL_ENABLED);
				for (long id : ids)
					md.setEnabled(true, id);
				// hasMdChanges = true;
			}
                        
			labels = newLabels;
                        orderLabels();
                        setDisplayLabel(displayLabel);
		} catch (Exception e) {
			e.printStackTrace();
		}
	}// function loadLabels

	/** Read metadata and store ids */
	private void readMetadata(String fn) {
		try {
			hasMdChanges = false;
			hasClassesChanges = false;
			md.read(fn);

		} catch (Exception e) {
			// TODO Auto-generated catch block
			e.printStackTrace();
			md = null;
			ids = null;
		}
	}

	/**
	 * Sort the metadata by a given column. The sort could be ascending or
	 * descending
	 */
	public void sortMd(int col, boolean ascending) {
		try {
			md.sort(getLabelFromCol(col), ascending);
			clearSelection();
			hasMdChanges = true;
		} catch (Exception e) {
			e.printStackTrace();
		}
	}

	void clearSelection() {
		for (int i = 0; i < selection.length; ++i)
			selection[i] = false;

	}

	/** Reload current metadata from file */
	public void readMd() {
		if (filename != null)
			readMetadata(getMdFilename());
	}

	/** Select one of the blocks */
	public void selectBlock(String block) {
		selectedBlock = block;
		selectedVolFn = ""; // Set to empty string to get the first vol
		readMd();
	}

	/**
	 * defines how each row is rendered on ImageGalleryTableModel
	 * @return
	 */
	public ImageGalleryTableModel createModel() {
		try {
			switch (mode) {
			case GALLERY_VOL:
				return new VolumeGalleryTableModel(this);
			case GALLERY_MD:
				if (md.size() > 0 && hasRenderLabel())
					return new MetadataGalleryTableModel(this);
				// else fall in the next case
			case TABLE_MD:
				mode = Mode.TABLE_MD; // this is necessary when coming from
				// previous case
				if (!md.isColumnFormat())
					return new MetadataRowTableModel(this);
				
				return new MetadataTableModel(this);
			case GALLERY_ROTSPECTRA:
				return new RotSpectraGalleryTableModel(this);
			}
		} catch (Exception e) {
			e.printStackTrace();
		}
		return null;
	}

	public int getNumberOfBlocks() {
		return mdBlocks != null ? mdBlocks.length : 0;
	}

	public int getNumberOfVols() {
		return numberOfVols;
	}

	/** Return the mode of the gallery */
	public Mode getMode() {
		return mode;
	}

	/** Return true if there is a renderizable label in the metadata */
	public boolean hasRenderLabel() {
		return ciFirstRender != null;
	}

	/** Return the label that is used for rendering */
	public int getRenderLabel() {
		return ciFirstRender.getLabel();
	}

	/** Return true if the gallery mode is allowed */
	public boolean allowGallery() {
		return hasRenderLabel() || isRotSpectraMd();
	}

	// some mode shortcuts
	public boolean isGalleryMode() {
		return mode == Mode.GALLERY_MD || mode == Mode.GALLERY_VOL
				|| mode == Mode.GALLERY_ROTSPECTRA;
	}

	public boolean isVolumeMode() {
		return mode == Mode.GALLERY_VOL;
	}

	public boolean isTableMode() {
		return mode == Mode.TABLE_MD;
	}

	/** Return true if the underlying metadata is in row format */
	public boolean isColumnFormat() {
		return md.isColumnFormat();
	}

	public boolean isRotSpectraMode() {
		return mode == Mode.GALLERY_ROTSPECTRA;
	}

	public boolean isMicrographsMode() {
		return md.containsMicrographsInfo();
	}

	// utility function to change of mode
	public void changeMode() {
		if (isGalleryMode()) {
			mode = Mode.TABLE_MD;
			if (selection.length < ids.length) //This can happen when in volume mode, that changes the selection array
				selection = new boolean[ids.length];
		}
		else if (isRotSpectraMd())
			mode = Mode.GALLERY_ROTSPECTRA;
		else if (numberOfVols > 0)
			mode = Mode.GALLERY_VOL;
		else
			mode = Mode.GALLERY_MD;
                
	}

	/** following function only should be used in VolumeGallery mode */
	public String getVolumeAt(int index) {
		return volumes[index];
	}

	public void selectVolume(String vol) {
		selectedVolFn = vol; // FIXME: Check it is valid
	}

	// Check if the underlying data has geometrical information
	public boolean containsGeometryInfo() {
		try {
			return md.containsGeometryInfo();
		} catch (Exception e) {
			e.printStackTrace();
			return false;
		}
	}

	/** Check if an item is enabled or not */
	public boolean isEnabled(int index) {
		try {
			if (isVolumeMode() || !md.containsLabel(MDLabel.MDL_ENABLED))
				return true;
			return md.getEnabled(ids[index]);
		} catch (Exception e) {
			e.printStackTrace();
		}
		return true;
	}

	/** Set enabled state */
	public void setEnabled(int index, boolean value) {
		try {
			if (!isVolumeMode()) { // slices in a volume are always enabled
				md.setEnabled(value, ids[index]);
				hasMdChanges = true;
			}
		} catch (Exception e) {
			e.printStackTrace();
		}
	}

	/** Set all values coming from a row md */
	public void setRow(MDRow mdRow, long objId) {
		md.setRow(mdRow, objId);
		setMdChanges(true);
	}

	/** This is only needed for metadata table galleries */
	public boolean isFile(ColumnInfo ci) {
		try {
			return MetaData.isPathField(ci.getLabel());
		} catch (Exception e) {
			e.printStackTrace();
		}
		return false;
	}

	public boolean isFile(int col) {
		return isFile(labels.get(col));
	}

	public boolean isImageFile(int col) {
		return isImageFile(labels.get(col));
	}

	public boolean isImageFile(ColumnInfo ci) {
		try {
			return MetaData.isImage(ci.getLabel());
		} catch (Exception e) {
			e.printStackTrace();
		}
		return false;
	}

	public boolean isClassificationMd() {
		return isClassification;
	}

	/** Return true if current metadata comes from 2d classification */
	public boolean checkifIsClassificationMd() {
		try {
			boolean valid = selectedBlock.startsWith("classes") && 
					(md.containsLabel(MDLabel.MDL_REF) || md.containsLabel(MDLabel.MDL_REF3D)) &&
					 md.containsLabel(MDLabel.MDL_CLASS_COUNT);
			
			if (!valid)
				return false;
			
			refLabel = md.containsLabel(MDLabel.MDL_REF) ? MDLabel.MDL_REF : MDLabel.MDL_REF3D;
			
			for (long id : ids) {
				int ref = md.getValueInt(refLabel, id);
				long count = md.getValueLong(MDLabel.MDL_CLASS_COUNT, id);
				String s = Filename.getClassBlockName(ref);
				if (count > 0 && !containsBlock(s)) {
					 DEBUG.printFormat("2Dclass: for ref: %d, no block '%s'\n", ref, s);
					return false;
				}
			}
		} catch (Exception e) {
			// TODO Auto-generated catch block
			e.printStackTrace();
		}
		return true;
	}

	/** Get the assigned class of some element */
	public ClassInfo getItemClassInfo(int index) {
		if (isClassification && index < classes.length) {
			return classes[index];
		}
		return null;
	}

	/** Set item class info in md */
	private void setItemClassInfo(long id, ClassInfo cli) {
		String comment = "None";
		int ref2 = -1;
		int color = -1;
		try {
			if (cli != null) {
				ref2 = cli.index + 1;
				color = cli.getColor().getRGB();
				comment = cli.getComment();
			}
			md.setValueInt(MDLabel.MDL_REF2, ref2, id);
			md.setValueString(MDLabel.MDL_KEYWORDS, comment, id);
			md.setValueInt(MDLabel.MDL_COLOR, color, id);
		} catch (Exception ex) {
			ex.printStackTrace();
		}
	}

	/** Set the class of an element */
	public void setItemClass(int index, ClassInfo cli) {
		hasClassesChanges = true;
		classes[index] = cli;
		long id = ids[index];
		setItemClassInfo(id, cli);
	}

	public ClassInfo getClassInfo(int classNumber) {
		return classesArray.get(classNumber);
	}

	/**
	 * Compute and update the number of classes and images assigned to this
	 * superclass
	 */
	public void updateClassesInfo() {
		try {
			int i = 0;
			for (ClassInfo cli : classesArray) {
				cli.numberOfClasses = 0;
				cli.numberOfImages = 0;
				cli.index = i++;
			}
			i = 0;
			for (long id : ids) { // iterate over all references
				long count = md.getValueLong(MDLabel.MDL_CLASS_COUNT, id);

				ClassInfo cli = getItemClassInfo(i);
				if (cli != null) {
					cli.numberOfClasses += 1;
					cli.numberOfImages += count;
					hasMdChanges = true;
				}
				setItemClassInfo(id, cli);
				++i;
			}
		} catch (Exception e) {
			// TODO Auto-generated catch block
			e.printStackTrace();
		}
	}// function upateClassesInfo

	/** Load classes structure if previously stored */
	public void loadClassesInfo() {
		try {
			if (md.containsLabel(MDLabel.MDL_REF2)) {
				long id;
				int ref2;
				ClassInfo cli;

				for (int i = 0; i < ids.length; ++i) {
					id = ids[i];
					ref2 = md.getValueInt(MDLabel.MDL_REF2, id);

					if (ref2 > 0) {
						cli = null;

						for (ClassInfo cli2 : classesArray)
							if (cli2.index == ref2) {
								cli = cli2;
								break;
							}

						if (cli == null) {
							String comment = md.getValueString(
									MDLabel.MDL_KEYWORDS, id);
							int color = md.getValueInt(MDLabel.MDL_COLOR, id);
							cli = new ClassInfo(comment, new Color(color));
							cli.index = ref2;
							classesArray.add(cli);
						}
						classes[i] = cli;
					}
				}
			}
		} catch (Exception e) {
			e.printStackTrace();
		}
	}// function loadClassesInfo

	/** Return the number of selected elements */
	public int getSelectionCount() {
		int count = 0;
                
		if (!isVolumeMode()) {
			for (int i = 0; i < ids.length; ++i)
				if (selection[i])
					++count;
		}
		return count;
	}

	/** Create a metadata just with selected items */
	public MetaData getSelectionMd() {
		MetaData selectionMd = null;
		if (!isVolumeMode()) {
			long[] selectedIds = new long[getSelectionCount()];
			int count = 0;
			for (int i = 0; i < ids.length; ++i)
				if (selection[i])
					selectedIds[count++] = ids[i];
			try {
				selectionMd = new MetaData();
				selectionMd.importObjects(md, selectedIds);
			} catch (Exception e) {
				e.printStackTrace();
			}
		}
		return selectionMd;
	}
        
       

	/**
	 * Compute the metadatas
	 */
	public MetaData[] getClassesMd() {
		try {
			if (!classesArray.isEmpty()) {
				updateClassesInfo();
				// Count the number of non-empty classes
				MetaData[] mds = new MetaData[classesArray.size() + 1];
				mds[0] = new MetaData();
				MetaData mdAux = mds[0];
				int i = 0;
				long id;
				// Md for classes block
				for (ClassInfo cli : classesArray) {
					id = mdAux.addObject();
					mdAux.setValueInt(MDLabel.MDL_REF, ++i, id);
					mdAux.setValueLong(MDLabel.MDL_CLASS_COUNT,
							cli.numberOfImages, id);
					mdAux.setValueString(MDLabel.MDL_KEYWORDS,
							cli.getComment(), id);
					mds[i] = new MetaData();
				}
				i = 0;
				// Fill the classX_images blocks
				for (i = 0; i < ids.length; ++i) {
					ClassInfo cli = getItemClassInfo(i);
					if (cli != null) {
						id = ids[i];
						md.setValueInt(MDLabel.MDL_REF2, cli.index + 1, id);
						md.setValueString(MDLabel.MDL_KEYWORDS,
								cli.getComment(), id);
						mdAux = getClassImages(i);
						if (mdAux != null)
							mds[cli.index + 1].unionAll(mdAux);
					}
				}
				return mds;
			}
		} catch (Exception e) {
			// TODO Auto-generated catch block
			e.printStackTrace();
		}
		return null;
	}

	/** Get the metadata with assigned images to this classes */
	public MetaData getClassImages(int index) {
		try {
			long id = ids[index];
			int ref = md.getValueInt(refLabel, id);
			String blockName = Filename.getClassBlockName(ref);
			if (containsBlock(blockName)) {
				return new MetaData(blockName + Filename.SEPARATOR + filename);
			}
		} catch (Exception e) {
			e.printStackTrace();
		}
		return null;
	}
	
        
	/** Get all the images assigned to all selected classes */
	public MetaData getImagesFromClassSelection(){
		MetaData mdImages = new MetaData();
		MetaData md;
		for (int i = 0; i < ids.length; ++i){
			if (selection[i]){
				md = getClassImages(i);
				if(md != null)
                                {
                                    mdImages.unionAll(md);
                                    md.destroy();
                                }
			}
		}
		return mdImages;
	}

	/** Return true if current metadata is a rotspectra classes */
	public boolean isRotSpectraMd() {
		if (filename != null) {
                    if(!filename.contains("classes"))
                        return false;
			String fnVectors = filename.replace("classes", "vectors");
			String fnVectorsData = fnVectors.replace(".xmd", ".vec");
			if (isClassificationMd() && Filename.exists(fnVectors)

					&& Filename.exists(fnVectorsData))
                            
				return true;
		}
		return false;
	}

	/** Check if a block is present, ignore case */
	public boolean containsBlock(String block) {
		if (mdBlocks != null)
			for (String b : mdBlocks)
				if (b.equalsIgnoreCase(block))
					return true;
		return false;
	}

	/**
	 * Take an index counting only visible columns and translate into the
	 * general column index
	 * 
	 * @param col
	 *            column index in visible counting
	 * @return column index in general counting
	 */
	public int getVisibleColumnIndex(int col) {
		int visibleIndex = 0;
		for (int i = 0; i < labels.size(); i++)
			if (labels.get(i).visible) {
				if (col == visibleIndex)
					return i;
				visibleIndex++;
			}
		return -1;
	}

	public int getLabelFromCol(int col) {
		return labels.get(col).getLabel();
	}

	public ColumnInfo getColumnInfo(int col) {
		return labels.get(col);
	}

	public String getValueFromCol(int index, int col) {
		if (!isColumnFormat()) {
			col = index;
			index = 0;
		}
		return getValueFromCol(index, labels.get(col));
	}

	public String getValueFromCol(int index, ColumnInfo ci) {
		try {
			return md.getValueString(ci.getLabel(), ids[index]);
		} catch (Exception e) {
			e.printStackTrace();
		}
		return null;
	}

	public String getValueFromLabel(int index, int label) {
		try {
			return md.getValueString(label, ids[index]);
		} catch (Exception e) {
			e.printStackTrace();
		}
		return null;
	}

	public void setValueToCol(int index, ColumnInfo ci, String value) {
		try {
			md.setValueString(ci.getLabel(), value, ids[index]);
			setMdChanges(true);
		} catch (Exception e) {
			e.printStackTrace();
		}
	}

	/** Delete from metadata selected items */
	public void removeSelection() throws Exception {
		for (int i = 0; i < ids.length; ++i) {
			if (selection[i]) {
				md.removeObject(ids[i]);
				hasMdChanges = true;
			}
		}
	}

	/** Add a new class */
	public void addClass(ClassInfo ci) {
		classesArray.add(ci);
		hasClassesChanges = true;
	}

	/** Remove a class from the selection */
	public void removeClass(int classNumber) {
		ClassInfo cli = getClassInfo(classNumber);
		for (int i = 0; i < ids.length; ++i)
			if (getItemClassInfo(i) == cli)
				setItemClass(i, null);
		classesArray.remove(classNumber);
		hasClassesChanges = true;
	}

	public boolean hasMdChanges() {
		return hasMdChanges;
	}

	public void setMdChanges(boolean value) {
		hasMdChanges = value;
	}

	public boolean hasClassesChanges() {
		return hasClassesChanges;
	}

	public boolean hasMicrographParticles() {
		return md.containsMicrographParticles();
	}

	public String getFileName() {
		return filename;

	}

	public String getBlock(int index) {
		int size = getNumberOfBlocks();
		if (size > 0 && index >= 0 && index < size)
			return mdBlocks[index];
		return null;
	}

	public MetaData getImagesMd(MetaData md) {
		int idlabel = getRenderLabel();
		if (md == null)
			return null;
		if (!md.containsLabel(idlabel))
			return null;

		MDRow mdRow = new MDRow();
		MetaData imagesmd = new MetaData();
		int index = 0;
		String imagepath;
		long id2;
		// md.print();
		for (long id : md.findObjects()) {
			if (isEnabled(index)) {
				imagepath = md.getValueString(idlabel, id, true);
				if (imagepath != null && ImageGeneric.exists(imagepath)) {
					id2 = imagesmd.addObject();
					if (useGeo) {
						md.getRow(mdRow, id);
						mdRow.setValueString(idlabel, imagepath);
						imagesmd.setRow(mdRow, id2);
					} else
						imagesmd.setValueString(idlabel, imagepath, id2);
				}
			}
			index++;
		}
		mdRow.destroy();
		return imagesmd;
	}

	public String getFileInfo() {
		File file = new File(getFileName());

		String fileInfo = "Path: " + file.getAbsolutePath() + "\n\n";

		fileInfo += "File Name: " + file.getName() + "\n" + "Last Modified: "
				+ new Date(file.lastModified()) + "\n"

				+ "Size: " + Filename.humanReadableByteCount(file.length());
		return fileInfo;
	}
        
       public void saveClassSelection(String path)
       {
            try {
                
                MetaData imagesmd;
                // Fill the classX_images blocks
                for (int i = 0; i < ids.length; ++i) 
                    if(selection[i])
                    {
                        long id = ids[i];
                        int ref = md.getValueInt(MDLabel.MDL_REF, id);
                        String blockName = Filename.getClassBlockName(ref);
                        if (containsBlock(blockName)) {
                                imagesmd = new MetaData(blockName + Filename.SEPARATOR + filename);
                                imagesmd.writeBlock(blockName + Filename.SEPARATOR + path);
                                imagesmd.destroy();
                        }
                    }
                
                
                
            } catch (Exception ex) {
                Logger.getLogger(GalleryJFrame.class.getName()).log(Level.SEVERE, null, ex);
            }
       }
       
       public boolean isRenderLabel(ColumnInfo ci) {
           
           if(renderLabel.equals("first"))
               return ci.allowRender;
           for(String i: renderLabels)
               if(i.equals(ci.labelName))
                   return true;
           return false;
       }
       
       public boolean isVisibleLabel(ColumnInfo ci) {
           if(visibleLabels == null)
               return true;
           for(String i: visibleLabels)
               if(i.equals(ci.labelName))
                   return true;
           return false;
       }

       public void orderLabels()
       {
           if(orderLabels == null)
               return;
           
           ColumnInfo aux;
           int j;
           for(int i = 0; i < orderLabels.length; i ++)
               for(ColumnInfo ci: labels)
                   if(ci.labelName.equals(orderLabels[i]))
                   {
                       
                       aux = labels.get(i);
                       j = labels.indexOf(ci);
                       labels.set(i, ci);
                       labels.set(j, aux);
                       
                   }
       }
       
       
	public boolean isCTFMd() {
		try {
			return md.containsLabel(MDLabel.MDL_PSD_ENHANCED) && md.containsLabel(MDLabel.MDL_PSD) && md.containsLabel(MDLabel.MDL_CTF_MODEL);
		} catch (Exception e) {
			e.printStackTrace();
		}
		return false;
	}
      
        public boolean hasSelection()
        {
            for(int i = 0; i < selection.length; i ++)
                if(selection[i])
                    return true;
            return false;
        }
}// class GalleryDaa<|MERGE_RESOLUTION|>--- conflicted
+++ resolved
@@ -131,13 +131,8 @@
                         this.visibleLabels = parameters.visibleLabels;
                         this.orderLabels = parameters.orderLabels;
 			mode = Mode.GALLERY_MD;
-<<<<<<< HEAD
-=======
-			resliceView = params.resliceView;
-			useGeo = params.useGeo;
-			wrap = params.wrap;
-                        displayLabel = params.getDisplayLabel();
->>>>>>> 08fbbdf6
+
+                        displayLabel = parameters.getDisplayLabel();
 
 			resliceView = parameters.resliceView;
 			useGeo = parameters.useGeo;
@@ -159,11 +154,6 @@
 				this.md = md;
 				loadMd();
 			}
-<<<<<<< HEAD
-                        displayLabel = parameters.getDisplayLabel();
-=======
-                        
->>>>>>> 08fbbdf6
                         
 		} catch (Exception e) {
 			e.printStackTrace();
