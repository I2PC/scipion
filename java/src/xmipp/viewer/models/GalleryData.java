--- conflicted
+++ resolved
@@ -28,6 +28,7 @@
 import ij.ImagePlus;
 import ij.process.EllipseFitter;
 import java.awt.Color;
+import java.awt.Window;
 import java.io.File;
 import java.util.ArrayList;
 import java.util.Date;
@@ -39,6 +40,7 @@
 import xmipp.ij.commons.XmippImageConverter;
 import xmipp.ij.commons.XmippUtil;
 import xmipp.jni.CTFDescription;
+import xmipp.jni.EllipseCTF;
 import xmipp.jni.Filename;
 import xmipp.jni.ImageGeneric;
 import xmipp.jni.MDLabel;
@@ -48,9 +50,8 @@
 import xmipp.utils.Params;
 import xmipp.utils.XmippDialog;
 import xmipp.utils.XmippStringUtils;
+import xmipp.viewer.ctf.CTFAnalyzerJFrame;
 import xmipp.viewer.ctf.CTFRecalculateImageWindow;
-import xmipp.jni.EllipseCTF;
-import xmipp.viewer.ctf.CTFAnalyzerJFrame;
 import xmipp.viewer.ctf.EstimateFromCTFTask;
 import xmipp.viewer.ctf.TasksEngine;
 import xmipp.viewer.windows.AddObjectJDialog;
@@ -62,7 +63,6 @@
  * This class will serve to store important data about the gallery
  */
 public class GalleryData {
-<<<<<<< HEAD
 
 
     protected ColumnInfo displayci;
@@ -107,57 +107,11 @@
     protected boolean hasMdChanges, hasClassesChanges;
     protected GalleryJFrame window;
     protected List<EllipseCTF> ctfs;
-    
-
-=======
-	public MetaData md;
-	public long[] ids;
-	public String[] mdBlocks = null;
-	public String selectedBlock;
-	// The following is only used in VolumeGallery mode
-	public String selectedVolFn = "";
-	public String commonVolPrefix = "";
-	public String[] volumes = null;
-
-	public ArrayList<ColumnInfo> labels = null;
-	// First label that can be rendered
-	public ColumnInfo ciFirstRender = null;
-	public int zoom;
-	protected String filename;
-	public int resliceView;
-        protected Mode mode;
-	public boolean showLabel = false;
-	public boolean renderImages;
-        private ColumnInfo displayci;
-        private String displayLabel;
-
-
-	public Params parameters;
-	private int numberOfVols = 0;
-
-	// flag to perform global normalization
-	public boolean normalize = false;
-	// flag to use geometry info
-	public boolean useGeo;
-	// flag to wrapping
-	public boolean wrap;
-	// flag to check if is 2d classification
-	public boolean isClassification = false;
-	public int refLabel;
-	// Store the selection state for each item
-	public boolean[] selection;
-	// Array with all ClassInfo
-	public ArrayList<ClassInfo> classesArray;
-	// ClassInfo reference for each element
-	public ClassInfo[] classes;
-	// Flags to check if md or classes has changed
-	private boolean hasMdChanges, hasClassesChanges;
-	public Window window;
-        protected String[] renderLabels;
-        protected String renderLabel;
-        protected String[] visibleLabels;
-        protected String[] orderLabels;
->>>>>>> 24478420
+    private String displayLabel;
+    protected String[] renderLabels;
+    protected String renderLabel;
+    protected String[] visibleLabels;
+    protected String[] orderLabels;
 
     
 
@@ -208,7 +162,6 @@
 
             setFileName(fn);
 
-<<<<<<< HEAD
 
             if (md == null) {
                 this.md = new MetaData();
@@ -280,82 +233,7 @@
                     // validate
                     // block exists
                     filename = Filename.getFilename(file);
-=======
-        
-        
-	/**
-	 * The constructor receive the filename of a metadata The metadata can also
-	 * be passed, if null, it will be readed from filename
-	 * 
-	 * @param jFrameGallery
-	 */
-
-
-	public GalleryData(Window window, String fn, Params parameters, MetaData md) {
-
-
-		this.window = window;
-		try {
-                        
-			selectedBlock = "";
-			this.parameters = parameters;
-			zoom = parameters.zoom;
-			this.renderImages = parameters.renderImages;//always true, customized by models or renderLabels
-                        this.renderLabels = parameters.renderLabels;
-                        this.renderLabel = parameters.renderLabel;
-                        this.visibleLabels = parameters.visibleLabels;
-                        this.orderLabels = parameters.orderLabels;
-			mode = Mode.GALLERY_MD;
-
-                        displayLabel = parameters.getDisplayLabel();
-
-			resliceView = parameters.resliceView;
-			useGeo = parameters.useGeo;
-			wrap = parameters.wrap;
-                        
-			if (parameters.mode.equalsIgnoreCase(Params.OPENING_MODE_METADATA))
-				mode = Mode.TABLE_MD;
-			else if (parameters.mode.equalsIgnoreCase(Params.OPENING_MODE_ROTSPECTRA))
-
-
-				mode = Mode.GALLERY_ROTSPECTRA;
-                        
-			setFileName(fn);
-
-			if (md == null) {
-				this.md = new MetaData();
-				readMetadata(fn);
-			} else {
-				this.md = md;
-				loadMd();
-			}
-                        
-		} catch (Exception e) {
-			e.printStackTrace();
-			md = null;
-		}
-
-	}// constructor GalleryData
-        
-        
-        public boolean isDisplayLabel()
-        {
-            return displayci != null;
-        }
-        
-        public void setDisplayLabel(String key) {
-            displayci = null;
-            if(key == null || key.equalsIgnoreCase("none"))
-            {
-                displayci = null;
-                return;
-            }
-            for(ColumnInfo ci: labels)
-                if(ci.labelName.equals(key))
-                {
-                    displayci = ci;
-                    break;
->>>>>>> 24478420
+
                 }
             }
             if (Filename.exists(filename)) {
@@ -365,8 +243,22 @@
                 }
             }
         }
-<<<<<<< HEAD
-
+
+    }
+
+    public void setDisplayLabel(String key) {
+                displayci = null;
+                if(key == null || key.equalsIgnoreCase("none"))
+                {
+                    displayci = null;
+                    return;
+                }
+                for(ColumnInfo ci: labels)
+                    if(ci.labelName.equals(key))
+                    {
+                        displayci = ci;
+                        break;
+                    }
     }
 
     /**
@@ -412,114 +304,7 @@
             ImageGeneric image = null;
             String imageFn;
 
-=======
-        
-        public ColumnInfo getDisplayLabel()
-        {
-            
-            return displayci;
-        }
-
-	public ArrayList<ColumnInfo> getColumns() {
-		return labels;
-	}
-
-	public void setRenderColumn(String key) {
-            if(key.equalsIgnoreCase("none"))
-                ciFirstRender = null;
-            for(ColumnInfo ci: labels)
-                if(ci.labelName.equals(key))
-                    ciFirstRender = ci;
-	}
-
-	public ColumnInfo getRenderColumn() {
-		return ciFirstRender;
-	}
-
-	/** Return the name of the selected md block */
-	public String getMdFilename() {
-		if (selectedBlock.isEmpty())
-			return filename;
-		return String.format("%s@%s", selectedBlock, filename);
-	}// function getMdFilename
-
-	public String getMdSaveFileName() {
-		if (filename == null)
-			return null;
-
-		String savefn;
-		if (selectedBlock.isEmpty())
-			savefn = filename;
-		else
-			savefn = String.format("%s@%s", selectedBlock, filename);
-		String ext;
-		if (savefn.contains(".")) {
-			ext = savefn.substring(savefn.lastIndexOf("."));
-			if (ext.equals(".stk"))
-				return savefn.replace(ext, ".xmd");
-		} else
-			savefn = savefn + ".xmd";
-		return savefn;
-	}
-
-	public void setFileName(String file) {
-		filename = file;
-
-		if (file != null) {
-			if (Filename.hasPrefix(file)) {
-				if (Filename.isMetadata(file)) {
-					selectedBlock = Filename.getPrefix(file); // FIXME:
-																// validate
-																// block exists
-					filename = Filename.getFilename(file);
-				}
-			}
-			if (Filename.exists(filename)){
-				mdBlocks = MetaData.getBlocksInMetaDataFile(filename);
-				if (mdBlocks.length >= 1 && selectedBlock.isEmpty())
-					selectedBlock = mdBlocks[0];
-			}
-		}
-
-	}
-
-	/** Load contents from a metadata already read */
-	public void loadMd() throws Exception {
-		ids = md.findObjects();
-		loadLabels();
-		numberOfVols = 0;
-		volumes = null;
-		if (!containsGeometryInfo())
-			useGeo = false;
-		selection = new boolean[ids.length];
-		isClassification = checkifIsClassificationMd();
-
-		if (isClassification) {
-			classes = new ClassInfo[ids.length];
-			classesArray = new ArrayList<ClassInfo>();
-			loadClassesInfo();
-		}
-
-		if (isRotSpectraMd() && mode == Mode.GALLERY_ROTSPECTRA) {
-			if (zoom == 0)
-				zoom = 100;
-			return;
-		}
-
-		if (!md.isColumnFormat()) {
-			mode = Mode.TABLE_MD;
-			if (zoom == 0)
-				zoom = 100;
-		}
-
-		if (isGalleryMode())
-			mode = Mode.GALLERY_MD;
-
-		if (hasRenderLabel()) {
-			int renderLabel = ciFirstRender.getLabel();
-			ImageGeneric image = null;
-			String imageFn;
->>>>>>> 24478420
+
 			// Try to find at least one image to render
             // and take dimensions from that
             for (int i = 0; i < ids.length && image == null; ++i) {
@@ -527,7 +312,7 @@
                         md.getValueString(renderLabel, ids[i]), filename, true);
 
 				// DEBUG.printFormat("imageFn1: %s", imageFn);
-<<<<<<< HEAD
+
                 // imageFn = Filename.fixPath(md.getValueString(renderLabel,
                 // ids[i]), filename, false);
                 // DEBUG.printFormat("imageFn2: %s", imageFn);
@@ -586,790 +371,7 @@
 
     }// function loadMd
 
-=======
-				// imageFn = Filename.fixPath(md.getValueString(renderLabel,
-				// ids[i]), filename, false);
-				// DEBUG.printFormat("imageFn2: %s", imageFn);
-				// if (imageFn != null){
-				if (imageFn != null) {
-					try {
-						image = new ImageGeneric(imageFn);
-					} catch (Exception e) {
-						image = null;
-					}
-				}
-				break;
-			}
-			if (image != null) { // Image file was found to render
-				if (zoom == 0) { // if default value, calculate zoom
-									// If in micrograph mode, reduce the
-									// MAX_SIZE constant
-					if (md.containsMicrographsInfo())
-						MAX_SIZE /= 2;
-					int xdim = image.getXDim();
-					int x = Math.min(Math.max(xdim, MIN_SIZE), MAX_SIZE);
-					float scale = (float) x / xdim;
-					zoom = (int) Math.ceil(scale * 100);
-				}
-
-				if (image.isVolume()) { // We are assuming all are volumes
-										// or images, dont mix it
-					if (isGalleryMode())
-						mode = Mode.GALLERY_VOL;
-					numberOfVols = md.size();
-					volumes = new String[numberOfVols];
-
-					for (int i = 0; i < numberOfVols; ++i) {
-						volumes[i] = md.getValueString(
-								ciFirstRender.getLabel(), ids[i]);
-					}
-					commonVolPrefix = XmippStringUtils
-							.commonPathPrefix(volumes);
-
-					if (selectedVolFn.isEmpty())
-						selectVolume(volumes[0]);
-
-				}
-				image.destroy();
-			} else
-				zoom = 100; // Render missing image icon at zoom 100
-		} else {
-			// force this mode when there aren't render label
-			mode = Mode.TABLE_MD;
-                        zoom = 100;
-		}
-                
-	}// function loadMd
-
-	/**
-	 * Load labels info in md, try to keep previous settings of render and
-	 * visible on same columns
-	 */
-	public void loadLabels() {
-                
-		ColumnInfo ci;
-		try {
-			int[] labelids = md.getActiveLabels();
-			ArrayList<ColumnInfo> newLabels = new ArrayList<ColumnInfo>(
-					labelids.length);
-			ciFirstRender = null;
-			ColumnInfo ciFirstRenderVisible = null;
-			int inputRenderLabel = MDLabel.MDL_UNDEFINED;
-
-			if (!renderLabel.equalsIgnoreCase("first")) {
-				inputRenderLabel = MetaData.str2Label(parameters.renderLabel);
-			}
-
-			for (int i = 0; i < labelids.length; ++i) {
-				ci = new ColumnInfo(labelids[i]);
-				if (labels != null) {
-					for (ColumnInfo ci2 : labels)
-						if (ci.label == ci2.label)
-							ci.updateInfo(ci2);
-				} else 
-                                {
-					ci.render = isRenderLabel(ci);
-                                        ci.visible = isVisibleLabel(ci);
-                                }
-				newLabels.add(ci);
-				if (inputRenderLabel == labelids[i] && ci.render) {
-					ciFirstRender = ci;
-					if (ci.visible)
-						ciFirstRenderVisible = ci;
-				}
-				if ((ciFirstRender == null || ci.getLabel() == MDLabel.MDL_IMAGE)
-						&& ci.render)// favor mdl_image over mdl_micrograph
-				{
-					ciFirstRender = ci;
-				}
-				if ((ciFirstRenderVisible == null || ci.getLabel() == MDLabel.MDL_IMAGE)
-						&& ci.render && ci.visible)
-					ciFirstRenderVisible = ci;
-                                
-			}
-			if (ciFirstRenderVisible != null) {
-				ciFirstRender = ciFirstRenderVisible;
-			}
-			// Add MDL_ENABLED if not present
-			if (!md.containsLabel(MDLabel.MDL_ENABLED)
-					&& (md.containsLabel(MDLabel.MDL_IMAGE) || md
-							.containsLabel(MDLabel.MDL_MICROGRAPH))) {
-				newLabels.add(0, new ColumnInfo(MDLabel.MDL_ENABLED));
-				md.addLabel(MDLabel.MDL_ENABLED);
-				for (long id : ids)
-					md.setEnabled(true, id);
-				// hasMdChanges = true;
-			}
-                        
-			labels = newLabels;
-                        orderLabels();
-                        setDisplayLabel(displayLabel);
-		} catch (Exception e) {
-			e.printStackTrace();
-		}
-	}// function loadLabels
-
-	/** Read metadata and store ids */
-	private void readMetadata(String fn) {
-		try {
-			hasMdChanges = false;
-			hasClassesChanges = false;
-			md.read(fn);
-
-		} catch (Exception e) {
-			// TODO Auto-generated catch block
-			e.printStackTrace();
-			md = null;
-			ids = null;
-		}
-	}
-
-	/**
-	 * Sort the metadata by a given column. The sort could be ascending or
-	 * descending
-	 */
-	public void sortMd(int col, boolean ascending) {
-		try {
-			md.sort(getLabelFromCol(col), ascending);
-			clearSelection();
-			hasMdChanges = true;
-		} catch (Exception e) {
-			e.printStackTrace();
-		}
-	}
-
-	void clearSelection() {
-		for (int i = 0; i < selection.length; ++i)
-			selection[i] = false;
-
-	}
-
-	/** Reload current metadata from file */
-	public void readMd() {
-		if (filename != null)
-			readMetadata(getMdFilename());
-	}
-
-	/** Select one of the blocks */
-	public void selectBlock(String block) {
-		selectedBlock = block;
-		selectedVolFn = ""; // Set to empty string to get the first vol
-		readMd();
-	}
-
-	/**
-	 * defines how each row is rendered on ImageGalleryTableModel
-	 * @return
-	 */
-	public ImageGalleryTableModel createModel() {
-		try {
-			switch (mode) {
-			case GALLERY_VOL:
-				return new VolumeGalleryTableModel(this);
-			case GALLERY_MD:
-				if (md.size() > 0 && hasRenderLabel())
-					return new MetadataGalleryTableModel(this);
-				// else fall in the next case
-			case TABLE_MD:
-				mode = Mode.TABLE_MD; // this is necessary when coming from
-				// previous case
-				if (!md.isColumnFormat())
-					return new MetadataRowTableModel(this);
-				
-				return new MetadataTableModel(this);
-			case GALLERY_ROTSPECTRA:
-				return new RotSpectraGalleryTableModel(this);
-			}
-		} catch (Exception e) {
-			e.printStackTrace();
-		}
-		return null;
-	}
-
-	public int getNumberOfBlocks() {
-		return mdBlocks != null ? mdBlocks.length : 0;
-	}
-
-	public int getNumberOfVols() {
-		return numberOfVols;
-	}
-
-	/** Return the mode of the gallery */
-	public Mode getMode() {
-		return mode;
-	}
-
-	/** Return true if there is a renderizable label in the metadata */
-	public boolean hasRenderLabel() {
-		return ciFirstRender != null;
-	}
-
-	/** Return the label that is used for rendering */
-	public int getRenderLabel() {
-		return ciFirstRender.getLabel();
-	}
-
-	/** Return true if the gallery mode is allowed */
-	public boolean allowGallery() {
-		return hasRenderLabel() || isRotSpectraMd();
-	}
-
-	// some mode shortcuts
-	public boolean isGalleryMode() {
-		return mode == Mode.GALLERY_MD || mode == Mode.GALLERY_VOL
-				|| mode == Mode.GALLERY_ROTSPECTRA;
-	}
-
-	public boolean isVolumeMode() {
-		return mode == Mode.GALLERY_VOL;
-	}
-
-	public boolean isTableMode() {
-		return mode == Mode.TABLE_MD;
-	}
-
-	/** Return true if the underlying metadata is in row format */
-	public boolean isColumnFormat() {
-		return md.isColumnFormat();
-	}
-
-	public boolean isRotSpectraMode() {
-		return mode == Mode.GALLERY_ROTSPECTRA;
-	}
-
-	public boolean isMicrographsMode() {
-		return md.containsMicrographsInfo();
-	}
-
-	// utility function to change of mode
-	public void changeMode() {
-		if (isGalleryMode()) {
-			mode = Mode.TABLE_MD;
-			if (selection.length < ids.length) //This can happen when in volume mode, that changes the selection array
-				selection = new boolean[ids.length];
-		}
-		else if (isRotSpectraMd())
-			mode = Mode.GALLERY_ROTSPECTRA;
-		else if (numberOfVols > 0)
-			mode = Mode.GALLERY_VOL;
-		else
-			mode = Mode.GALLERY_MD;
-                
-	}
-
-	/** following function only should be used in VolumeGallery mode */
-	public String getVolumeAt(int index) {
-		return volumes[index];
-	}
-
-	public void selectVolume(String vol) {
-		selectedVolFn = vol; // FIXME: Check it is valid
-	}
-
-	// Check if the underlying data has geometrical information
-	public boolean containsGeometryInfo() {
-		try {
-			return md.containsGeometryInfo();
-		} catch (Exception e) {
-			e.printStackTrace();
-			return false;
-		}
-	}
-
-	/** Check if an item is enabled or not */
-	public boolean isEnabled(int index) {
-		try {
-			if (isVolumeMode() || !md.containsLabel(MDLabel.MDL_ENABLED))
-				return true;
-			return md.getEnabled(ids[index]);
-		} catch (Exception e) {
-			e.printStackTrace();
-		}
-		return true;
-	}
-
-	/** Set enabled state */
-	public void setEnabled(int index, boolean value) {
-		try {
-			if (!isVolumeMode()) { // slices in a volume are always enabled
-				md.setEnabled(value, ids[index]);
-				hasMdChanges = true;
-			}
-		} catch (Exception e) {
-			e.printStackTrace();
-		}
-	}
-
-	/** Set all values coming from a row md */
-	public void setRow(MDRow mdRow, long objId) {
-		md.setRow(mdRow, objId);
-		setMdChanges(true);
-	}
-
-	/** This is only needed for metadata table galleries */
-	public boolean isFile(ColumnInfo ci) {
-		try {
-			return MetaData.isPathField(ci.getLabel());
-		} catch (Exception e) {
-			e.printStackTrace();
-		}
-		return false;
-	}
-
-	public boolean isFile(int col) {
-		return isFile(labels.get(col));
-	}
-
-	public boolean isImageFile(int col) {
-		return isImageFile(labels.get(col));
-	}
-
-	public boolean isImageFile(ColumnInfo ci) {
-		try {
-			return MetaData.isImage(ci.getLabel());
-		} catch (Exception e) {
-			e.printStackTrace();
-		}
-		return false;
-	}
-
-	public boolean isClassificationMd() {
-		return isClassification;
-	}
-
-	/** Return true if current metadata comes from 2d classification */
-	public boolean checkifIsClassificationMd() {
-		try {
-			boolean valid = selectedBlock.startsWith("classes") && 
-					(md.containsLabel(MDLabel.MDL_REF) || md.containsLabel(MDLabel.MDL_REF3D)) &&
-					 md.containsLabel(MDLabel.MDL_CLASS_COUNT);
-			
-			if (!valid)
-				return false;
-			
-			refLabel = md.containsLabel(MDLabel.MDL_REF) ? MDLabel.MDL_REF : MDLabel.MDL_REF3D;
-			
-			for (long id : ids) {
-				int ref = md.getValueInt(refLabel, id);
-				long count = md.getValueLong(MDLabel.MDL_CLASS_COUNT, id);
-				String s = Filename.getClassBlockName(ref);
-				if (count > 0 && !containsBlock(s)) {
-					 DEBUG.printFormat("2Dclass: for ref: %d, no block '%s'\n", ref, s);
-					return false;
-				}
-			}
-		} catch (Exception e) {
-			// TODO Auto-generated catch block
-			e.printStackTrace();
-		}
-		return true;
-	}
-
-	/** Get the assigned class of some element */
-	public ClassInfo getItemClassInfo(int index) {
-		if (isClassification && index < classes.length) {
-			return classes[index];
-		}
-		return null;
-	}
-
-	/** Set item class info in md */
-	private void setItemClassInfo(long id, ClassInfo cli) {
-		String comment = "None";
-		int ref2 = -1;
-		int color = -1;
-		try {
-			if (cli != null) {
-				ref2 = cli.index + 1;
-				color = cli.getColor().getRGB();
-				comment = cli.getComment();
-			}
-			md.setValueInt(MDLabel.MDL_REF2, ref2, id);
-			md.setValueString(MDLabel.MDL_KEYWORDS, comment, id);
-			md.setValueInt(MDLabel.MDL_COLOR, color, id);
-		} catch (Exception ex) {
-			ex.printStackTrace();
-		}
-	}
-
-	/** Set the class of an element */
-	public void setItemClass(int index, ClassInfo cli) {
-		hasClassesChanges = true;
-		classes[index] = cli;
-		long id = ids[index];
-		setItemClassInfo(id, cli);
-	}
-
-	public ClassInfo getClassInfo(int classNumber) {
-		return classesArray.get(classNumber);
-	}
-
-	/**
-	 * Compute and update the number of classes and images assigned to this
-	 * superclass
-	 */
-	public void updateClassesInfo() {
-		try {
-			int i = 0;
-			for (ClassInfo cli : classesArray) {
-				cli.numberOfClasses = 0;
-				cli.numberOfImages = 0;
-				cli.index = i++;
-			}
-			i = 0;
-			for (long id : ids) { // iterate over all references
-				long count = md.getValueLong(MDLabel.MDL_CLASS_COUNT, id);
-
-				ClassInfo cli = getItemClassInfo(i);
-				if (cli != null) {
-					cli.numberOfClasses += 1;
-					cli.numberOfImages += count;
-					hasMdChanges = true;
-				}
-				setItemClassInfo(id, cli);
-				++i;
-			}
-		} catch (Exception e) {
-			// TODO Auto-generated catch block
-			e.printStackTrace();
-		}
-	}// function upateClassesInfo
-
-	/** Load classes structure if previously stored */
-	public void loadClassesInfo() {
-		try {
-			if (md.containsLabel(MDLabel.MDL_REF2)) {
-				long id;
-				int ref2;
-				ClassInfo cli;
-
-				for (int i = 0; i < ids.length; ++i) {
-					id = ids[i];
-					ref2 = md.getValueInt(MDLabel.MDL_REF2, id);
-
-					if (ref2 > 0) {
-						cli = null;
-
-						for (ClassInfo cli2 : classesArray)
-							if (cli2.index == ref2) {
-								cli = cli2;
-								break;
-							}
-
-						if (cli == null) {
-							String comment = md.getValueString(
-									MDLabel.MDL_KEYWORDS, id);
-							int color = md.getValueInt(MDLabel.MDL_COLOR, id);
-							cli = new ClassInfo(comment, new Color(color));
-							cli.index = ref2;
-							classesArray.add(cli);
-						}
-						classes[i] = cli;
-					}
-				}
-			}
-		} catch (Exception e) {
-			e.printStackTrace();
-		}
-	}// function loadClassesInfo
-
-	/** Return the number of selected elements */
-	public int getSelectionCount() {
-		int count = 0;
-                
-		if (!isVolumeMode()) {
-			for (int i = 0; i < ids.length; ++i)
-				if (selection[i])
-					++count;
-		}
-		return count;
-	}
-
-	/** Create a metadata just with selected items */
-	public MetaData getSelectionMd() {
-		MetaData selectionMd = null;
-		if (!isVolumeMode()) {
-			long[] selectedIds = new long[getSelectionCount()];
-			int count = 0;
-			for (int i = 0; i < ids.length; ++i)
-				if (selection[i])
-					selectedIds[count++] = ids[i];
-			try {
-				selectionMd = new MetaData();
-				selectionMd.importObjects(md, selectedIds);
-			} catch (Exception e) {
-				e.printStackTrace();
-			}
-		}
-		return selectionMd;
-	}
-        
-       
-
-	/**
-	 * Compute the metadatas
-	 */
-	public MetaData[] getClassesMd() {
-		try {
-			if (!classesArray.isEmpty()) {
-				updateClassesInfo();
-				// Count the number of non-empty classes
-				MetaData[] mds = new MetaData[classesArray.size() + 1];
-				mds[0] = new MetaData();
-				MetaData mdAux = mds[0];
-				int i = 0;
-				long id;
-				// Md for classes block
-				for (ClassInfo cli : classesArray) {
-					id = mdAux.addObject();
-					mdAux.setValueInt(MDLabel.MDL_REF, ++i, id);
-					mdAux.setValueLong(MDLabel.MDL_CLASS_COUNT,
-							cli.numberOfImages, id);
-					mdAux.setValueString(MDLabel.MDL_KEYWORDS,
-							cli.getComment(), id);
-					mds[i] = new MetaData();
-				}
-				i = 0;
-				// Fill the classX_images blocks
-				for (i = 0; i < ids.length; ++i) {
-					ClassInfo cli = getItemClassInfo(i);
-					if (cli != null) {
-						id = ids[i];
-						md.setValueInt(MDLabel.MDL_REF2, cli.index + 1, id);
-						md.setValueString(MDLabel.MDL_KEYWORDS,
-								cli.getComment(), id);
-						mdAux = getClassImages(i);
-						if (mdAux != null)
-							mds[cli.index + 1].unionAll(mdAux);
-					}
-				}
-				return mds;
-			}
-		} catch (Exception e) {
-			// TODO Auto-generated catch block
-			e.printStackTrace();
-		}
-		return null;
-	}
-
-	/** Get the metadata with assigned images to this classes */
-	public MetaData getClassImages(int index) {
-		try {
-			long id = ids[index];
-			int ref = md.getValueInt(refLabel, id);
-			String blockName = Filename.getClassBlockName(ref);
-			if (containsBlock(blockName)) {
-				return new MetaData(blockName + Filename.SEPARATOR + filename);
-			}
-		} catch (Exception e) {
-			e.printStackTrace();
-		}
-		return null;
-	}
-	
-        
-	/** Get all the images assigned to all selected classes */
-	public MetaData getImagesFromClassSelection(){
-		MetaData mdImages = new MetaData();
-		MetaData md;
-		for (int i = 0; i < ids.length; ++i){
-			if (selection[i]){
-				md = getClassImages(i);
-				if(md != null)
-                                {
-                                    mdImages.unionAll(md);
-                                    md.destroy();
-                                }
-			}
-		}
-		return mdImages;
-	}
-
-	/** Return true if current metadata is a rotspectra classes */
-	public boolean isRotSpectraMd() {
-		if (filename != null) {
-                    if(!filename.contains("classes"))
-                        return false;
-			String fnVectors = filename.replace("classes", "vectors");
-			String fnVectorsData = fnVectors.replace(".xmd", ".vec");
-			if (isClassificationMd() && Filename.exists(fnVectors)
-
-					&& Filename.exists(fnVectorsData))
-                            
-				return true;
-		}
-		return false;
-	}
-
-	/** Check if a block is present, ignore case */
-	public boolean containsBlock(String block) {
-		if (mdBlocks != null)
-			for (String b : mdBlocks)
-				if (b.equalsIgnoreCase(block))
-					return true;
-		return false;
-	}
-
-	/**
-	 * Take an index counting only visible columns and translate into the
-	 * general column index
-	 * 
-	 * @param col
-	 *            column index in visible counting
-	 * @return column index in general counting
-	 */
-	public int getVisibleColumnIndex(int col) {
-		int visibleIndex = 0;
-		for (int i = 0; i < labels.size(); i++)
-			if (labels.get(i).visible) {
-				if (col == visibleIndex)
-					return i;
-				visibleIndex++;
-			}
-		return -1;
-	}
-
-	public int getLabelFromCol(int col) {
-		return labels.get(col).getLabel();
-	}
-
-	public ColumnInfo getColumnInfo(int col) {
-		return labels.get(col);
-	}
-
-	public String getValueFromCol(int index, int col) {
-		if (!isColumnFormat()) {
-			col = index;
-			index = 0;
-		}
-		return getValueFromCol(index, labels.get(col));
-	}
-
-	public String getValueFromCol(int index, ColumnInfo ci) {
-		try {
-			return md.getValueString(ci.getLabel(), ids[index]);
-		} catch (Exception e) {
-			e.printStackTrace();
-		}
-		return null;
-	}
-
-	public String getValueFromLabel(int index, int label) {
-		try {
-			return md.getValueString(label, ids[index]);
-		} catch (Exception e) {
-			e.printStackTrace();
-		}
-		return null;
-	}
-
-	public void setValueToCol(int index, ColumnInfo ci, String value) {
-		try {
-			md.setValueString(ci.getLabel(), value, ids[index]);
-			setMdChanges(true);
-		} catch (Exception e) {
-			e.printStackTrace();
-		}
-	}
-
-	/** Delete from metadata selected items */
-	public void removeSelection() throws Exception {
-		for (int i = 0; i < ids.length; ++i) {
-			if (selection[i]) {
-				md.removeObject(ids[i]);
-				hasMdChanges = true;
-			}
-		}
-	}
-
-	/** Add a new class */
-	public void addClass(ClassInfo ci) {
-		classesArray.add(ci);
-		hasClassesChanges = true;
-	}
-
-	/** Remove a class from the selection */
-	public void removeClass(int classNumber) {
-		ClassInfo cli = getClassInfo(classNumber);
-		for (int i = 0; i < ids.length; ++i)
-			if (getItemClassInfo(i) == cli)
-				setItemClass(i, null);
-		classesArray.remove(classNumber);
-		hasClassesChanges = true;
-	}
-
-	public boolean hasMdChanges() {
-		return hasMdChanges;
-	}
-
-	public void setMdChanges(boolean value) {
-		hasMdChanges = value;
-	}
-
-	public boolean hasClassesChanges() {
-		return hasClassesChanges;
-	}
-
-	public boolean hasMicrographParticles() {
-		return md.containsMicrographParticles();
-	}
-
-	public String getFileName() {
-		return filename;
-
-	}
-
-	public String getBlock(int index) {
-		int size = getNumberOfBlocks();
-		if (size > 0 && index >= 0 && index < size)
-			return mdBlocks[index];
-		return null;
-	}
-
-	public MetaData getImagesMd(MetaData md) {
-		int idlabel = getRenderLabel();
-		if (md == null)
-			return null;
-		if (!md.containsLabel(idlabel))
-			return null;
-
-		MDRow mdRow = new MDRow();
-		MetaData imagesmd = new MetaData();
-		int index = 0;
-		String imagepath;
-		long id2;
-		// md.print();
-		for (long id : md.findObjects()) {
-			if (isEnabled(index)) {
-				imagepath = md.getValueString(idlabel, id, true);
-				if (imagepath != null && ImageGeneric.exists(imagepath)) {
-					id2 = imagesmd.addObject();
-					if (useGeo) {
-						md.getRow(mdRow, id);
-						mdRow.setValueString(idlabel, imagepath);
-						imagesmd.setRow(mdRow, id2);
-					} else
-						imagesmd.setValueString(idlabel, imagepath, id2);
-				}
-			}
-			index++;
-		}
-		mdRow.destroy();
-		return imagesmd;
-	}
-
-	public String getFileInfo() {
-		File file = new File(getFileName());
-
-		String fileInfo = "Path: " + file.getAbsolutePath() + "\n\n";
-
-		fileInfo += "File Name: " + file.getName() + "\n" + "Last Modified: "
-				+ new Date(file.lastModified()) + "\n"
-
-				+ "Size: " + Filename.humanReadableByteCount(file.length());
-		return fileInfo;
-	}
->>>>>>> 24478420
+
         
                
     public boolean isDisplayLabel()
@@ -1377,16 +379,7 @@
         return displayci != null;
     }
 
-    public void setDisplayLabel(String key) {
-        if(key.equalsIgnoreCase("none"));
-            displayci = null;
-        for(ColumnInfo ci: labels)
-            if(ci.labelName.equals(key))
-            {
-                displayci = ci;
-                break;
-            }
-    }
+   
 
     public ColumnInfo getDisplayLabel()
     {
