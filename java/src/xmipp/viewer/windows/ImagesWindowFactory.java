/*
 * To change this template, choose Tools | Templates
 * and openTableFileImageItem the template in the editor.
 */
package xmipp.viewer.windows;

import ij.IJ;
import ij.ImagePlus;
import ij.gui.ImageWindow;
import ij.process.StackConverter;
import ij3d.Content;
import ij3d.Image3DUniverse;

import java.awt.Component;
import java.awt.FontMetrics;
import java.awt.Frame;
import java.awt.Window;

import javax.swing.SwingUtilities;
import javax.vecmath.Color3f;

import xmipp.ij.commons.ImagePlusLoader;
import xmipp.ij.commons.Tool;
import xmipp.ij.commons.XmippUtil;
import xmipp.ij.commons.XmippIJWindow;
import xmipp.ij.commons.XmippImageCanvas;
import xmipp.ij.commons.XmippImageConverter;
import xmipp.ij.commons.XmippImageWindow;
import xmipp.ij.commons.XmippStackWindow;
import xmipp.jni.Filename;
import xmipp.jni.ImageGeneric;
import xmipp.jni.MDLabel;
import xmipp.jni.MetaData;
import xmipp.utils.DEBUG;
import xmipp.utils.Params;
import xmipp.utils.Param;
import xmipp.utils.StopWatch;
import xmipp.utils.XmippDialog;
import xmipp.viewer.ctf.CTFAnalyzerJFrame;
import xmipp.viewer.ctf.CTFRecalculateImageWindow;
import xmipp.viewer.ctf.TasksEngine;

/**
 * 
 * @author Juanjo Vega
 */
public class ImagesWindowFactory {

	private final static int UNIVERSE_W = 400, UNIVERSE_H = 400;

	public static void openFilesAsDefault(String filenames[], Params parameters) {
		for (int i = 0; i < filenames.length; i++) {
			openFileAsDefault(filenames[i], parameters);
		}
	}

	public static void openFileAsDefault(String filename) {
		openFileAsDefault(filename, new Params());
	}

	public static void openFileAsDefault(String filename, Params parameters) {
		try {
			if (Filename.isMetadata(filename)) {
				if (parameters.mode.equalsIgnoreCase(Params.OPENING_MODE_IMAGE))
					openFileAsImage(null, filename, parameters);
				else
					openMetadata(filename, parameters,
							Params.OPENING_MODE_GALLERY);
			} else {
				ImageGeneric img = new ImageGeneric(filename);

				if (img.isSingleImage()) {
					openFileAsImage(null, filename, parameters);
				} else if (img.isStackOrVolume()) {
					if (parameters.mode
							.equalsIgnoreCase(Params.OPENING_MODE_IMAGE))
						openFileAsImage(null, filename, parameters);
					else
						openMetadata(filename, parameters,
								Params.OPENING_MODE_GALLERY);
				}
			}
		} catch (Exception e) {
			XmippDialog.showError(null, String.format(
					"Couldn't open file: '%s'\nError: %s", filename,
					e.getMessage()));
			DEBUG.printException(e);
		}
	}

	public static void openFilesAsImages(String filenames[], Params parameters) {
		for (int i = 0; i < filenames.length; i++) {
			openFileAsImage(null, filenames[i], parameters);
		}
	}

	public static void openFileAsImage(String path) {
		openFileAsImage(null, path, new Params());
	}

	public static void openFileAsImage(Frame pframe, String filename,
			Params parameters) {
		try {
			ImagePlusLoader ipl = new ImagePlusLoader(filename);
			XmippIJWindow xiw = openXmippImageWindow(pframe, ipl,
					parameters.poll);
			if (parameters.mask_toolbar)
				xiw.openMaskToolbar();
		} catch (Exception e) {
			XmippDialog.showError(null, String.format(
					"Couldn't open file: '%s'\nError: %s", filename,
					e.getMessage()));
			DEBUG.printException(e);
		}
	}

	public static ImagePlus openFileAsImagePlus(String path, Params parameters)
			throws Exception {
		ImagePlus imp;
		if (Filename.isMetadata(path)) {
			MetaData md = new MetaData(path);
			imp = XmippImageConverter.readMetadataToImagePlus(
					MDLabel.MDL_IMAGE, md, parameters.useGeo, parameters.wrap);
			md.destroy();
		} else {
			imp = XmippImageConverter.loadImage(path,
					parameters.zoom > 0 ? parameters.zoom : 100);
		}
		return imp;
	}

	public static XmippIJWindow openXmippImageWindow(Window window,
			ImagePlus imp, boolean poll) {
		return openXmippImageWindow(window, new ImagePlusLoader(imp), poll);
	}

	public static XmippIJWindow openXmippImageWindow(Window window,
			ImagePlusLoader impLoader, boolean poll) {
		return openXmippImageWindow(window, impLoader, impLoader.getName(), poll);
		
	}
	public static XmippIJWindow openXmippImageWindow(Window window,
			ImagePlusLoader impLoader, String title, boolean poll) {
		ImagePlus imp = impLoader.getImagePlus();
                
		XmippIJWindow iw;
		
		if (impLoader.isStackOrVolume())
			iw = (title != null)? new XmippStackWindow(window, impLoader, title): new XmippStackWindow(window, impLoader);
		else
			iw = (title != null )? new XmippImageWindow(impLoader, title): new XmippImageWindow(impLoader);
                
		SwingUtilities.invokeLater(new Worker(iw));
		return iw;
	}

	public static class Worker implements Runnable {

		XmippIJWindow iw;

		public Worker(XmippIJWindow iw) {
			this.iw = iw;
		}

		@Override
		public void run() {
			((XmippImageCanvas)  iw.getCanvas()).adjustMagnification();
                        Frame frame = (ImageWindow) iw;
			frame.setVisible(true);
                        
		}
	}

	/**
	 * Before calling this method be sure you have constructed the proper
	 * metadata with files to be shown, mode passed will be override in
	 * parameters
	 */
	public static GalleryJFrame openMetadata(String filename, MetaData md,
			Params parameters, String mode) {

		if (parameters.mode.equalsIgnoreCase(Params.OPENING_MODE_DEFAULT))
			parameters.mode = mode;
		return new GalleryJFrame(filename, md, parameters);
	}

	public static GalleryJFrame openMetadata(String filename, Params parameters,
			String mode) throws Exception {
<<<<<<< HEAD
                
                MetaData md = new MetaData(filename);
                
=======
                StopWatch stopWatch = StopWatch.getInstance();
                stopWatch.printElapsedTime("creating md");
                MetaData md = new MetaData(filename);
                stopWatch.printElapsedTime("opening md");
>>>>>>> 3e20c485
		return openMetadata(filename, md, parameters, mode);
	}

	public static GalleryJFrame openFilesAsGallery(String filenames[],
			boolean useSameTable) throws Exception {
		return openFilesAsGallery(filenames, useSameTable, new Params());
	}

	public static GalleryJFrame openFilesAsGallery(String filenames[],
			boolean useSameTable, Params parameters) throws Exception {
		GalleryJFrame gallery = null;

		if (useSameTable) {
			MetaData md = new MetaData();
			for (int i = 0; i < filenames.length; ++i)
				md.setValueString(MDLabel.MDL_IMAGE, filenames[i],
						md.addObject());
			openMetadata(null, md, parameters, null);
		} else {
			for (int i = 0; i < filenames.length; i++) {
				gallery = openMetadata(filenames[i], parameters,
						Params.OPENING_MODE_GALLERY);
			}
		}

		return gallery;
	}

	public static void openImagePlusAs3D(ImagePlus ip) {
		try {
			// Checks if java3D is available or not.
			Class.forName("javax.media.j3d.J3DBuffer");

			new StackConverter(ip).convertToRGB();

			Image3DUniverse universe = new Image3DUniverse(UNIVERSE_W,
					UNIVERSE_H);

			// Adds the sphere image plus to universe.
			Content c = universe.addSurfacePlot(ip, new Color3f(1f, 165f / 255,
					82f / 255), "1", 50, new boolean[] { true, true, true }, 1);
			c.displayAs(Content.SURFACE);
			c.setColor(new Color3f(1f, 165f / 255, 82f / 255));

			universe.show(); // Shows...
		} catch (final ClassNotFoundException e) {
			IJ.error("Java 3D not found. Please, check your installation.");
		}
	}

	public static ImageWindow openCTFImage(ImagePlus ip, String CTFfilename,
			String PSDfilename, TasksEngine tasksEngine,
			String MicrographFilename, int row, String sortFn) {
		XmippUtil.showImageJ(Tool.VIEWER);// removed Toolbar.FREEROI
		return new CTFRecalculateImageWindow(ip, CTFfilename, PSDfilename,
				tasksEngine, row, sortFn);
	}

	public static void openFileAsText(String filename, Component parent) {
		TextfileJFrame frameText = new TextfileJFrame(filename);
		if (parent != null)
			frameText.setLocationRelativeTo(null);
		frameText.setVisible(true);
	}

	public static void openCTFWindow(ImagePlus imp, String CTFFilename,
			String PSDFilename) {
//		CTFProfileWindow ctfView = new CTFProfileWindow(imp, CTFFilename,
//				PSDFilename);
//		ctfView.setVisible(true);
		new CTFAnalyzerJFrame(imp, CTFFilename, PSDFilename);
	}

	public static String getSortTitle(String title, int width,
			FontMetrics fontMetrics) {
		String sort = title;
		int strlenght = fontMetrics.stringWidth(sort);
		int index = 0;

		while (strlenght > width) {
			index++;
			sort = "..." + title.substring(index);
			strlenght = fontMetrics.stringWidth(sort);
		}

		return sort;
	}
}<|MERGE_RESOLUTION|>--- conflicted
+++ resolved
@@ -186,16 +186,8 @@
 
 	public static GalleryJFrame openMetadata(String filename, Params parameters,
 			String mode) throws Exception {
-<<<<<<< HEAD
                 
                 MetaData md = new MetaData(filename);
-                
-=======
-                StopWatch stopWatch = StopWatch.getInstance();
-                stopWatch.printElapsedTime("creating md");
-                MetaData md = new MetaData(filename);
-                stopWatch.printElapsedTime("opening md");
->>>>>>> 3e20c485
 		return openMetadata(filename, md, parameters, mode);
 	}
 
