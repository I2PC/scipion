/*
 * To change this license header, choose License Headers in Project Properties.
 * To change this template file, choose Tools | Templates
 * and open the template in the editor.
 */

package xmipp.viewer.windows;

import java.awt.GridBagConstraints;
import java.awt.GridBagLayout;
import java.awt.Insets;
import java.awt.event.ActionEvent;
import java.awt.event.ActionListener;
import java.io.File;
import java.util.ArrayList;
import java.util.Arrays;
import java.util.List;
import javax.swing.JButton;
import javax.swing.JCheckBox;
import javax.swing.JDialog;
import javax.swing.JLabel;
import javax.swing.JPanel;
import javax.swing.JTextField;
import xmipp.ij.commons.XmippUtil;
import xmipp.jni.Filename;
import xmipp.utils.XmippDialog;
import xmipp.utils.XmippFileChooser;
import xmipp.utils.XmippWindowUtil;

/**
 *
 * @author airen
 */
public class ExportImagesJDialog extends JDialog{

    private int label;
    private String path;
    private XmippFileChooser fc;
    private JButton savebt;
    private JButton cancelbt;
    private final String note1 = "<html><b>Note 1:</b> Only enabled images will be saved";
    private final String note2 = "<html><b>Note 2:</b> Use extension stk, mrcs or img to save as SPIDER, MRC or IMAGIC stacks";
    private JButton browsebt;
    private JTextField pathtf;
    private JCheckBox applygeochb;
 
    private GalleryJFrame frame;
    
    public ExportImagesJDialog(GalleryJFrame parent)
    {
        super(parent);
        this.frame = parent;

        path = parent.data.getFileName();
        if(path == null)
            path = "images";
        path = Filename.removeExtension(path) + "_export.stk";
        label = parent.data.getRenderLabel();
        initComponents();
    }

    private void initComponents() {
        setTitle("Export Images ...");
        
        setLayout(new GridBagLayout());
        GridBagConstraints c = new GridBagConstraints();
        c.anchor = GridBagConstraints.WEST;
        c.insets = new Insets(5, 5, 5, 5);
        add(new JLabel("Path:"), XmippWindowUtil.getConstraints(c, 0, 0));
        

        pathtf = new JTextField(path);
        pathtf.setColumns(50);
        add(pathtf, XmippWindowUtil.getConstraints(c, 1, 0));
        fc = new XmippFileChooser(path);
        if(path.contains(File.separator))
        {
            int index = path.lastIndexOf(File.separator);//-1 if separator does not exists
            String dir = path.substring(0, index);
            fc.setCurrentDirectory(new File(dir));
        }
        browsebt = XmippWindowUtil.getIconButton("folderopen.gif", new ActionListener() {

            @Override
            public void actionPerformed(ActionEvent ae) {
                int returnVal = fc.showOpenDialog(null);

		if (returnVal == XmippFileChooser.APPROVE_OPTION)
		{
			File file = fc.getSelectedFile();
			String text = file.getPath(); 
			pathtf.setText(text);
		}
            }
        });
        add(browsebt, XmippWindowUtil.getConstraints(c, 2, 0));
        add(new JLabel("Apply Geometry:"), XmippWindowUtil.getConstraints(c, 0, 1));
        

        applygeochb = new JCheckBox();
        applygeochb.setSelected(frame.data.useGeo);
        add(applygeochb, XmippWindowUtil.getConstraints(c, 1, 1));
        add(new JLabel(note1), XmippWindowUtil.getConstraints(c, 0, 2, GridBagConstraints.HORIZONTAL));
        add(new JLabel(note2), XmippWindowUtil.getConstraints(c, 0, 3, GridBagConstraints.HORIZONTAL));
        JPanel actionspn = new JPanel();
        cancelbt = XmippWindowUtil.getTextButton("Cancel", new ActionListener() {

            @Override
            public void actionPerformed(ActionEvent ae) {
                close();
            }
        });
        actionspn.add(cancelbt);
                
        savebt = XmippWindowUtil.getTextButton("Export", new ActionListener() {

            @Override
            public void actionPerformed(ActionEvent ae) {
                saveImages();
                close();
            }
        });
        actionspn.add(savebt);
        add(actionspn, XmippWindowUtil.getConstraints(c, 0, 4, GridBagConstraints.HORIZONTAL));
        pack();
        XmippWindowUtil.setLocation(0.5, 0.5, this);
        setVisible(true);
    }
    
    private void close()
    {
        setVisible(false);
        dispose();
    }
    
    private void saveImages()
    {
        try {
            path = pathtf.getText();
            File tmpfile = File.createTempFile("temp", ".xmd");
            frame.saveMd(tmpfile.getAbsolutePath(), false, true, false);//remove disabled on tmpfile to export afterwords
            String[] command = new String[]{"xmipp_transform_geometry", tmpfile.getAbsolutePath(), "-o", path, "--label", frame.data.getRenderColumn().labelName};
            if(applygeochb.isSelected())
                command = new String[]{"xmipp_transform_geometry", tmpfile.getAbsolutePath(), "-o", path, "--label", frame.data.getRenderColumn().labelName, "--apply_transform"};
                       
            executeCommand(command);
            
        } catch (Exception ex) {
            String msg = ex.getMessage();
<<<<<<< HEAD
            if(msg == null || msg.isEmpty())
=======
            if(msg == null ||msg.isEmpty())

>>>>>>> 8aa43bd6
                ex.printStackTrace();
            else
                XmippDialog.showError(null, msg);
        }
    }
    
    protected void executeCommand(final String[] command)
    {


        XmippWindowUtil.blockGUI(frame, "Exporting images ...");
        new Thread(new Runnable() {

            @Override
            public void run() {

                try {

                    String output = XmippUtil.executeCommand(command);
                    XmippWindowUtil.releaseGUI(ExportImagesJDialog.this.frame.getRootPane());

                    if(output != null && !output.isEmpty())
                    {
                        System.out.println(output);
                        
                    }
                    close();

                } catch (Exception ex) {
                    throw new IllegalArgumentException(ex.getMessage());
                }

            }
        }).start();
    }

    
}<|MERGE_RESOLUTION|>--- conflicted
+++ resolved
@@ -147,12 +147,8 @@
             
         } catch (Exception ex) {
             String msg = ex.getMessage();
-<<<<<<< HEAD
             if(msg == null || msg.isEmpty())
-=======
-            if(msg == null ||msg.isEmpty())
 
->>>>>>> 8aa43bd6
                 ex.printStackTrace();
             else
                 XmippDialog.showError(null, msg);
