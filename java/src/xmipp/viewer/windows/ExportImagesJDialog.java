/*
 * To change this license header, choose License Headers in Project Properties.
 * To change this template file, choose Tools | Templates
 * and open the template in the editor.
 */

package xmipp.viewer.windows;

import java.awt.GridBagConstraints;
import java.awt.GridBagLayout;
import java.awt.Insets;
import java.awt.event.ActionEvent;
import java.awt.event.ActionListener;
import java.io.File;
import java.util.ArrayList;
import java.util.Arrays;
import java.util.List;
import javax.swing.JButton;
import javax.swing.JCheckBox;
import javax.swing.JDialog;
import javax.swing.JLabel;
import javax.swing.JPanel;
import javax.swing.JTextField;
import xmipp.ij.commons.XmippUtil;
import xmipp.jni.Filename;
import xmipp.utils.XmippDialog;
import xmipp.utils.XmippFileChooser;
import xmipp.utils.XmippWindowUtil;

/**
 *
 * @author airen
 */
public class ExportImagesJDialog extends JDialog{

    private int label;
    private String path;
    private XmippFileChooser fc;
    private JButton savebt;
    private JButton cancelbt;
    private final String note1 = "<html><b>Note 1:</b> Only enabled images will be saved";
    private final String note2 = "<html><b>Note 2:</b> Use extension stk, mrcs or img to save as SPIDER, MRC or IMAGIC stacks";
    private JButton browsebt;
    private JTextField pathtf;
    private JCheckBox applygeochb;
 
    private GalleryJFrame frame;
    
    public ExportImagesJDialog(GalleryJFrame parent)
    {
        super(parent);
        this.frame = parent;

        path = parent.data.getFileName();
        if(path == null)
            path = "images";
        path = Filename.removeExtension(path) + "_export.stk";
        label = parent.data.getRenderLabel();
        initComponents();
    }

    private void initComponents() {
        setTitle("Export Images ...");
        
        setLayout(new GridBagLayout());
        GridBagConstraints c = new GridBagConstraints();
        c.anchor = GridBagConstraints.WEST;
        c.insets = new Insets(5, 5, 5, 5);
        add(new JLabel("Path:"), XmippWindowUtil.getConstraints(c, 0, 0));
        

        pathtf = new JTextField(path);
        pathtf.setColumns(50);
        add(pathtf, XmippWindowUtil.getConstraints(c, 1, 0));
        fc = new XmippFileChooser(path);
        if(path.contains(File.separator))
        {
            int index = path.lastIndexOf(File.separator);//-1 if separator does not exists
            String dir = path.substring(0, index);
            fc.setCurrentDirectory(new File(dir));
        }
        browsebt = XmippWindowUtil.getIconButton("folderopen.gif", new ActionListener() {

            @Override
            public void actionPerformed(ActionEvent ae) {
                int returnVal = fc.showOpenDialog(null);

		if (returnVal == XmippFileChooser.APPROVE_OPTION)
		{
			File file = fc.getSelectedFile();
			String text = file.getPath(); 
			pathtf.setText(text);
		}
            }
        });
        add(browsebt, XmippWindowUtil.getConstraints(c, 2, 0));
        add(new JLabel("Apply Geometry:"), XmippWindowUtil.getConstraints(c, 0, 1));
        

        applygeochb = new JCheckBox();
        applygeochb.setSelected(frame.data.useGeo);
        add(applygeochb, XmippWindowUtil.getConstraints(c, 1, 1));
        add(new JLabel(note1), XmippWindowUtil.getConstraints(c, 0, 2, GridBagConstraints.HORIZONTAL));
        add(new JLabel(note2), XmippWindowUtil.getConstraints(c, 0, 3, GridBagConstraints.HORIZONTAL));
        JPanel actionspn = new JPanel();
        cancelbt = XmippWindowUtil.getTextButton("Cancel", new ActionListener() {

            @Override
            public void actionPerformed(ActionEvent ae) {
                close();
            }
        });
        actionspn.add(cancelbt);
                
        savebt = XmippWindowUtil.getTextButton("Export", new ActionListener() {

            @Override
            public void actionPerformed(ActionEvent ae) {
                saveImages();
                close();
            }
        });
        actionspn.add(savebt);
        add(actionspn, XmippWindowUtil.getConstraints(c, 0, 4, GridBagConstraints.HORIZONTAL));
        pack();
        XmippWindowUtil.setLocation(0.5, 0.5, this);
        setVisible(true);
    }
    
    private void close()
    {
        setVisible(false);
        dispose();
    }
    
    private void saveImages()
    {
        try {
            path = pathtf.getText();
            File tmpfile = File.createTempFile("temp", ".xmd");
            frame.saveMd(tmpfile.getAbsolutePath(), false, true, false);//remove disabled on tmpfile to export afterwords
            String[] command = new String[]{"xmipp_transform_geometry", tmpfile.getAbsolutePath(), "-o", path, "--label", frame.data.getRenderColumn().labelName};
            if(applygeochb.isSelected())
                command = new String[]{"xmipp_transform_geometry", tmpfile.getAbsolutePath(), "-o", path, "--label", frame.data.getRenderColumn().labelName, "--apply_transform"};
                       
            executeCommand(command);
            
        } catch (Exception ex) {
            String msg = ex.getMessage();
<<<<<<< HEAD
            if(msg == null ||msg.isEmpty())
=======
            if(msg== null || msg.isEmpty())
>>>>>>> 562319c7
                ex.printStackTrace();
            else
                XmippDialog.showError(null, msg);
        }
    }
    
    protected void executeCommand(final String[] command)
    {


        XmippWindowUtil.blockGUI(frame, "Exporting images ...");
        new Thread(new Runnable() {

            @Override
            public void run() {

                try {

                    String output = XmippUtil.executeCommand(command);
                    XmippWindowUtil.releaseGUI(ExportImagesJDialog.this.frame.getRootPane());

                    if(output != null && !output.isEmpty())
                    {
                        System.out.println(output);
                        
                    }
                    close();

                } catch (Exception ex) {
                    throw new IllegalArgumentException(ex.getMessage());
                }

            }
        }).start();
    }

    
}<|MERGE_RESOLUTION|>--- conflicted
+++ resolved
@@ -147,11 +147,8 @@
             
         } catch (Exception ex) {
             String msg = ex.getMessage();
-<<<<<<< HEAD
             if(msg == null ||msg.isEmpty())
-=======
-            if(msg== null || msg.isEmpty())
->>>>>>> 562319c7
+
                 ex.printStackTrace();
             else
                 XmippDialog.showError(null, msg);
