/***************************************************************************
 * Authors:     Juanjo Vega
 * 				J.M. de la Rosa Trevin (jmdelarosa@cnb.csic.es)
 *
 *
 * Unidad de  Bioinformatica of Centro Nacional de Biotecnologia , CSIC
 *
 * This program is free software; you can redistribute it and/or modify
 * it under the terms of the GNU General Public License as published by
 * the Free Software Foundation; either version 2 of the License, or
 * (at your option) any later version.
 *
 * This program is distributed in the hope that it will be useful,
 * but WITHOUT ANY WARRANTY; without even the implied warranty of
 * MERCHANTABILITY or FITNESS FOR A PARTICULAR PURPOSE.  See the
 * GNU General Public License for more details.
 *
 * You should have received a copy of the GNU General Public License
 * along with this program; if not, write to the Free Software
 * Foundation, Inc., 59 Temple Place, Suite 330, Boston, MA
 * 02111-1307  USA
 *
 *  All comments concerning this program package may be sent to the
 *  e-mail address 'xmipp@cnb.csic.es'
 ***************************************************************************/

package xmipp.viewer.windows;

import ij.ImagePlus;

import java.awt.Component;
import java.awt.Container;
import java.awt.Dimension;
import java.awt.FlowLayout;
import java.awt.GridBagConstraints;
import java.awt.GridBagLayout;
import java.awt.Point;
import java.awt.Rectangle;
import java.awt.Toolkit;
import java.awt.event.ActionEvent;
import java.awt.event.ActionListener;
import java.awt.event.KeyEvent;
import java.awt.event.KeyListener;
import java.awt.event.MouseAdapter;
import java.awt.event.MouseEvent;
import java.awt.event.MouseWheelEvent;
import java.awt.event.MouseWheelListener;
import java.awt.event.WindowAdapter;
import java.awt.event.WindowEvent;
import java.io.File;
import java.util.ArrayList;
import javax.swing.AbstractAction;
import javax.swing.AbstractButton;
import javax.swing.ActionMap;
import javax.swing.ButtonGroup;
import javax.swing.ComboBoxModel;
import javax.swing.ImageIcon;
import javax.swing.InputMap;
import javax.swing.JButton;
import javax.swing.JCheckBox;
import javax.swing.JComboBox;
import javax.swing.JComponent;
import javax.swing.JFrame;
import javax.swing.JLabel;
import javax.swing.JList;
import javax.swing.JMenuItem;
import javax.swing.JPanel;
import javax.swing.JPopupMenu;
import javax.swing.JRadioButtonMenuItem;
import javax.swing.JScrollPane;
import javax.swing.JSpinner;
import javax.swing.JTable;
import javax.swing.JToggleButton;
import javax.swing.JToolBar;
import javax.swing.KeyStroke;
import javax.swing.LookAndFeel;
import javax.swing.SpinnerNumberModel;
import javax.swing.SwingUtilities;
import javax.swing.event.ListDataListener;
import javax.swing.event.TableModelEvent;
import javax.swing.event.TableModelListener;
import javax.swing.table.JTableHeader;
import xmipp.ij.commons.ImagePlusLoader;
import xmipp.ij.commons.Tool;
import xmipp.ij.commons.XmippIJUtil;
import xmipp.ij.commons.XmippImageConverter;
import xmipp.ij.commons.XmippImageWindow;
import xmipp.jni.Filename;
import xmipp.jni.ImageGeneric;
import xmipp.jni.MDLabel;
import xmipp.jni.MetaData;
import xmipp.utils.DEBUG;
import xmipp.utils.Param;
import xmipp.utils.XmippDialog;
import xmipp.utils.XmippFileChooser;
import xmipp.utils.XmippLabel;
import xmipp.utils.XmippMenuBarCreator;
import xmipp.utils.XmippPopupMenuCreator;
import xmipp.utils.XmippQuestionDialog;
import xmipp.utils.XmippResource;
import xmipp.utils.XmippWindowUtil;
import xmipp.viewer.RowHeaderRenderer;
import xmipp.viewer.ctf.TasksEngine;
import xmipp.viewer.ctf.iCTFGUI;
import xmipp.viewer.models.ColumnInfo;
import xmipp.viewer.models.GalleryData;
import xmipp.viewer.models.GalleryRowHeaderModel;
import xmipp.viewer.models.ImageGalleryTableModel;
import xmipp.viewer.models.MetadataGalleryTableModel;
import xmipp.viewer.models.MicrographsTableModel;
import xmipp.viewer.particlepicker.extract.ExtractParticlePicker;
import xmipp.viewer.particlepicker.extract.ExtractPickerJFrame;
import xmipp.viewer.windows.ClassesJDialog;

public class GalleryJFrame extends JFrame implements iCTFGUI
{
	private static final long serialVersionUID = -8957336972082018823L;

	private final static int DELAY_TO_UPDATE = 500;
	private static int update_counter = 0;
	// The following counter will be used to keep track of how many
	// windows are opened, the last one, should do System.exit
	private static short windows_counter = 0;
	public ImageGalleryTableModel gallery;
	private GalleryRowHeaderModel rowHeaderModel;
	private int previousSelectedRow, previousSelectedCol;
	private JList rowHeader;
	// this flag will be used to avoid firing properties change events
	// when the change is from our code and not external user interaction
	private boolean isUpdating;
	private boolean autoAdjustColumns = false;
	private GalleryPopupMenu jpopUpMenuTable;
	private GalleryMenu menu;
	private XmippFileChooser fc;
	private SaveJDialog dlgSave = null;
	private boolean saved = false;
	private ClassesJDialog dlgClasses = null;

	private JLabel jlZoom;
	private JLabel jlGoToImage;
	private JLabel jlRows;
	private JLabel jlColumns;
	private JToggleButton jcbAutoAdjustColumns;
	private JButton btnChangeView;
	private JCheckBox jcbShowLabels;
	protected JPanel jpBottom;
	protected JSpinner jsColumns;
	protected JSpinner jsGoToImage;
	private JScrollPane jspContent;
	protected JSpinner jsRows;
	protected JSpinner jsZoom;
	// Components for combos
	protected JPanel cbPanel;
	protected JComboBox jcbBlocks;
	protected JComboBox jcbVolumes;
	protected JLabel jlBlocks;
	protected JLabel jlVolumes;
	protected TasksEngine ctfTasks;
	// private javax.swing.JToggleButton jtbNormalize;
	// private javax.swing.JToggleButton jtbUseGeometry;
	private JTable table;
	private JToolBar toolBar;
	private int width = -1;
	private JButton reslicebt;
	private String[] reslices = new String[] { "Z Negative (Front)", "Y Negative (Top)", "X Negative (Left)", "Y Positive (Bottom)", "X Positive (Right)" };;

	protected static final float MAX_HEIGHT_RATE = 2.0f / 3.0f;
	// this rate is width/height
	protected static final float DIM_RATE = 4.0f / 3.0f;
	protected static final int MIN_WIDTH = 600;
	protected static int MIN_HEIGHT;
	protected static int MAX_HEIGHT;
	protected static int MAX_WIDTH;
	protected static Dimension screenSize;
	/** Store data about visualization */
	GalleryData data;

<<<<<<< HEAD
	private ExtractPickerJFrame extractframe;
=======
	private ButtonGroup reslicegroup;

>>>>>>> a735b8db
	/** Some static initialization for fancy default dimensions */
	static
	{
		screenSize = Toolkit.getDefaultToolkit().getScreenSize();
		float aux = (float) screenSize.height * MAX_HEIGHT_RATE;
		MAX_HEIGHT = Math.round(aux);
		aux = (float) MIN_WIDTH / DIM_RATE;
		MIN_HEIGHT = Math.round(aux);
		aux = (float) MAX_HEIGHT * DIM_RATE;
		MAX_WIDTH = Math.round(aux);
	}


	/** Initialization function after GalleryData structure is created */
	private void init(GalleryData data)
	{
		try
		{
			this.data = data;
			createModel();
			createGUI();
			++windows_counter;
		}
		catch (Exception e)
		{
			DEBUG.printException(e);
		}
	}

	/** Constructors */
	public GalleryJFrame(String filename, Param parameters)
	{
		super();
		init(new GalleryData(this, filename, parameters, null));
	}

	public GalleryJFrame(String filename, MetaData md, Param parameters)
	{
		super();
		init(new GalleryData(this, filename, parameters, md));
	}

	/**
	 * Open another metadata separataly *
	 */
	public void openMetadata(MetaData md)
	{
		new GalleryJFrame(null, md, new Param());
	}

	/**
	 * Function to create the gallery type depending on the filename
	 * 
	 * @throws Exception
	 */
	private void createModel() throws Exception
	{
		gallery = data.createModel();
	}

	public GalleryData getData()
	{
		return data;
	}

	/** Close the application, check if changes first */
	public void close()
	{
		if (proceedWithChanges())
		{
			setVisible(false);
			dispose();
			if (--windows_counter == 0)
				System.exit(0);
		}
	}// function close

	/** Check if there are changes to proceed */
	public boolean proceedWithChanges()
	{
		boolean proceed = true;
		if (data.hasMdChanges())
		{
			XmippQuestionDialog dlg = new XmippQuestionDialog(GalleryJFrame.this, "Do you want to save metadata changes?");
			if (dlg.showDialog())
				try
				{
					save();
				}
				catch (Exception e)
				{
					showException(e);
				}
			else
				proceed = !dlg.isCanceled();
		}
		return proceed;
	}

	/** Set the title of the main windows depending on the gallery */
	private void setGalleryTitle()
	{
		setTitle(gallery.getTitle());
	}

	/**
	 * Function to create general GUI base on a TableModel. It will use helper
	 * functions to create different components of the GUI
	 */
	private void createGUI()
	{
		// Create file chooser and set current dir
		setIconImage(XmippResource.getIcon("xmipp_logo.png").getImage());
		fc = new XmippFileChooser();
		ctfTasks = new TasksEngine(GalleryJFrame.this);

		isUpdating = true; // avoid handling some changes events

		setGalleryTitle();
		setDefaultCloseOperation(DO_NOTHING_ON_CLOSE);
		setMinimumSize(new Dimension(MIN_WIDTH, MIN_HEIGHT));
		addWindowListener(new WindowAdapter()
		{
			@Override
			public void windowClosing(WindowEvent arg0)
			{
				close();
			}
		});

		// Get main pane and set layout
		Container pane = getContentPane();
		JPanel container = new JPanel(new GridBagLayout());
		pane.add(container);
		// container.setLayout(new GridBagLayout());
		GridBagConstraints c = new GridBagConstraints();

		// Create toolbar buttons
		createToolbar();
		c.fill = GridBagConstraints.HORIZONTAL;
		c.gridx = 0;
		c.gridy = 0;
		container.add(toolBar, c);
		setInitialValues();

		// Create combos for selection of blocks and/or volumes
		createCombos();
		c.fill = GridBagConstraints.HORIZONTAL;
		c.gridx = 0;
		c.gridy = 1;
		container.add(cbPanel, c);
		updateCombos();

		jspContent = new GalleryScroll();
		// Create table
		createTable();
		c.fill = GridBagConstraints.BOTH;
		c.gridx = 0;
		c.gridy = 2;
		c.weightx = 1.0;
		c.weighty = 1.0;
		container.add(jspContent, c);

		// Create the menu for table
		menu = new GalleryMenu();
		setJMenuBar(menu.getMenuBar());
		jpopUpMenuTable = new GalleryPopupMenu();
		menu.update();

		// pack();
		isUpdating = false;

		// Zoom in with Ctrl + P
		InputMap imap = container.getInputMap(JComponent.WHEN_IN_FOCUSED_WINDOW);
		ActionMap amap = container.getActionMap();
		imap.put(KeyStroke.getKeyStroke("ctrl released P"), "zoomIn");
		amap.put("zoomIn", new AbstractAction()
		{
			@Override
			public void actionPerformed(ActionEvent e)
			{
				zoomChange(true);
			}

		});
		// Zoom in with Ctrl + O
		imap.put(KeyStroke.getKeyStroke("ctrl released M"), "zoomOut");
		amap.put("zoomOut", new AbstractAction()
		{
			@Override
			public void actionPerformed(ActionEvent e)
			{
				zoomChange(false);
			}

		});

		// Change view with Ctrl + Tab
		imap.put(KeyStroke.getKeyStroke("ctrl released I"), "changeView");
		amap.put("changeView", new AbstractAction()
		{
			@Override
			public void actionPerformed(ActionEvent e)
			{
				data.changeMode();
				reloadTableData();
			}
		});

		pack();
		XmippWindowUtil.centerWindows(this);
		setVisible(true);
		SwingUtilities.invokeLater(new Runnable()
		{
			public void run()
			{
				addComponentListener(new java.awt.event.ComponentAdapter()
				{
					public void componentResized(java.awt.event.ComponentEvent evt)
					{
						formComponentResized(evt);
					}
				});
			}
		});
	}

	private void setInitialValues()
	{
		boolean adjust = false;
		if (data.parameters.columns > 0)
			gallery.setColumns(data.parameters.columns);
		else if (data.parameters.rows > 0)
			gallery.setRows(data.parameters.rows);
		else if (!data.isRotSpectraMode())
			adjust = true;

		if (data.isMicrographsMode())
		{
			// setExtendedState(JFrame.MAXIMIZED_BOTH);
			width = screenSize.width - 50;
			int h = screenSize.height - 100;
			setPreferredSize(new Dimension(width, h));
		}
		else
		{
			int desiredCols = adjust ? (int) Math.ceil(Math.sqrt(gallery.getSize())) : gallery.getColumnCount();
			width = desiredCols * gallery.cellDim.width + 50;
			width = Math.min(Math.max(width, MIN_WIDTH), MAX_WIDTH);
			if (adjust)
			{
				gallery.adjustColumn(width - 50);
			}
			int h = gallery.getRowCount() * gallery.cellDim.height;
			h = Math.min(Math.max(h, MIN_HEIGHT), MAX_HEIGHT);
			setPreferredSize(new Dimension(width, h));
		}
		setAutoAdjustColumns(adjust);
	}

	/** Some tweaks over traditional JTable */
	public class GalleryScroll extends JScrollPane
	{
	}// class GalleryTable

	private void createTable()
	{
		// Create row header for enumerate rows
		try
		{
			rowHeaderModel = (data.md.isColumnFormat() || !data.isTableMode()) ? new GalleryRowHeaderModel(gallery.getRowCount(), 1)
					: new GalleryRowHeaderModel(data);
		}
		catch (Exception e1)
		{
			// TODO Auto-generated catch block
			e1.printStackTrace();
		}
		rowHeader = new JList();
		rowHeader.setModel(rowHeaderModel);
		LookAndFeel.installColorsAndFont(rowHeader, "TableHeader.background", "TableHeader.foreground", "TableHeader.font");
		rowHeader.setCellRenderer(new RowHeaderRenderer());
		jspContent.setRowHeaderView(rowHeader);

		table = new JTable()
		{
			protected JTableHeader createDefaultTableHeader()
			{
				return gallery.getTableHeaderModel();
			}
		};
		// Create column model
		table.setColumnModel(gallery.getColumnModel());
		table.setModel(gallery);
		// int h = 25;
		// table.setRowHeight(h);
		// rowHeader.setFixedCellHeight(h);
		jspContent.setViewportView(table);

		gallery.setupTable(table);
		table.setRowSelectionAllowed(true);
		// DEBUG.printMessage("WIDTH: " + jspContent.getVisibleRect().width);
		// DEBUG.printMessage("preferred: " + getPreferredSize().toString());
		gallery.addTableModelListener(new TableModelListener()
		{

			@Override
			public void tableChanged(TableModelEvent e)
			{
				updateTable();
			}
		});

		table.addMouseListener(new java.awt.event.MouseAdapter()
		{
			public void mouseClicked(java.awt.event.MouseEvent evt)
			{
				tableMouseClicked(evt);
			}
		});

		// Zoom with Shift + MouseWeel
		table.addMouseWheelListener(new MouseWheelListener()
		{
			@Override
			public void mouseWheelMoved(MouseWheelEvent evt)
			{
				if (evt.isShiftDown())
					zoomChange(evt.getWheelRotation() < 0);
				else
					table.getParent().dispatchEvent(evt);
			}
		});

		// Add listener to recognize UP and DOWN keys
		table.addKeyListener(new KeyListener()
		{
			@Override
			public void keyTyped(KeyEvent arg0)
			{
			}

			@Override
			public void keyReleased(KeyEvent arg0)
			{
			}

			@Override
			public void keyPressed(KeyEvent arg0)
			{
				int dir = 0;

				switch (arg0.getKeyCode())
				{
				case KeyEvent.VK_DELETE:
					removeObjects(true);
					break;
				case KeyEvent.VK_UP:
					dir = -1;
					break;
				case KeyEvent.VK_DOWN:
					dir = 1;
					break;
				}
				if (dir != 0)
				{
					int newRow = table.getSelectedRow() + dir;
					if (newRow >= 0 && newRow <= table.getRowCount() - 1)
						selectIndex(newRow);
				}
			}// function keyPressed
		});

		updateViewState();

		if (!adjustColumns())
			updateTable(); // update table if columns have not changed
	}// function createTable

	private void zoomChange(boolean increase)
	{
		int deltha = increase ? 10 : -10;
		jsZoom.setValue((Integer) jsZoom.getValue() + deltha);
	}

	private void updateTable()
	{
		// if (table.isShowing()) {
		boolean updatingState = isUpdating;
		isUpdating = true;
		update_counter++;
		DEBUG.printMessage(" *** Updating table: " + update_counter); // );
		// DEBUG.printStackTrace();

		// FIXME:gallery.updateSort();

		if (gallery.getSize() > 0)
		{
			// DEBUG.printMessage(String.format("updateTable: Table Model:\nsize: %d, cols: %d rows: %d",
			// gallery.getSize(), gallery.getColumnCount(),
			// gallery.getRowCount()));
			Dimension dimension = gallery.getCellSize();
			// renderer.setPreferredSize(dimension);

			// Adjusts rows size.
			table.setRowHeight(dimension.height);
			rowHeader.setFixedCellHeight(dimension.height);
			rowHeaderModel.setSize(gallery.getRowCount());
		}
		// Adjusts columns width
		gallery.getColumnModel().adjustColumnsWidth(table);
		// columnModel.setWidth(dimension.width);

		// If auto adjust columns is enabled, refresh!
		jsRows.setValue(gallery.getRowCount());
		jsColumns.setValue(gallery.getColumnCount());

		rowHeader.revalidate();
		rowHeader.repaint();
		// table.revalidate();
		// repaint();
		// }

		jsZoom.setValue(data.zoom);
		isUpdating = updatingState;
		SwingUtilities.invokeLater(new Runnable()
		{
			public void run()
			{
				gallery.updateTableSelection(table);
			}
		});

		// }
	}// function updateTable

	/** Adjust the columns depending on the current windows width and cell width */
	private boolean adjustColumns()
	{
		if (autoAdjustColumns)
			return gallery.adjustColumn(width - 50);
		return false;
		// DEBUG.printMessage(String.format(
		// "==>> JFrameGallery.autoAdjust: width: %d", width));
		// int rw = rowHeader.getWidth();
		// DEBUG.printStackTrace();
		// FIXME
		// gallery.autoAdjustColumns(
		// // jsPanel.getVisibleRect().width - rowHeader.getWidth(),
		// // jsPanel.getViewportBorderBounds().width -
		// // rowHeader.getWidth(),
		// // jspContent.getViewport().getWidth() - rowHeader.getWidth()
		// w - rw, table.getIntercellSpacing().width);
		// updateColumnsRowsValues();
	}

	public void setAutoAdjustColumns(boolean autoAdjustColumns)
	{
		this.autoAdjustColumns = autoAdjustColumns;
		jcbAutoAdjustColumns.setSelected(autoAdjustColumns);
		jsColumns.setEnabled(!autoAdjustColumns);
		jsRows.setEnabled(!autoAdjustColumns);
	}

	private void makeVisible(int index)
	{
		int coords[] = gallery.getCoords(index);
		DEBUG.printMessage(String.format("gotoImage, index: %d, row: %d, col:%d", index, coords[0], coords[1]));

		// Gets current selected cell bounds.
		Rectangle rect = table.getCellRect(coords[0], coords[1], true);

		// Ensures item is visible
		Point pos = jspContent.getViewport().getViewPosition();
		rect.translate(-pos.x, -pos.y);
		jspContent.getViewport().scrollRectToVisible(rect);

		repaint();
	}

	private void goToImage(int index)
	{
		gallery.gotoItem(index);
		makeVisible(index);
	}

	public class Worker implements Runnable
	{
		public static final int STATS = 0;
		public static final int PCA = 1;
		public static final int FSC = 2;
		public String message;
		/** Constructor selecting operation */
		private int op; // store operation

		public Worker(int operation)
		{
			op = operation;
		}

		public void run()
		{
			try
			{
				switch (op)
				{
				case STATS:
					computeStatsImages();
					break;
				case PCA:
					pca();
					break;
				case FSC:
					fsc();
					break;
				}
			}
			catch (Exception e)
			{
				showException(e);
			}
			XmippWindowUtil.releaseGUI(GalleryJFrame.this.getRootPane());
		}

		public String getMessage()
		{
			switch (op)
			{
			case STATS:
				return "Computing average and std images...";
			case PCA:
				return "Computing PCA...";
			case FSC:
				return "Computing FSC...";
			}
			return "";
		}

	}

	/** Function to create and launch the worker, blocking the gui */
	public void runInBackground(int operation)
	{
		Worker w = new Worker(operation);
		XmippWindowUtil.blockGUI(this, w.getMessage());
		Thread thr = new Thread(w);
		thr.start();
	}

	private void computeStatsImages() throws Exception
	{
		ImageGeneric imgAvg = new ImageGeneric();
		ImageGeneric imgStd = new ImageGeneric();
		data.md.getStatsImages(imgAvg, imgStd, data.useGeo, data.getRenderLabel());
		ImagePlus impAvg = XmippImageConverter.convertToImagePlus(imgAvg);
		ImagePlus impStd = XmippImageConverter.convertToImagePlus(imgStd);
		imgAvg.destroy();
		imgStd.destroy();

		XmippImageWindow winAvg = new XmippImageWindow(this, new ImagePlusLoader(impAvg), "AVG: " + data.getFileName());
		XmippWindowUtil.setLocation(0.2f, 0.5f, winAvg, this);
		winAvg.setVisible(true);
		XmippImageWindow winStd = new XmippImageWindow(this, new ImagePlusLoader(impStd), "STD: " + data.getFileName());

		XmippWindowUtil.setLocation(0.8f, 0.5f, winStd, this);
		winStd.setVisible(true);
	}

	private boolean openClassesDialog()
	{
		if (dlgClasses == null)
		{
			dlgClasses = new ClassesJDialog(GalleryJFrame.this);
		}
		boolean result = dlgClasses.showDialog();
		dlgClasses.resetClasses();
		return result;
	}

	static String forceExtension(String filename, String ext)
	{
		int dot = filename.lastIndexOf(".");
		return filename.substring(0, dot) + ext;
	}

	public void pca() throws Exception
	{
		ImageGeneric image = new ImageGeneric();
		data.md.getPCAbasis(image, data.getRenderLabel());
		ImagePlus imp = XmippImageConverter.convertToImagePlus(image);
		imp.setTitle("PCA: " + data.getFileName());
		ImagesWindowFactory.openXmippImageWindow(this, imp, false);

	}

	public void fsc() throws Exception
	{

		FSCJFrame frame = new FSCJFrame(data);
		XmippWindowUtil.centerWindows(frame, this);
		frame.setVisible(true);
	}

	/***
	 * Helper function to create toolbar toggle buttons
	 */
	protected void setupButton(AbstractButton btn, String icon, String text, ActionListener listener)
	{
		// Add toggle button to set/unset global normalization
		// JToggleButton btn = new javax.swing.JToggleButton();
		btn.setFocusable(false);
		btn.setIcon(XmippResource.getIcon(icon));
		btn.setToolTipText(text);
		btn.setHorizontalTextPosition(javax.swing.SwingConstants.CENTER);
		btn.setVerticalTextPosition(javax.swing.SwingConstants.BOTTOM);
		btn.addActionListener(listener);
		// return btn;
	}

	private void updateViewState()
	{
		ImageIcon icon;
		String text;
		if (!data.isGalleryMode())
		{
			icon = XmippResource.VIEW_GALLERY_ICON;
			text = XmippLabel.LABEL_VIEW_GALLERY;
		}
		else
		{
			icon = XmippResource.VIEW_MD_ICON;
			text = XmippLabel.LABEL_VIEW_MD;
		}
		btnChangeView.setIcon(icon);
		btnChangeView.setToolTipText(text);
		boolean allowColsResize = true;
		if (data.isTableMode())
		{ // if we are in table mode only allow change
			// if exist render label
			boolean hasRender = data.allowGallery();
			btnChangeView.setEnabled(hasRender);
			jsZoom.setEnabled(hasRender);
			jlZoom.setEnabled(hasRender);
			boolean isCol = data.isColumnFormat();
			allowColsResize = false;
			jsGoToImage.setEnabled(isCol && gallery.getSize() > 0);
			jlGoToImage.setEnabled(isCol);
		}
		jsColumns.setEnabled(allowColsResize);
		jlColumns.setEnabled(allowColsResize);
		jsRows.setEnabled(allowColsResize);
		jlRows.setEnabled(allowColsResize);
		jcbAutoAdjustColumns.setEnabled(allowColsResize);
	}

	public void reloadTableData()
	{
		reloadTableData(true);
	}


	/** Reload table data */
	public void reloadTableData(boolean changed)
	{
		try
		{
			DEBUG.printMessage("reloadTableData...");
			if(table != null)
				table.removeAll();
			createModel();
			// gallery.setShowLabels(menu.getShowLabel());
			createTable();

			menu.update();
			updateCombos();
			if (dlgSave != null && changed)
				dlgSave.setInitialValues();

			this.saved = !changed;

			setGalleryTitle();

		}
		catch (Exception e)
		{
			e.printStackTrace();
		}
	}

	private void reloadMd() throws Exception
	{
		reloadMd(true);
	}

	/**
	 * Reload metadata info, rebuild the table This function is called whenever
	 * a change is made on metadata, that's why changes are reported to
	 * GalleryData
	 * */

	private void reloadMd(boolean changed) throws Exception
	{
		data.loadMd();
		reloadTableData(changed);
		data.setMdChanges(changed);

	}// function reloadMd

	/**
	 * Fill some label mode can be: "constant", "linear", "uniform", "gaussian"
	 * values is a list of string
	 * */
	public void fillLabel(int label, String mode, String... values) throws Exception
	{
		if (mode.equalsIgnoreCase(MetaData.FILL_CONSTANT))
			data.md.fillConstant(label, values[0]);
		else
		{
			Double v1 = Double.parseDouble(values[0]);
			Double v2 = Double.parseDouble(values[1]);
			if (mode.equalsIgnoreCase(MetaData.FILL_LINEAR))
				data.md.fillLinear(label, v1, v2);
			else if (mode.equalsIgnoreCase(MetaData.FILL_RAND_UNIFORM))
				data.md.fillRandom(label, "uniform", v1, v2);
			else if (mode.equalsIgnoreCase(MetaData.FILL_RAND_GAUSSIAN))
				data.md.fillRandom(label, "gaussian", v1, v2);
			else
				throw new Exception("Unknown label fill mode: " + mode);
		}
		reloadMd();
	}

	/**
	 * Delete selected or disabled items if 'selected' is true, selection is
	 * removed if false, the disabled items
	 * */
	public void removeObjects(boolean selected)
	{
		try
		{
			String type = selected ? "selected" : "disabled";
			if (XmippDialog.showWarning(this, String.format("Are you sure to delete %s items?", type)))
			{
				if (selected)
					data.removeSelection();
				else
					data.md.removeDisabled();
				reloadMd();
			}
		}
		catch (Exception ex)
		{
			showException(ex);
		}
	}

	/** Save selected items as a metadata */
	public void saveSelection() throws Exception
	{
		MetaData md = data.getSelectionMd();
		SaveJDialog dlg = new SaveJDialog(this, "selection.xmd", true);
		boolean save = dlg.showDialog();
		if (save)
		{
			boolean overwrite;
			String path = dlg.getMdFilename();
			String file = path.substring(path.lastIndexOf("@") + 1, path.length());
<<<<<<< HEAD
			if (!new File(file).exists())//overwrite or append, save selection
=======
			if (!new File(file).exists())// overwrite or append, save selection
>>>>>>> a735b8db
				md.write(path);
			else
			{
				overwrite = dlg.isOverwrite();
				if (overwrite)
<<<<<<< HEAD
					md.write(path);//overwrite with active block only, other blocks were dismissed
				else
					md.writeBlock(path);//append selection
=======
					md.write(path);// overwrite with active block only, other
									// blocks were dismissed
				else
					md.writeBlock(path);// append selection
>>>>>>> a735b8db

			}
		}
	}

	/** Find and replace in metadata */
	public void findReplace() throws Exception
	{
		MDSearchJDialog dlg = new MDSearchJDialog(this, table, data.md);
		dlg.setVisible(true);
	}

	/** Drop some label from the metadata */
	public void removeLabel(int label) throws Exception
	{
		data.md.removeLabel(label);
		reloadMd();
	}

	/***
	 * Function to create the main toolbar
	 */
	protected void createToolbar()
	{
		// Create Main TOOLBAR
		toolBar = new JToolBar();
		toolBar.setRollover(true);
		toolBar.setLayout(new FlowLayout(FlowLayout.LEFT));

		btnChangeView = new JButton();
		// updateViewState();
		btnChangeView.addActionListener(new ActionListener()
		{
			@Override
			public void actionPerformed(ActionEvent e)
			{
				data.changeMode();
				reloadTableData();
				makeVisible(gallery.getFirstSelectedIndex());
			}
		});

		toolBar.add(btnChangeView);
		toolBar.addSeparator();

		jlZoom = new javax.swing.JLabel();
		jsZoom = new javax.swing.JSpinner();
		jlZoom.setIcon(XmippResource.getIcon(XmippResource.ZOOM));
		jlZoom.setToolTipText(XmippLabel.LABEL_ZOOM);
		toolBar.add(jlZoom);

		jsZoom.setModel(new javax.swing.SpinnerNumberModel(Integer.valueOf(1), Integer.valueOf(1), null, Integer.valueOf(1)));
		jsZoom.addChangeListener(new javax.swing.event.ChangeListener()
		{
			public void stateChanged(javax.swing.event.ChangeEvent evt)
			{
				Integer zoom = (Integer) jsZoom.getValue();
				gallery.setZoom(zoom);
				makeVisible(gallery.getFirstSelectedIndex());
				// gallery.updateTableSelection(table);
			}
		});

		toolBar.add(jsZoom);
		toolBar.addSeparator();

		jlGoToImage = new javax.swing.JLabel();
		jsGoToImage = new javax.swing.JSpinner();
		jlGoToImage.setIcon(XmippResource.getIcon(XmippResource.GOTO));
		jlGoToImage.setToolTipText(XmippLabel.LABEL_GOTO_ITEM);
		toolBar.add(jlGoToImage);

		if(gallery.getSize() > 0)
			jsGoToImage.setValue(1);

		jsGoToImage.addChangeListener(new javax.swing.event.ChangeListener()
		{
			public void stateChanged(javax.swing.event.ChangeEvent evt)
			{
				jsGoToImageStateChanged(evt);
			}
		});
		toolBar.add(jsGoToImage);

		toolBar.addSeparator();

		jcbAutoAdjustColumns = new JToggleButton();
		setupButton(jcbAutoAdjustColumns, XmippResource.ADJUST_COLS, XmippLabel.MSG_ADJUST_COLS, new java.awt.event.ActionListener()
		{
			public void actionPerformed(java.awt.event.ActionEvent evt)
			{
				autoAdjustColumns(jcbAutoAdjustColumns.isSelected());
			}
		});
		jcbAutoAdjustColumns.setSelected(true);
		jlRows = new javax.swing.JLabel();
		jsRows = new javax.swing.JSpinner();
		jlColumns = new javax.swing.JLabel();
		jsColumns = new javax.swing.JSpinner();
		toolBar.add(jcbAutoAdjustColumns);

		jlColumns.setText(XmippLabel.LABEL_COLUMNS);
		toolBar.add(jlColumns);

		jsColumns.addChangeListener(new javax.swing.event.ChangeListener()
		{
			public void stateChanged(javax.swing.event.ChangeEvent evt)
			{
				jsColumnsStateChanged(evt);
			}
		});
		toolBar.add(jsColumns);

		jlRows.setText(XmippLabel.LABEL_ROWS);
		toolBar.add(jlRows);

		jsRows.addChangeListener(new javax.swing.event.ChangeListener()
		{
			public void stateChanged(javax.swing.event.ChangeEvent evt)
			{
				jsRowsStateChanged(evt);
			}
		});
		toolBar.add(jsRows);

<<<<<<< HEAD

		// Some settings of the spinners
=======
		initResliceButtonMenu();
		toolBar.add(reslicebt);
>>>>>>> a735b8db
		if (gallery.getSize() > 0)
		{

			jsRows.setModel(new SpinnerNumberModel(1, 1, gallery.getSize(), 1));
			jsColumns.setModel(new SpinnerNumberModel(1, 1, gallery.getSize(), 1));
			jsGoToImage.setModel(new SpinnerNumberModel(1, 1, gallery.getSize(), 1));
		}

		int TEXTWIDTH = 4;
		((JSpinner.NumberEditor) jsZoom.getEditor()).getTextField().setColumns(TEXTWIDTH);
		((JSpinner.NumberEditor) jsGoToImage.getEditor()).getTextField().setColumns(TEXTWIDTH);
		((JSpinner.NumberEditor) jsRows.getEditor()).getTextField().setColumns(TEXTWIDTH);
		((JSpinner.NumberEditor) jsColumns.getEditor()).getTextField().setColumns(TEXTWIDTH);

	}// function createToolbar

	/** Create combos for selection of block and volume if its the case */
	protected void createCombos()
	{
		cbPanel = new JPanel();
		cbPanel.setLayout(new FlowLayout(FlowLayout.LEFT));

		// Add blocks selector combo
		jlBlocks = new JLabel(XmippLabel.LABEL_BLOCK);
		jcbBlocks = new JComboBox();
		if (data.getNumberOfBlocks() > 0)
		{
			cbPanel.add(jlBlocks);
			jcbBlocks.setModel(new ComboBoxModel()
			{


				@Override
				public int getSize()
				{
					return data.getNumberOfBlocks();
				}

				@Override
				public Object getElementAt(int index)
				{
					return data.getBlock(index);
				}

				@Override
				public void setSelectedItem(Object item)
				{
					if (proceedWithChanges())
					{
						data.selectBlock((String) item);
						jcbVolumes.invalidate();
						try
						{
							data.loadMd();
							reloadTableData();
						}
						catch (Exception e)
						{
							// TODO Auto-generated catch block
							e.printStackTrace();
						}
					}
				}

				@Override
				public Object getSelectedItem()
				{
					return data.selectedBlock;
				}

				@Override
				public void removeListDataListener(ListDataListener arg0)
				{
				}

				@Override
				public void addListDataListener(ListDataListener arg0)
				{
					// TODO Auto-generated method stub
				}
			});

			cbPanel.add(jcbBlocks);
		}
		// Add volumes selector combo
		jlVolumes = new JLabel(XmippLabel.LABEL_VOLUME);
		cbPanel.add(jlVolumes);
		jcbVolumes = new JComboBox();
		jcbVolumes.setModel(new ComboBoxModel()
		{

			@Override
			public int getSize()
			{
				return data.getNumberOfVols();
			}

			@Override
			public Object getElementAt(int index)
			{
				return removePrefix(data.getVolumeAt(index));
			}

			@Override
			public void setSelectedItem(Object anItem)
			{
				data.selectVolume(data.commonVolPrefix + (String) anItem);
				reloadTableData();
			}

			@Override
			public Object getSelectedItem()
			{
				return removePrefix(data.selectedVolFn);
			}

			@Override
			public void addListDataListener(ListDataListener arg0)
			{
				// TODO Auto-generated method stub

			}

			@Override
			public void removeListDataListener(ListDataListener arg0)
			{
				// TODO Auto-generated method stub

			}

			public String removePrefix(String value)
			{
				return value.replaceFirst(data.commonVolPrefix, "");
			}
		});
		cbPanel.add(jcbVolumes);
	}

	protected void updateCombos()
	{

		boolean showBlocks = data.getNumberOfBlocks() > 0;
		boolean showVols = data.getNumberOfVols() > 1 && data.isVolumeMode();
		jcbBlocks.setVisible(showBlocks);
		jcbVolumes.setVisible(showVols);
		jlBlocks.setVisible(showBlocks);
		jlVolumes.setVisible(showVols);
		cbPanel.setVisible(showBlocks || showVols);

	}

	private void jsRowsStateChanged(javax.swing.event.ChangeEvent evt)
	{// GEN-FIRST:event_jsRowsStateChanged
		if (!isUpdating)
		{
			gallery.setRows((Integer) jsRows.getValue());
		}
	}

	private void jsColumnsStateChanged(javax.swing.event.ChangeEvent evt)
	{// GEN-FIRST:event_jsColumnsStateChanged
		if (!isUpdating)
		{
			gallery.setColumns((Integer) jsColumns.getValue());
		}
	}

	private void jsGoToImageStateChanged(javax.swing.event.ChangeEvent evt)
	{
		if (!isUpdating)
		{
			Integer intValue = (Integer) jsGoToImage.getValue();
			if (intValue < 0)
				intValue = 1;
			else if (intValue >= gallery.getSize())
				intValue = gallery.getSize();
			goToImage(intValue - 1);
		}
	}

	private void formComponentResized(java.awt.event.ComponentEvent evt)
	{
		width = getSize().width;
		if (!isUpdating && autoAdjustColumns)
		{
			adjustColumns();
		}
	}

	public void selectIndex(int index)
	{
		gallery.clearSelection();
		gallery.touchItem(index, 0);
		makeVisible(index);
	}

	private void tableMouseClicked(MouseEvent evt)
	{
		final Point p = evt.getPoint();
		int row = table.rowAtPoint(p);
		int col = table.columnAtPoint(p);

		if (evt.getButton() == MouseEvent.BUTTON1)
		{ // Left click.
			if (evt.getClickCount() > 1)
			{
				try
				{
					gallery.handleDoubleClick(row, col);
				}
				catch (Exception e)
				{
					XmippDialog.showError(this, e.getMessage());
				}
			}
			else
			{
				// Ctrl adds items to selection, otherwise previous ones are
				// removed.
				boolean move = true;
				if (!evt.isControlDown() && !evt.isShiftDown())
				{

					boolean clear = true;

					if (gallery.getSelectionCount() > 1)
					{
						clear = XmippDialog.showQuestion(this, "You will lose previous selection.\nDo you want to proceed?");
					}

					if (clear)
					{
						gallery.clearSelection();
						gallery.touchItem(row, col);

					}
					else
					{
						gallery.fireTableDataChanged();
						move = false;
					}
				}
				else
				{
					if (evt.isShiftDown())
					{
						gallery.selectRange(previousSelectedRow, previousSelectedCol, row, col, true);
					}
					else if (evt.isControlDown())
					{
						gallery.touchItem(row, col);
					}
				}
				if (move)
				{
					isUpdating = true;
					int index = gallery.getIndex(row, col);
					if (gallery.isValidIndex(index))
						jsGoToImage.setValue(index + 1);
					isUpdating = false;
				}
				if (!evt.isShiftDown())
				{
					previousSelectedRow = row;
					previousSelectedCol = col;
				}
			}

		}
		else if (evt.getButton() == MouseEvent.BUTTON3)
		{ // Right click.

			final MouseEvent me = evt;
			if (gallery.handleRightClick(row, col, jpopUpMenuTable))
			{
				if (gallery.getSelectionCount() < 2)
				{
					gallery.clearSelection();
					gallery.touchItem(row, col);
				}
				SwingUtilities.invokeLater(new Runnable()
				{
					public void run()
					{
						jpopUpMenuTable.show(me.getComponent(), p);
					}
				});
			}
		}
		table.invalidate();
		table.repaint();
		refreshExtractFrame();
	}// function tableMouseClicked

	private void autoAdjustColumns(boolean value)
	{
		setAutoAdjustColumns(value);
		adjustColumns();
	}

	private void setResliceView(int view)
	{
		data.resliceView = view;
		reloadTableData();
	}

	class GalleryMenu extends XmippMenuBarCreator
	{

		

		@Override
		protected void createItems() throws Exception
		{
			// File
			addItem(FILE, "File");
			addItem(FILE_OPEN, "Open ...", null, "control released O");
			addItem(FILE_OPENWITH_IJ, "Open with ImageJ", "ij.gif", "control released J");
			addItem(FILE_OPENWITH_CHIMERA, "Open with Chimera", "chimera.gif", "control released H");

			addItem(FILE_OPENMICROGRAPHS, "Open Particle Micrographs");

			addSeparator(FILE);
			addItem(FILE_SAVE, "Save", "save.gif", "control released S");
			addItem(FILE_SAVEAS, "Save as", "save_as.gif");
			addItem(FILE_REFRESH, "Refresh", "refresh.gif", "released F5");
			addSeparator(FILE);
			addItem(FILE_EXIT, "Exit", null, "control released Q");
			// Display
			addItem(DISPLAY, "Display");
			addItem(DISPLAY_NORMALIZE, "Global normalization", null, "control released N");
			addItem(DISPLAY_SHOWLABELS, "Show labels", null, "control released L");
			addSeparator(DISPLAY);
			addItem(DISPLAY_RENDERIMAGES, "Render images", null, "control released R");
			addItem(DISPLAY_APPLYGEO, "Apply geometry", null, "control released G");
			addItem(DISPLAY_WRAP, "Wrap", null, "control released W");
			addItem(DISPLAY_COLUMNS, "Columns ...", "columns.gif");
			addItem(DISPLAY_RESLICE, "Reslice");
			for (int i = 0; i < ImageGeneric.VIEWS.length; ++i)
				addItem(DISPLAY_RESLICE_VIEWS[i], reslices[i]);
			// Metadata operations
			addItem(METADATA, "Metadata");
			addItem(STATS, "Statistics");
			addItem(STATS_AVGSTD, "Avg & Std images");
			addItem(STATS_PCA, "PCA");
			addItem(STATS_FSC, "FSC");
			addItem(MD_PLOT, "Plot", "plot.png");
			addItem(MD_CLASSES, "Classes");
			addItem(MD_EDIT_COLS, "Edit labels", "edit.gif");
			addItem(MD_ADD_OBJECT, "Add new object", "new_object.gif");
			addItem(MD_REMOVE_DISABLED, "Remove disabled", "delete.gif");
			addItem(MD_REMOVE_SELECTION, "Remove selection");
			addItem(MD_SAVE_SELECTION, "Save selection", "save.gif");
			addSeparator(METADATA);
			addItem(MD_FIND_REPLACE, "Find & Replace", "search.gif", "control released F");
			// Help
			addItem(HELP, "Help");
			addItem(HELP_ONLINE, "Online help", "online_help.gif");
		}// function createItems

		public void update()
		{
			boolean galMode = data.isGalleryMode();
			boolean volMode = data.isVolumeMode();
			setItemEnabled(FILE_OPENWITH_CHIMERA, volMode);
			setItemEnabled(FILE_OPENMICROGRAPHS, data.hasMicrographParticles());
			setItemEnabled(FILE_SAVE, !volMode);
			setItemEnabled(FILE_SAVEAS, !volMode);
			setItemSelected(DISPLAY_NORMALIZE, gallery.getNormalized());
			setItemEnabled(DISPLAY_APPLYGEO, data.containsGeometryInfo());
			setItemEnabled(DISPLAY_WRAP, data.containsGeometryInfo() && data.useGeo);
			setItemSelected(DISPLAY_WRAP, data.wrap);
			setItemSelected(DISPLAY_APPLYGEO, data.useGeo);
			setItemEnabled(DISPLAY_RENDERIMAGES, !galMode && data.hasRenderLabel());
			setItemSelected(DISPLAY_RENDERIMAGES, data.globalRender);
			for (int i = 0; i < ImageGeneric.VIEWS.length; ++i)
				setItemSelected(DISPLAY_RESLICE_VIEWS[i], (data.resliceView == ImageGeneric.VIEWS[i]));
			setItemEnabled(DISPLAY_COLUMNS, !galMode);
			setItemEnabled(DISPLAY_RESLICE, volMode);
			setItemEnabled(MD_CLASSES, data.is2DClassificationMd());
			setItemEnabled(MD_PLOT, data.isTableMode());
			boolean isCol = data.isColumnFormat();
			setItemEnabled(STATS, isCol && !volMode);
			setItemEnabled(MD_ADD_OBJECT, isCol);
			setItemEnabled(MD_REMOVE_DISABLED, isCol);
			setItemEnabled(MD_REMOVE_SELECTION, isCol);
			setItemEnabled(MD_SAVE_SELECTION, isCol);
			setItemEnabled(MD_FIND_REPLACE, isCol && !galMode);
			reslicebt.setEnabled(volMode);
		}// function update

		@Override
		protected void handleActionPerformed(ActionEvent evt)
		{
			String cmd = evt.getActionCommand();
			try
			{
				if (cmd.equals(DISPLAY_NORMALIZE))
				{
					gallery.setNormalized(getItemSelected(DISPLAY_NORMALIZE));
				}
				else if (cmd.equals(DISPLAY_APPLYGEO) || cmd.equals(DISPLAY_WRAP))
				{
					if (data.containsGeometryInfo())
					{
						((MetadataGalleryTableModel) gallery).setUseGeometry(getItemSelected(DISPLAY_APPLYGEO), getItemSelected(DISPLAY_WRAP));
						setItemEnabled(DISPLAY_WRAP, data.containsGeometryInfo() && data.useGeo);

					}
				}
				else if (cmd.equals(DISPLAY_SHOWLABELS))
				{
					gallery.setShowLabels(getItemSelected(DISPLAY_SHOWLABELS));
				}
				else if (cmd.equals(DISPLAY_RENDERIMAGES))
				{
					gallery.setRenderImages(getItemSelected(DISPLAY_RENDERIMAGES));
					makeVisible(gallery.getFirstSelectedIndex());
				}
				else if (cmd.equals(DISPLAY_COLUMNS))
				{
					ColumnsJDialog dialog = new ColumnsJDialog(GalleryJFrame.this);
					boolean result = dialog.showDialog();
					if (result)
					{
						ArrayList<ColumnInfo> columns = dialog.getColumnsResult();
						isUpdating = true;
						((MetadataGalleryTableModel) gallery).updateColumnInfo(columns);
						gallery.fireTableDataChanged();
						setItemEnabled(DISPLAY_RENDERIMAGES, data.globalRender);
						// menu.enableRenderImages(data.globalRender);
						isUpdating = false;
					}
				}
				else if (cmd.equals(STATS_AVGSTD))
					runInBackground(Worker.STATS);
				else if (cmd.equals(STATS_PCA))
					runInBackground(Worker.PCA);
				else if (cmd.equals(STATS_FSC))
					runInBackground(Worker.FSC);
				else if (cmd.equals(FILE_OPEN))
				{
					if (fc.showOpenDialog(GalleryJFrame.this) != XmippFileChooser.CANCEL_OPTION)
					{
						if (Filename.exists(fc.getSelectedFile().getPath()))
							ImagesWindowFactory.openFileAsDefault(fc.getSelectedPath());
						else
							XmippDialog.showError(GalleryJFrame.this, String.format("File: '%s' doesn't exist.", fc.getSelectedPath()));
					}
				}
				else if (cmd.equals(FILE_SAVE))
				{
					save();
				}
				else if (cmd.equals(FILE_SAVEAS))
				{
					saveAs();
				}
				else if (cmd.equals(FILE_EXIT))
				{
					close();
				}
				else if (cmd.equals(FILE_OPENWITH_CHIMERA))
				{
					try
					{
						String args = data.selectedVolFn;
						if (Filename.isSpiderVolume(args))
							args = "spider:" + args;
						// FIXME: Check chimera is installed
						Process p = new ProcessBuilder("chimera", args).start();
					}
					catch (Exception ex)
					{
						ex.printStackTrace();
					}
				}
				else if (cmd.equals(FILE_OPENMICROGRAPHS))
				{
					openMicrographs();
				}

				else if (cmd.equals(FILE_OPENWITH_IJ))
				{
					try
					{
						ImagePlusLoader loader = gallery.getImageLoader();
						ImagesWindowFactory.openXmippImageWindow(GalleryJFrame.this, loader, true);
						XmippIJUtil.showImageJ(Tool.VIEWER);
					}
					catch (Exception e1)
					{
						e1.printStackTrace();
					}
				}
				else if (cmd.equals(FILE_REFRESH))
				{
					data.readMd();
					reloadTableData();

				}
				else if (cmd.contains(DISPLAY_RESLICE))
				{
					for (int i = 0; i < ImageGeneric.VIEWS.length; ++i)
						if (cmd.equals(DISPLAY_RESLICE_VIEWS[i]))
						{
							setResliceView(ImageGeneric.VIEWS[i]);
							break;
						}
				}
				else if (cmd.equals(MD_PLOT))
				{
					PlotJDialog dlg = new PlotJDialog(GalleryJFrame.this);
					dlg.showDialog();
				}
				else if (cmd.equals(MD_CLASSES))
				{
					openClassesDialog();
				}
				else if (cmd.equals(MD_EDIT_COLS))
				{
					EditLabelsJDialog dlg = new EditLabelsJDialog(GalleryJFrame.this);
					dlg.showDialog();
				}
				else if (cmd.equals(MD_REMOVE_SELECTION))
				{
					if (gallery.getSelectionCount() > 0)
						removeObjects(true);
				}
				else if (cmd.equals(MD_REMOVE_DISABLED))
				{
					removeObjects(false);
				}
				else if (cmd.equals(MD_SAVE_SELECTION))
				{
					saveSelection();
				}
				else if (cmd.equals(MD_FIND_REPLACE))
				{
					findReplace();
				}
				else if (cmd.equals(MD_ADD_OBJECT))
				{
					AddObjectJDialog dlg = new AddObjectJDialog(GalleryJFrame.this);
					if (dlg.showDialog())
					{
						data.md.unionAll(dlg.md);
						reloadMd();
					}
				}
				else if (cmd.equals(HELP_ONLINE))
				{
					XmippWindowUtil.openURI("http://xmipp.cnb.csic.es/twiki/bin/view/Xmipp/WebHome");
				}

			}
			catch (Exception e)
			{
				showException(e);
			}
		}// function handleActionPerformed
	}// class GalleryMenu

	class GalleryPopupMenu extends XmippPopupMenuCreator
	{
		protected int row;
		protected int col;

		@Override
		protected void createItems() throws Exception
		{
			addItem(ENABLED, "Enable", "enable.gif");
			addItem(DISABLED, "Disable", "disable.gif");
			addItem(REFRESH, "Refresh", "refresh.gif");
			// addSeparator();
			addItem(OPEN, "Open");
			addItem(OPEN_ASTEXT, "Open as text");
			addItem(CTF_PROFILE, "Show CTF profile");
			addItem(CTF_RECALCULATE, "Recalculate CTF");
			addSeparator();
			addItem(SET_CLASS, "Set class");
			addItem(OPEN_IMAGES, "Open images");
			addItem(SELECT, "Select");
			addItem(SELECT_ALL, "All", null, "control released A");
			addItem(SELECT_TOHERE, "To here");
			addItem(SELECT_FROMHERE, "From here");
			initItems();
		}// function createItems

		public void show(Component cmpnt, Point location)
		{
			setItemVisible(SET_CLASS, data.is2DClassificationMd());
			// This item visibility depends on current selection
			setItemVisible(OPEN_IMAGES, data.is2DClassificationMd() && gallery.getSelectionCount() == 1);
			// Update menu items status depending on item.
			row = table.rowAtPoint(location);
			col = table.columnAtPoint(location);
			getPopupMenu().show(cmpnt, location.x, location.y);

		}// function show

		private void selectRange(int first, int last)
		{
			gallery.selectRange(first, last, true);
		}

		private void showCTF(boolean profile)
		{
			try
			{
				String ctfModel = data.md.getValueString(MDLabel.MDL_CTF_MODEL, data.ids[row]);
				String displayFilename = data.md.getValueString(MDLabel.MDL_PSD_ENHANCED, data.ids[row]);
				String psdFile = data.md.getValueString(MDLabel.MDL_PSD, data.ids[row]);

				ImageGeneric img = new ImageGeneric(displayFilename);
				ImagePlus imp = XmippImageConverter.readToImagePlus(img);

				if (profile)
					ImagesWindowFactory.openCTFWindow(imp, ctfModel, psdFile);
				else
				{
					MetaData mdRow = data.md.getRow(data.ids[row]);
					String sortFn = psdFile.replace(".psd", ".tmpSort.xmd");
					mdRow.write(sortFn);
					ImagesWindowFactory.openCTFImage(imp, ctfModel, psdFile, ctfTasks, data.md.getFilename(), row, sortFn);
				}

			}
			catch (Exception e)
			{
				XmippDialog.showError(GalleryJFrame.this, e.getMessage());
			}
		}

		/** Set values to defaults */
		@Override
		public void initItems()
		{
			setItemVisible(OPEN, false);
			setItemVisible(OPEN_ASTEXT, false);
			setItemVisible(CTF_PROFILE, false);
			setItemVisible(CTF_RECALCULATE, false);
		}

		@Override
		protected void handleActionPerformed(ActionEvent evt)
		{
			String cmd = evt.getActionCommand();
			if (cmd.equals(SELECT_ALL))
			{
				selectRange(0, gallery.getSize() - 1);
			}
			else if (cmd.equals(SELECT_TOHERE))
			{
				selectRange(0, gallery.getIndex(row, col));
			}
			else if (cmd.equals(SELECT_FROMHERE))
			{
				selectRange(gallery.getIndex(row, col), gallery.getSize() - 1);
			}
			else if (cmd.equals(ENABLED))
			{
				gallery.setSelectionEnabled(true);
				// gallery.clearSelection();
				refreshExtractFrame();

			}
			else if (cmd.equals(DISABLED))
			{
				gallery.setSelectionEnabled(false);
				// gallery.clearSelection();
				refreshExtractFrame();

			}
			else if (cmd.equals(REFRESH))
			{
				gallery.refreshAt(row, col);

			}
			else if (cmd.equals(OPEN))
			{
				MetadataGalleryTableModel mg = (MetadataGalleryTableModel) gallery;
				ColumnInfo ci = mg.visibleLabels.get(col);

				if (ci.allowRender)
					gallery.handleDoubleClick(row, col);
				else
				{
					String file = data.getValueFromCol(row, ci);

					ImagesWindowFactory.openFileAsDefault(file);
				}
			}
			else if (cmd.equals(OPEN_ASTEXT))
			{
				String file = gallery.getValueAt(row, col).toString();
				ImagesWindowFactory.openFileAsText(file, null);
			}
			else if (cmd.equals(CTF_PROFILE))
			{
				showCTF(true);
			}
			else if (cmd.equals(CTF_RECALCULATE))
			{
				showCTF(false);
			}
			else if (cmd.equals(SET_CLASS))
			{
				if (openClassesDialog())
				{
					int classNumber = dlgClasses.getSelectedClass();
					// DEBUG.printMessage(String.format("class: %d",
					// classNumber));
					gallery.setSelectionClass(classNumber);
				}
			}
			else if (cmd.equals(OPEN_IMAGES))
			{
				int index = gallery.getIndex(row, col);
				MetaData md = data.getClassImages(index);
				if (md != null)
					openMetadata(md);
				else
					XmippDialog.showWarning(GalleryJFrame.this, "This class has no images");
			}
			initItems();

		}

	}// class JPopUpMenuGallery

	public void showException(Exception e)
	{
		XmippDialog.showException(this, e);
	}

	@Override
	public void setRunning(boolean running)
	{
		// XmippDialog.showInfo(this, String.format("Calculating ctf"));
		// XmippWindowUtil.blockGUI(getRootPane(), "Calculating CTF");
	}

	@Override
	public void setRowBusy(int row)
	{

		((MicrographsTableModel) gallery).setRowBusy(row);
	}

	@Override
	public void setRowIdle(int row)
	{
		((MicrographsTableModel) gallery).setRowIdle(row);

	}

	@Override
	public String getFilename()
	{
		return data.getMdFilename();
	}

	@Override
	public void done()
	{
		XmippDialog.showInfo(this, String.format("Calculating ctf: DONE"));
	}


	private void saveMd() throws Exception
	{
		saveMd(dlgSave.getMdFilename());
	}

	private void saveMd(String path) throws Exception
	{
		try
		{
			if (path == null)
				throw new IllegalArgumentException();

			boolean overwrite;
			String file = path.substring(path.lastIndexOf("@") + 1, path.length());
			if (!new File(file).exists())// overwrite or append, save active
											// metadata
				data.md.write(path);
			else
			{
				overwrite = dlgSave.isOverwrite() && dlgSave.saveActiveMetadataOnly();
				if (overwrite)
					data.md.write(path);// overwrite with active block only,
										// other blocks were dismissed
				else
					data.md.writeBlock(path);// either if save active block or
												// all, save active, other
												// blocks where already managed

			}

			data.setMdChanges(false);
			gallery.data.setFileName(file);
			if (path.contains("@"))
				gallery.data.selectBlock(path.substring(0, path.lastIndexOf("@")));
			reloadFile(file, false);
		}
		catch (Exception e)
		{
			e.printStackTrace();
		}
	}// function saveMd


	private void saveAll() throws Exception
	{
		String from = data.getFileName();
		String blockto = dlgSave.getMdFilename();
		String to = blockto.substring(blockto.lastIndexOf('@') + 1, blockto.length());
		if (from != null && !from.equals(to))
		{// no sense in overwritting or appending
			MetaData frommd;
			frommd = new MetaData();
			if (dlgSave.isOverwrite())
				new File(to).delete();
			for (String blockit : data.mdBlocks)
			{
				frommd.read(blockit + "@" + from);
				if (blockit.equals(getBlock()))
					frommd.writeBlock(blockto);// might save active metadata
												// with other name, updated
												// later
				else
					frommd.writeBlock(blockit + "@" + to);
			}
		}
		saveMd(blockto);
	}


	private void save() throws Exception
	{
		if (!saved)
			saveAs();
		else
			saveMd(dlgSave.getMdFilename());
	}// function save

	private void saveAs() throws Exception
	{
		if (dlgSave == null)
			dlgSave = new SaveJDialog(this, data.getMdFilename(), false);
		else
			dlgSave.setMdFilename(data.getMdFilename());
		boolean save = dlgSave.showDialog(); // displays dialog and waits until
												// save or cancel clicked
		if (save)
		{
			if (dlgSave.saveActiveMetadataOnly())
				saveMd();
			else
				saveAll();

			setGalleryTitle();
			if (dlgSave.doSaveImages())
				data.md.writeImages(dlgSave.getOutput(), dlgSave.isOutputIndependent(), dlgSave.getImageLabel());
		}

		
	}

	public void openMicrographs()
	{
		if (extractframe == null || !extractframe.isVisible())
			extractframe = ExtractParticlePicker.open(data.getFileName(), this);
		refreshExtractFrame();
	}

	private void refreshExtractFrame()
	{

		if (extractframe == null)
			return;
		for (int i = 0; i < data.selection.length; i++)
			if (data.selection[i])
				extractframe.refreshActive(data.ids[i], data.isEnabled(i));

	}

	public void refreshActive(long id, boolean enabled)
	{
		for (int i = 0; i < data.ids.length; i++)
			if (id == data.ids[i])
			{
				goToImage(i);
				gallery.setSelectionEnabled(enabled);
			}

	}

	public String getBlock()
	{
		return (String) jcbBlocks.getSelectedItem();
	}


	public void reloadFile(String file, boolean changed) throws Exception
	{
		createModel();
		reloadMd(changed);
		createCombos();
		updateCombos();
		jcbBlocks.setSelectedItem(gallery.data.selectedBlock);

	}

	protected void initResliceButtonMenu()
	{
		// Create the popup menu.
		String reslice;
		final JPopupMenu popup = new JPopupMenu();
		JRadioButtonMenuItem mi;
		reslicegroup = new ButtonGroup();
		for (int i = 0; i < reslices.length; i ++)
		{
			reslice = reslices[i];
			mi = new JRadioButtonMenuItem(reslice);
			reslicegroup.add(mi);
			if(i == 0)
				reslicegroup.setSelected(mi.getModel(), true);
			mi.setActionCommand(String.valueOf(ImageGeneric.VIEWS[i]));
			popup.add(mi);
			mi.addActionListener(new ResliceActionListener());
			
		}
		reslicebt = new JButton(XmippResource.getIcon("topview.png"));
		reslicebt.setToolTipText("Reslice");
		reslicebt.setContentAreaFilled(false);
		reslicebt.setFocusPainted(false);
		reslicebt.setOpaque(false);

		reslicebt.addMouseListener(new MouseAdapter()
		{
			public void mousePressed(MouseEvent e)
			{
				popup.show(e.getComponent(), e.getX(), e.getY());
			}
		});

	}
	
	class ResliceActionListener implements ActionListener
	{

		@Override
		public void actionPerformed(ActionEvent e)
		{
			JRadioButtonMenuItem mi = (JRadioButtonMenuItem)e.getSource();
			int view = Integer.parseInt(mi.getActionCommand());
			setResliceView(view);
			reslicegroup.setSelected(mi.getModel(), true);
		}
		
	}

	


}// class JFrameGallery<|MERGE_RESOLUTION|>--- conflicted
+++ resolved
@@ -174,13 +174,8 @@
 	protected static Dimension screenSize;
 	/** Store data about visualization */
 	GalleryData data;
-
-<<<<<<< HEAD
 	private ExtractPickerJFrame extractframe;
-=======
 	private ButtonGroup reslicegroup;
-
->>>>>>> a735b8db
 	/** Some static initialization for fancy default dimensions */
 	static
 	{
@@ -948,26 +943,15 @@
 			boolean overwrite;
 			String path = dlg.getMdFilename();
 			String file = path.substring(path.lastIndexOf("@") + 1, path.length());
-<<<<<<< HEAD
 			if (!new File(file).exists())//overwrite or append, save selection
-=======
-			if (!new File(file).exists())// overwrite or append, save selection
->>>>>>> a735b8db
 				md.write(path);
 			else
 			{
 				overwrite = dlg.isOverwrite();
 				if (overwrite)
-<<<<<<< HEAD
 					md.write(path);//overwrite with active block only, other blocks were dismissed
 				else
 					md.writeBlock(path);//append selection
-=======
-					md.write(path);// overwrite with active block only, other
-									// blocks were dismissed
-				else
-					md.writeBlock(path);// append selection
->>>>>>> a735b8db
 
 			}
 		}
@@ -1093,13 +1077,9 @@
 		});
 		toolBar.add(jsRows);
 
-<<<<<<< HEAD
-
 		// Some settings of the spinners
-=======
 		initResliceButtonMenu();
 		toolBar.add(reslicebt);
->>>>>>> a735b8db
 		if (gallery.getSize() > 0)
 		{
 
