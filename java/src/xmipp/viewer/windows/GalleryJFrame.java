--- conflicted
+++ resolved
@@ -1085,10 +1085,6 @@
 			public void stateChanged(javax.swing.event.ChangeEvent evt)
 			{
 				Integer zoom = (Integer) jsZoom.getValue();
-<<<<<<< HEAD
-
-=======
->>>>>>> 7e69a8dc
 				if (gallery.getCellSize().getHeight() < 30 && zoom < gallery.data.zoom)
 				{
 					jsZoom.setValue(gallery.data.zoom);//keep previous zoom
