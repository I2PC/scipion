--- conflicted
+++ resolved
@@ -53,12 +53,8 @@
 import java.util.Hashtable;
 import java.util.LinkedHashMap;
 import java.util.Map;
-<<<<<<< HEAD
 import java.util.logging.Level;
 import java.util.logging.Logger;
-
-=======
->>>>>>> 4b6ae938
 import javax.swing.AbstractAction;
 import javax.swing.AbstractButton;
 import javax.swing.ActionMap;
@@ -124,11 +120,7 @@
 import xmipp.viewer.models.MetadataGalleryTableModel;
 import xmipp.viewer.particlepicker.extract.ExtractParticlePicker;
 import xmipp.viewer.particlepicker.extract.ExtractPickerJFrame;
-<<<<<<< HEAD
 import xmipp.viewer.scipion.ScipionGalleryJFrame;
-=======
->>>>>>> 4b6ae938
-
 
 /**
  * This is the main frame used in showj
@@ -203,18 +195,12 @@
 	GalleryData data;
 	private ExtractPickerJFrame extractframe;
 	private ButtonGroup reslicegroup;
-<<<<<<< HEAD
-	private JComboBox imagecolumnscb;
-	private JMenuItem rendercolumnmi;
 	private Hashtable<String, ColumnInfo> imagecolumns;
 
 	protected JPanel buttonspn;
 
         
 
-=======
-	private Hashtable<String, ColumnInfo> imagecolumns;
->>>>>>> 4b6ae938
 	/** Some static initialization for fancy default dimensions */
 	static
 	{
@@ -272,13 +258,7 @@
 	 */
 	public void openMetadata(MetaData md)
 	{
-<<<<<<< HEAD
-
-            new GalleryJFrame(null, md, new Params());
-
-=======
 		new GalleryJFrame(null, md, new Params());
->>>>>>> 4b6ae938
 	}
 
 	/**
