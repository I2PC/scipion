--- conflicted
+++ resolved
@@ -1442,13 +1442,9 @@
 			addItem(FILE_OPEN, "Open ...", null, "control released O");
 			addItem(FILE_OPENWITH_IJ, "Open with ImageJ", "ij.gif", "control released J");
 			addItem(FILE_OPENWITH_CHIMERA, "Open with Chimera", "chimera.gif", "control released H");
-<<<<<<< HEAD
-
 			addItem(FILE_OPENMICROGRAPHS, "Open Particle Micrographs");
-
-=======
 			addItem(FILE_INFO, "File info ...");
->>>>>>> 9547001c
+
 			addSeparator(FILE);
 			addItem(FILE_SAVE, "Save", "save.gif", "control released S");
 			addItem(FILE_SAVEAS, "Save as", "save_as.gif");
@@ -1605,18 +1601,17 @@
 						ex.printStackTrace();
 					}
 				}
-<<<<<<< HEAD
 				else if (cmd.equals(FILE_OPENMICROGRAPHS))
 				{
 					openMicrographs();
 				}
 
-=======
+
 				else if (cmd.equals(FILE_INFO))
 				{
 					XmippDialog.showInfo(GalleryJFrame.this, data.getFileInfo());
 				}
->>>>>>> 9547001c
+
 				else if (cmd.equals(FILE_OPENWITH_IJ))
 				{
 					try
