--- conflicted
+++ resolved
@@ -70,18 +70,10 @@
 			//templates.write("templates.stk");
 			templatespn.removeAll();
 			ImagePlus template;
-<<<<<<< HEAD
-
-			for (int index = 0; index < templates.getNDim(); index++) {
-				template = XmippImageConverter.convertToImagePlus(templates,
-						ImageGeneric.FIRST_IMAGE + index);
-
-=======
 			long end = ImageGeneric.FIRST_IMAGE + templates.getNDim();//should not change header, check!!
 			for (long index = ImageGeneric.FIRST_IMAGE; index < end; index++) {
 				templates.read(index);
 				template = XmippImageConverter.convertToImagePlus(templates);//selected image on read
->>>>>>> bf405775
 				templatespn.add(new ImageCanvas(template));
 
 			}
