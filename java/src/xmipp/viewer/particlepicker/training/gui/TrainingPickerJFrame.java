--- conflicted
+++ resolved
@@ -936,13 +936,10 @@
 
 	}
 
-<<<<<<< HEAD
-=======
 	public void updateTemplates()
 	{
 		updateTemplates(family);
 	}
->>>>>>> ca4986ee
 
 	public void updateSize(int size)
 	{
@@ -1005,12 +1002,9 @@
 	public void setTemplatesNumber(Family f, int templates)
 	{
 		f.setTemplatesNumber(templates);
-<<<<<<< HEAD
-		updateTemplates();
-=======
+
 		if (f.equals(family) && templatesdialog != null)
 			templatesdialog.loadTemplates(true);
->>>>>>> ca4986ee
 		
 	}
 }