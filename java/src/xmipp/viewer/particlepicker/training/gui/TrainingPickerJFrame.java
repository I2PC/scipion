package xmipp.viewer.particlepicker.training.gui;

import java.awt.Dimension;
import java.awt.FlowLayout;
import java.awt.GridBagConstraints;
import java.awt.GridBagLayout;
import java.awt.GridLayout;
import java.awt.Insets;
import java.awt.event.ActionEvent;
import java.awt.event.ActionListener;
import java.awt.event.MouseEvent;
import java.io.File;
import java.text.NumberFormat;
import java.util.List;
import java.util.logging.Level;
import javax.swing.BorderFactory;
import javax.swing.DefaultComboBoxModel;
import javax.swing.JButton;
import javax.swing.JCheckBox;
import javax.swing.JComboBox;
import javax.swing.JFormattedTextField;
import javax.swing.JLabel;
import javax.swing.JMenu;
import javax.swing.JMenuBar;
import javax.swing.JMenuItem;
import javax.swing.JOptionPane;
import javax.swing.JPanel;
import javax.swing.JScrollPane;
import javax.swing.JSlider;
import javax.swing.JTable;
import javax.swing.ListSelectionModel;
import javax.swing.border.TitledBorder;
import javax.swing.event.ChangeEvent;
import javax.swing.event.ChangeListener;
import xmipp.utils.ColorIcon;
import xmipp.utils.XmippDialog;
import xmipp.utils.XmippFileChooser;
import xmipp.utils.XmippMessage;
import xmipp.utils.XmippResource;
import xmipp.utils.XmippWindowUtil;
import xmipp.viewer.ctf.CTFAnalyzerJFrame;
import xmipp.viewer.particlepicker.Family;
import xmipp.viewer.particlepicker.Format;
import xmipp.viewer.particlepicker.Micrograph;
import xmipp.viewer.particlepicker.ParticlePickerCanvas;
import xmipp.viewer.particlepicker.ParticlePickerJFrame;
import xmipp.viewer.particlepicker.ParticleToTemplatesTask;
import xmipp.viewer.particlepicker.ParticlesJDialog;
import xmipp.viewer.particlepicker.UpdateTemplatesTask;
import xmipp.viewer.particlepicker.training.model.FamilyState;
import xmipp.viewer.particlepicker.training.model.ManualParticlePicker;
import xmipp.viewer.particlepicker.training.model.MicrographFamilyData;
import xmipp.viewer.particlepicker.training.model.MicrographFamilyState;
import xmipp.viewer.particlepicker.training.model.SupervisedParticlePicker;
import xmipp.viewer.particlepicker.training.model.TrainingMicrograph;
import xmipp.viewer.particlepicker.training.model.TrainingParticle;
import xmipp.viewer.particlepicker.training.model.TrainingPicker;

public class TrainingPickerJFrame extends ParticlePickerJFrame
{

	private TrainingCanvas canvas;
	private JMenuBar mb;
	private JComboBox familiescb;
	private TrainingPicker ppicker;
	private JPanel familypn;
	private JPanel micrographpn;
	private MicrographsTableModel micrographsmd;

	private float positionx;
	private JButton iconbt;
	private JLabel steplb;
	private JButton actionsbt;
	private JMenuItem editfamiliesmi;
	private int index;
	private JLabel manuallb;
	private JLabel autolb;
	private JSlider thresholdsl;
	private JPanel thresholdpn;
	private JFormattedTextField thresholdtf;
	private Family family;
	private JFormattedTextField autopickpercenttf;
	private JPanel autopickpercentpn;

	private JMenuItem templatesmi;
	TemplatesJDialog templatesdialog;
	private JCheckBox centerpickchb;
	private JButton editfamiliesbt;

	@Override
	public TrainingPicker getParticlePicker()
	{
		return ppicker;
	}

	public TrainingPickerJFrame(TrainingPicker picker)
	{

		super(picker);
		try
		{
			this.ppicker = picker;
			initComponents();
			if (ppicker.getMode() == FamilyState.ReadOnly)
				enableEdition(false);
			else if (family.getStep() == FamilyState.Manual && ppicker.getMode() == FamilyState.Supervised)
				goToNextStep();
		}
		catch (IllegalArgumentException ex)
		{
			close();
			throw ex;
		}
	}

	public TrainingMicrograph getMicrograph()
	{
		return ppicker.getMicrograph();
	}

	private void initComponents()
	{
		try
		{
			setResizable(false);
			setTitle("Xmipp Particle Picker - " + ppicker.getMode());
			initMenuBar();
			setJMenuBar(mb);

			GridBagConstraints constraints = new GridBagConstraints();
			constraints.insets = new Insets(0, 5, 0, 5);
			constraints.anchor = GridBagConstraints.WEST;
			setLayout(new GridBagLayout());

			initImagePane();
			add(imagepn, XmippWindowUtil.getConstraints(constraints, 0, 1));

			initFamilyPane();
			add(familypn, XmippWindowUtil.getConstraints(constraints, 0, 2));

			initMicrographsPane();
			add(micrographpn, XmippWindowUtil.getConstraints(constraints, 0, 3, 1, 1, GridBagConstraints.HORIZONTAL));
			JPanel actionspn = new JPanel(new FlowLayout(FlowLayout.RIGHT));
			actionspn.add(savebt);
			actionspn.add(saveandexitbt);
			add(actionspn, XmippWindowUtil.getConstraints(constraints, 0, 4, 1, 1, GridBagConstraints.HORIZONTAL));

			pack();
			positionx = 0.9f;
			XmippWindowUtil.setLocation(positionx, 0.2f, this);
			setVisible(true);
		}
		catch (Exception e)
		{
			e.printStackTrace();
			throw new IllegalArgumentException(e.getMessage());
		}
	}

	protected void enableEdition(boolean enable)
	{
		super.enableEdition(enable);

		editfamiliesmi.setEnabled(enable);
		actionsbt.setEnabled(enable);
	}

	public void initMenuBar()
	{
		mb = new JMenuBar();

		// Setting menus

		exportmi = new JMenuItem("Export Particles...", XmippResource.getIcon("export_wiz.gif"));

		exportmi.addActionListener(new ActionListener()
		{

			@Override
			public void actionPerformed(ActionEvent e)
			{
				XmippFileChooser fc = new XmippFileChooser();
				int returnVal = fc.showOpenDialog(TrainingPickerJFrame.this);

				try
				{
					if (returnVal == XmippFileChooser.APPROVE_OPTION)
					{
						File file = fc.getSelectedFile();
						((TrainingPicker) getParticlePicker()).exportParticles(file.getAbsolutePath());
						showMessage("Export successful");
					}
				}
				catch (Exception ex)
				{
					showException(ex);
				}
			}
		});
		filemn.add(importffmi);
		if (ppicker.getFamily().getStep() != FamilyState.Manual)
			importffmi.setEnabled(false);
		filemn.add(exportmi);

		
		
		JMenu windowmn = new JMenu("Window");

		mb.add(filemn);
		mb.add(filtersmn);
		mb.add(windowmn);
		mb.add(helpmn);
		// importffilemi.setText("Import from File...");

		windowmn.add(pmi);
		windowmn.add(ijmi);

		templatesmi = new JMenuItem("Templates");
		editfamiliesmi = new JMenuItem("Edit Families", XmippResource.getIcon("edit.gif"));
		windowmn.add(editfamiliesmi);
		windowmn.add(templatesmi);

		// Setting menu item listeners

		editfamiliesmi.addActionListener(new ActionListener()
		{

			@Override
			public void actionPerformed(ActionEvent e)
			{
				new EditFamiliesJDialog(TrainingPickerJFrame.this, true);

			}
		});

		templatesmi.addActionListener(new ActionListener()
		{

			@Override
			public void actionPerformed(ActionEvent e)
			{
				if (templatesdialog == null)
				{
					templatesdialog = new TemplatesJDialog(TrainingPickerJFrame.this);
					UpdateTemplatesTask.setTemplatesDialog(templatesdialog);
					ParticleToTemplatesTask.setTemplatesDialog(templatesdialog);
				}
				else
				{

					templatesdialog.setVisible(true);
				}

			}
		});
	}



	private void initFamilyPane()
	{

		familypn = new JPanel();
		GridLayout gl = new GridLayout(2, 1);
		familypn.setLayout(gl);

		familypn.setBorder(BorderFactory.createTitledBorder("Family"));

		JPanel fieldspn = new JPanel(new FlowLayout(FlowLayout.LEFT));

		// Setting combo
		fieldspn.add(new JLabel("Name:"));
		familiescb = new JComboBox(ppicker.getFamilies().toArray());
		family = ppicker.getFamily();
		familiescb.setSelectedItem(family);
		familiescb.setEnabled(ppicker.getMode() == FamilyState.Manual || ppicker.getMode() == FamilyState.ReadOnly);
		if (ppicker.getMode() == FamilyState.Manual && family.getStep() != FamilyState.Manual)
			throw new IllegalArgumentException(
					String.format("Application not enabled for %s mode. Family %s could not be loaded", family.getStep(), family.getName()));

		fieldspn.add(familiescb);

		// Setting color
		initColorPane(family.getColor());
		fieldspn.add(colorpn);

		// Setting slider
		initSizePane();
		fieldspn.add(sizepn);

		centerpickchb = new JCheckBox("Center Particle");
		centerpickchb.setSelected(true);
		fieldspn.add(centerpickchb);

		familypn.add(fieldspn, 0);
		JPanel steppn = new JPanel(new FlowLayout(FlowLayout.LEFT));
		steppn.add(new JLabel("Step:"));
		FamilyState step = family.getStep();
		steplb = new JLabel();
		steppn.add(steplb);

		index = ppicker.getMicrographIndex();

		initThresholdPane();
		steppn.add(thresholdpn);
		actionsbt = XmippWindowUtil.getTextButton("", new ActionListener()
		{

			@Override
			public void actionPerformed(ActionEvent e)
			{
				if (actionsbt.getText().equals(MicrographFamilyState.Autopick.toString()))
					autopick();
				else if (actionsbt.getText().equals(MicrographFamilyState.Correct.toString()))
					correct();
			}
		});
		autopickpercentpn = new JPanel();
		autopickpercentpn.add(new JLabel("Percent to Check"));
		autopickpercenttf = new JFormattedTextField(NumberFormat.getIntegerInstance());
		autopickpercenttf.addActionListener(new ActionListener()
		{

			@Override
			public void actionPerformed(ActionEvent arg0)
			{
				if (autopickpercenttf.getValue() == null)
				{
					JOptionPane.showMessageDialog(TrainingPickerJFrame.this, XmippMessage.getEmptyFieldMsg("Percent to Check"));
					autopickpercenttf.setValue(getFamilyData().getAutopickpercent());
					return;
				}

				int autopickpercent = ((Number) autopickpercenttf.getValue()).intValue();
				getFamilyData().setAutopickpercent(autopickpercent);
				ppicker.setAutopickpercent(autopickpercent);
				ppicker.saveConfig();

			}
		});
		autopickpercenttf.setColumns(3);
		autopickpercentpn.add(autopickpercenttf);

		setStep(step);
		steppn.add(actionsbt);

		steppn.add(autopickpercentpn);

		colorbt.addActionListener(new ColorActionListener());

		familypn.add(steppn, 1);

		familiescb.addActionListener(new ActionListener()
		{

			@Override
			public void actionPerformed(ActionEvent e)
			{
				Family family2 = (Family) familiescb.getSelectedItem();
				if (family == family2)
					return;
				// You can only switch between different states for readonly
				// mode. Besides switching will be availabe on manual and
				// readonly modes
				if (family.getStep() != family2.getStep() && ppicker.getMode() != FamilyState.ReadOnly)
				{
					familiescb.setSelectedItem(family);
					JOptionPane.showMessageDialog(TrainingPickerJFrame.this, String
							.format("Application not enabled for %s mode. Family %s could not be loaded", FamilyState.Supervised, family2.getName()));
					return;

				}
				family = family2;
				ppicker.setFamily(family);
				ppicker.saveConfig();

				micrographstb.setRowSelectionInterval(index, index);
				color = (family.getColor());
				colorbt.setIcon(new ColorIcon(color));
				sizesl.setValue(family.getSize());
				updateMicrographsModel();
				micrographstb.getColumnModel().getColumn(micrographsmd.getParticlesPosition()).setHeaderValue(family.getName());
				setThresholdValue(0);
			}
		});

	}

	protected void goToNextStep()
	{

		family.validateNextStep(ppicker);// throws error

		if (family.getStep() == FamilyState.Manual)
			train();

	}

	private void initThresholdPane()
	{
		thresholdpn = new JPanel();
		thresholdpn.add(new JLabel("Threshold:"));
		thresholdsl = new JSlider(0, 100, 0);
		thresholdsl.setPaintTicks(true);
		thresholdsl.setMajorTickSpacing(50);
		java.util.Hashtable<Integer, JLabel> labelTable = new java.util.Hashtable<Integer, JLabel>();
		labelTable.put(new Integer(100), new JLabel("1"));
		labelTable.put(new Integer(50), new JLabel("0.5"));
		labelTable.put(new Integer(0), new JLabel("0"));
		thresholdsl.setLabelTable(labelTable);
		thresholdsl.setPaintLabels(true);
		int height = (int) thresholdsl.getPreferredSize().getHeight();

		thresholdsl.setPreferredSize(new Dimension(100, height));
		thresholdpn.add(thresholdsl);

		thresholdtf = new JFormattedTextField(NumberFormat.getNumberInstance());
		;
		thresholdtf.setColumns(3);
		thresholdtf.setText(Integer.toString(0));
		thresholdpn.add(thresholdtf);
		thresholdpn.setVisible(getFamilyData().getState() == MicrographFamilyState.Correct);
		thresholdtf.addActionListener(new ActionListener()
		{

			@Override
			public void actionPerformed(ActionEvent e)
			{
				double threshold = Double.parseDouble(thresholdtf.getText()) * 100;
				setThresholdValue(threshold);

			}
		});

		thresholdsl.addChangeListener(new ChangeListener()
		{

			@Override
			public void stateChanged(ChangeEvent e)
			{
				double threshold = (double) thresholdsl.getValue() / 100;
				thresholdtf.setText(String.format("%.2f", threshold));
				setThresholdChanges();
			}
		});
	}

	private void setThresholdValue(double threshold)
	{
		if (Math.abs(threshold) <= 100)
		{
			thresholdsl.setValue((int) threshold);
			setThresholdChanges();
		}
	}

	private void setThresholdChanges()
	{
		// setChanged(true);
		updateMicrographsModel();
		canvas.repaint();
		if (particlesdialog != null)
			loadParticles();

	}

	private void initMicrographsPane()
	{
		GridBagConstraints constraints = new GridBagConstraints();
		constraints.insets = new Insets(0, 5, 0, 5);
		constraints.anchor = GridBagConstraints.NORTHWEST;
		micrographpn = new JPanel(new GridBagLayout());
		micrographpn.setBorder(BorderFactory.createTitledBorder("Micrograph"));
		JScrollPane sp = new JScrollPane();
		JPanel ctfpn = new JPanel();
		ctfpn.setBorder(BorderFactory.createTitledBorder(null, "CTF", TitledBorder.CENTER, TitledBorder.BELOW_BOTTOM));
		iconbt = new JButton(Micrograph.getNoImageIcon());
		iconbt.setToolTipText("Load CTF Profile");
		iconbt.setBorderPainted(false);
		iconbt.setContentAreaFilled(false);
		iconbt.setFocusPainted(false);
		iconbt.setOpaque(false);
		iconbt.addActionListener(new ActionListener()
		{

			@Override
			public void actionPerformed(ActionEvent arg0)
			{
				String psd = getMicrograph().getPSD();
				String ctf = getMicrograph().getCTF();
				if (psd != null && ctf != null)
					//ImagesWindowFactory.openCTFWindow(getMicrograph().getPSDImage(), getMicrograph().getCTF(), getMicrograph().getPSD());
					new CTFAnalyzerJFrame(getMicrograph().getPSDImage(), getMicrograph().getCTF(), getMicrograph().getPSD());

			}
		});
		ctfpn.add(iconbt);
		micrographsmd = new MicrographsTableModel(this);
		micrographstb.setModel(micrographsmd);
		formatMicrographsTable();

		sp.setViewportView(micrographstb);
		micrographpn.add(sp, XmippWindowUtil.getConstraints(constraints, 0, 0, 1));
		micrographpn.add(ctfpn, XmippWindowUtil.getConstraints(constraints, 1, 0, 1));
		JPanel infopn = new JPanel();
		manuallb = new JLabel(Integer.toString(ppicker.getManualParticlesNumber(family)));
		autolb = new JLabel(Integer.toString(ppicker.getAutomaticNumber(family, getThreshold())));
		infopn.add(new JLabel("Manual:"));
		infopn.add(manuallb);
		infopn.add(new JLabel("Automatic:"));
		infopn.add(autolb);
		micrographpn.add(infopn, XmippWindowUtil.getConstraints(constraints, 0, 1, 1));
		JPanel buttonspn = new JPanel(new FlowLayout(FlowLayout.LEFT));

		buttonspn.add(resetbt);
		micrographpn.add(buttonspn, XmippWindowUtil.getConstraints(constraints, 0, 2, 2));

	}

	protected void loadMicrograph()
	{
		if (micrographstb.getSelectedRow() == -1)
			return;// Probably from fireTableDataChanged raised
		// is same micrograph??
		if (index == micrographstb.getSelectedRow() && canvas != null && canvas.getIw().isVisible())
			return;
		if (ppicker.isChanged())
			ppicker.saveData(getMicrograph());// Saving changes when switching

		index = micrographstb.getSelectedRow();
		ppicker.getMicrograph().releaseImage();
		ppicker.setMicrograph(ppicker.getMicrographs().get(index));

		ppicker.saveConfig();
		setChanged(false);
		initializeCanvas();
		iconbt.setIcon(ppicker.getMicrograph().getCTFIcon());
		manageAction();
		thresholdpn.setVisible(getFamilyData().getState() == MicrographFamilyState.Correct);
		pack();

		if (particlesdialog != null)
			loadParticles();

	}

	private void manageAction()
	{
		MicrographFamilyData mfd = getFamilyData();
		actionsbt.setText(mfd.getAction());
		boolean isautopick = isAutopick();
		autopickpercentpn.setVisible(isautopick);
		if (isautopick)
		{
			getFamilyData().setAutopickpercent(ppicker.getAutopickpercent());
			autopickpercenttf.setValue(ppicker.getAutopickpercent());
		}
		actionsbt.setVisible(mfd.isActionVisible());
	}

	protected void resetMicrograph()
	{
		ppicker.resetFamilyData(getFamilyData());
		canvas.refreshActive(null);
		updateMicrographsModel();
		setState(MicrographFamilyState.Available);
<<<<<<< HEAD
		
=======
		family.initTemplates();
>>>>>>> 7c27dbb6
	}

	private void setState(MicrographFamilyState state)
	{
		MicrographFamilyData mfd = getFamilyData();
		mfd.setState(state);
		manageAction();
		ppicker.saveData(getMicrograph());// to keep consistence between files
											// of automatic picker and mines
		setChanged(false);
		thresholdpn.setVisible(state == MicrographFamilyState.Correct);
		updateMicrographsModel();
		pack();
	}

	private boolean isAutopick()
	{
		String action = getFamilyData().getAction();
		if (action == null)
			return false;
		return action.equalsIgnoreCase(MicrographFamilyState.Autopick.toString());

	}

	public MicrographFamilyData getFamilyData()
	{
		return ppicker.getFamilyData();
	}

	private void setStep(FamilyState step)
	{
		MicrographFamilyData mfd = getFamilyData();
		if (micrographsmd != null)
		{
			updateMicrographsModel();
			canvas.repaint();// paints only current class in supervised mode
		}

		steplb.setText(step.toString());
		sizesl.setEnabled(step == FamilyState.Manual);
		sizetf.setEnabled(step == FamilyState.Manual);
		editfamiliesmi.setEnabled(step == FamilyState.Manual);
		manageAction();
		thresholdpn.setVisible(mfd.getState() == MicrographFamilyState.Correct);
		pack();

	}

	protected void initializeCanvas()
	{

		if (canvas == null)
			canvas = new TrainingCanvas(this);
		else
			canvas.updateMicrograph();

		canvas.display();
		updateZoom();
	}

	private void formatMicrographsTable()
	{
		micrographstb.setAutoResizeMode(JTable.AUTO_RESIZE_OFF);
		micrographstb.getColumnModel().getColumn(0).setPreferredWidth(35);
		micrographstb.getColumnModel().getColumn(1).setPreferredWidth(245);
		micrographstb.getColumnModel().getColumn(2).setPreferredWidth(70);
		micrographstb.getColumnModel().getColumn(3).setPreferredWidth(70);
		micrographstb.setPreferredScrollableViewportSize(new Dimension(420, 304));
		micrographstb.setSelectionMode(ListSelectionModel.SINGLE_SELECTION);
		if (index != -1)
			micrographstb.setRowSelectionInterval(index, index);
	}

	protected void saveChanges()
	{

		ppicker.saveData();
		setChanged(false);
	}

	void updateFamilyColor()
	{
		color = family.getColor();
		colorbt.setIcon(new ColorIcon(color));
		canvas.repaint();
		ppicker.saveFamilies();
	}

	void updateFamilyComboBox()
	{
		Family item = (Family) familiescb.getSelectedItem();
		DefaultComboBoxModel model = new DefaultComboBoxModel(ppicker.getFamilies().toArray());
		familiescb.setModel(model);
		familiescb.setSelectedItem(item);
		micrographsmd.fireTableStructureChanged();

		formatMicrographsTable();
		pack();
		ppicker.saveFamilies();
	}

	public void addFamily(Family g)
	{
		if (ppicker.existsFamilyName(g.getName()))
			throw new IllegalArgumentException(XmippMessage.getAlreadyExistsGroupNameMsg(g.getName()));
		ppicker.getFamilies().add(g);
		updateFamilyComboBox();
	}

	public void removeFamily(Family family)
	{
		ppicker.removeFamily(family);
		updateFamilyComboBox();
	}

	public void setChanged(boolean changed)
	{
		ppicker.setChanged(changed);
		savemi.setEnabled(changed);
		savebt.setEnabled(changed);
	}

	public void updateMicrographsModel(boolean all)
	{

		

		if (particlesdialog != null)
			loadParticles();

		if (all)
			micrographsmd.fireTableRowsUpdated(0, micrographsmd.getRowCount() - 1);
		else
			micrographsmd.fireTableRowsUpdated(index, index);

		micrographstb.setRowSelectionInterval(index, index);
		manuallb.setText(Integer.toString(ppicker.getManualParticlesNumber(family)));
		autolb.setText(Integer.toString(ppicker.getAutomaticNumber(family, getThreshold())));
		actionsbt.setVisible(getFamilyData().isActionVisible());
	}

	public ParticlePickerCanvas getCanvas()
	{
		return canvas;
	}

	private void train()
	{
		try
		{
			family.goToNextStep(ppicker);// validate and change state if
											// possible
			// setChanged(true);
			setStep(FamilyState.Supervised);// change visual appearance
			ppicker.saveFamilies();

			canvas.setEnabled(false);
			XmippWindowUtil.blockGUI(this, "Training...");

			Thread t = new Thread(new Runnable()
			{

				public void run()
				{
					MicrographFamilyData mfd;
					String args;
					SupervisedParticlePicker sppicker = ((SupervisedParticlePicker) ppicker);
					for (TrainingMicrograph micrograph : ppicker.getMicrographs())
					{
						mfd = micrograph.getFamilyData(family);
						if (!mfd.isEmpty())
						{
							args = sppicker.getBuildInvariantCommandLineArgs(mfd);
							ppicker.runXmippProgram("xmipp_micrograph_automatic_picking", args);
						}
					}
					args = sppicker.getTrainCommandLineArgs();

					ppicker.runXmippProgram("xmipp_micrograph_automatic_picking", args);

					XmippWindowUtil.releaseGUI(getRootPane());
					canvas.setEnabled(true);
				}
			});
			t.start();

		}
		catch (Exception e)
		{
			TrainingPicker.getLogger().log(Level.SEVERE, e.getMessage(), e);
			throw new IllegalArgumentException(e.getMessage());
		}

	}

	private void autopick()
	{
		setState(MicrographFamilyState.Autopick);

		final String fargs = ((SupervisedParticlePicker) ppicker).getAutopickCommandLineArgs(getFamilyData());
		try
		{
			canvas.setEnabled(false);
			XmippWindowUtil.blockGUI(this, "Autopicking...");
			Thread t = new Thread(new Runnable()
			{

				public void run()
				{
					ppicker.runXmippProgram("xmipp_micrograph_automatic_picking", fargs);
					ppicker.loadAutomaticParticles(getFamilyData());
					
					setState(MicrographFamilyState.Correct);
					canvas.repaint();
					canvas.setEnabled(true);
					XmippWindowUtil.releaseGUI(getRootPane());
				}
			});
			t.start();

		}
		catch (Exception e)
		{
			TrainingPicker.getLogger().log(Level.SEVERE, e.getMessage(), e);
			throw new IllegalArgumentException(e.getMessage());
		}
	}

	private void correct()
	{
		getFamilyData().deleteBelowThreshold(getThreshold());
		setState(MicrographFamilyState.ReadOnly);
		ppicker.saveAutomaticParticles(getFamilyData());

		try
		{
			canvas.setEnabled(false);
			XmippWindowUtil.blockGUI(this, "Correcting...");

			Thread t = new Thread(new Runnable()
			{
				public void run()
				{
					SupervisedParticlePicker sppicker = ((SupervisedParticlePicker) ppicker);
					String args;
					args = sppicker.getBuildInvariantCommandLineArgs(getFamilyData());
					sppicker.runXmippProgram("xmipp_micrograph_automatic_picking", args);// build
																							// invariants
					args = sppicker.getCorrectCommandLineArgs(getFamilyData());

					ppicker.runXmippProgram("xmipp_micrograph_automatic_picking", args);// correct
					actionsbt.setVisible(false);

					canvas.setEnabled(true);
					XmippWindowUtil.releaseGUI(getRootPane());
					if (index < micrographsmd.getRowCount())
						micrographstb.setRowSelectionInterval(index + 1, index + 1);
				}
			});
			t.start();

		}
		catch (Exception e)
		{
			TrainingPicker.getLogger().log(Level.SEVERE, e.getMessage(), e);
			throw new IllegalArgumentException(e.getMessage());
		}

	}

	public double getThreshold()
	{
		return thresholdsl.getValue() / 100.0;
	}

	@Override
	public List<? extends TrainingParticle> getAvailableParticles()
	{
		return getFamilyData().getAvailableParticles(getThreshold());
	}

	@Override
	public boolean isPickingAvailable(MouseEvent e)
	{
		if (!super.isPickingAvailable(e))
			return false;
		return getFamilyData().isPickingAvailable();
	}

	public String importParticlesFromFile(Format format, String file, float scale, boolean invertx, boolean inverty)
	{
		String result = "";
		if (ppicker.isReviewFile(file))
		{
			result = ppicker.importAllParticles(file, scale, invertx, inverty);
			ppicker.saveData();
		}
		else
			result = importMicrographParticles(format, file, scale, invertx, inverty);
		setChanged(false);
		getCanvas().repaint();
		updateMicrographsModel();
		updateSize(family.getSize());
		canvas.refreshActive(null);
		return result;
	}

	public String importMicrographParticles(Format format, String file, float scale, boolean invertx, boolean inverty)
	{
		family.initTemplates();
		String filename = Micrograph.getName(file, 1);
		// validating you want use this file for this micrograph with different
		// name
		if (!filename.equals(getMicrograph().getName()))
		{
			String msg = String.format("Are you sure you want to import data from file\n%s to micrograph %s ?", file, getMicrograph().getName());
			int result = JOptionPane.showConfirmDialog(this, msg);
			if (result != JOptionPane.YES_OPTION)
				return null;
		}
		getFamily().initTemplates();
		MicrographFamilyData mfd = getFamilyData();
		mfd.reset();
		String result = ((ManualParticlePicker) ppicker).importParticlesFromFile(file, format, mfd.getMicrograph(), scale, invertx, inverty);
		ppicker.saveData(getMicrograph());
		return result;
	}

	@Override
	protected void openHelpURl()
	{
		XmippWindowUtil.openURI("http://xmipp.cnb.csic.es/twiki/bin/view/Xmipp/Micrograph_particle_picking_v3");

	}



	public void updateSize(int size)
	{
		try
		{
			ppicker.resetParticleImages();
			super.updateSize(size);
			ppicker.updateTemplates();
			
		}
		catch (Exception e)
		{
			String msg = (e.getMessage() != null) ? e.getMessage() : XmippMessage.getUnexpectedErrorMsg();
			XmippDialog.showError(this, msg);
		}
	}

	public boolean isCenterParticle()
	{
		return centerpickchb.isSelected();
	}


	@Override
	public String importParticles(Format format, String dir, float scale, boolean invertx, boolean inverty)
	{
		String result = "";

		if (new File(dir).isDirectory())
		{
			((ManualParticlePicker) ppicker).importParticlesFromFolder(dir, format, scale, invertx, inverty);
			getCanvas().repaint();
			updateMicrographsModel(true);
			getCanvas().refreshActive(null);
		}
		else
			// only can choose file if TrainingPickerJFrame instance
			result = importParticlesFromFile(format, dir, scale, invertx, inverty);
		
		return result;

	}



	@Override
	public ParticlesJDialog initParticlesJDialog()
	{
		return new ParticlesJDialog(this);
	}

	
}<|MERGE_RESOLUTION|>--- conflicted
+++ resolved
@@ -564,11 +564,7 @@
 		canvas.refreshActive(null);
 		updateMicrographsModel();
 		setState(MicrographFamilyState.Available);
-<<<<<<< HEAD
-		
-=======
 		family.initTemplates();
->>>>>>> 7c27dbb6
 	}
 
 	private void setState(MicrographFamilyState state)
