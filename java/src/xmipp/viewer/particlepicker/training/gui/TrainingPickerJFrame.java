package xmipp.viewer.particlepicker.training.gui;

import java.awt.Dimension;
import java.awt.FlowLayout;
import java.awt.GridBagConstraints;
import java.awt.GridBagLayout;
import java.awt.GridLayout;
import java.awt.Insets;
import java.awt.event.ActionEvent;
import java.awt.event.ActionListener;
import java.awt.event.MouseEvent;
import java.io.File;
import java.text.NumberFormat;
import java.util.List;
import java.util.logging.Level;
import javax.swing.BorderFactory;
import javax.swing.DefaultComboBoxModel;
import javax.swing.JButton;
import javax.swing.JCheckBox;
import javax.swing.JComboBox;
import javax.swing.JFormattedTextField;
import javax.swing.JLabel;
import javax.swing.JMenu;
import javax.swing.JMenuBar;
import javax.swing.JMenuItem;
import javax.swing.JOptionPane;
import javax.swing.JPanel;
import javax.swing.JScrollPane;
import javax.swing.JSlider;
import javax.swing.JTable;
import javax.swing.ListSelectionModel;
import javax.swing.border.TitledBorder;
import javax.swing.event.ChangeEvent;
import javax.swing.event.ChangeListener;
import xmipp.jni.XmippError;
import xmipp.utils.ColorIcon;
import xmipp.utils.XmippDialog;
import xmipp.utils.XmippFileChooser;
import xmipp.utils.XmippMessage;
import xmipp.utils.XmippResource;
import xmipp.utils.XmippWindowUtil;
import xmipp.viewer.particlepicker.Family;
import xmipp.viewer.particlepicker.Format;
import xmipp.viewer.particlepicker.Micrograph;
import xmipp.viewer.particlepicker.ParticlePickerCanvas;
import xmipp.viewer.particlepicker.ParticlePickerJFrame;
import xmipp.viewer.particlepicker.ParticlesJDialog;
import xmipp.viewer.particlepicker.training.model.FamilyState;
import xmipp.viewer.particlepicker.training.model.ManualParticlePicker;
import xmipp.viewer.particlepicker.training.model.MicrographFamilyData;
import xmipp.viewer.particlepicker.training.model.MicrographFamilyState;
import xmipp.viewer.particlepicker.training.model.SupervisedParticlePicker;
import xmipp.viewer.particlepicker.training.model.TrainingMicrograph;
import xmipp.viewer.particlepicker.training.model.TrainingParticle;
import xmipp.viewer.particlepicker.training.model.TrainingPicker;
import xmipp.viewer.windows.ImagesWindowFactory;

public class TrainingPickerJFrame extends ParticlePickerJFrame
{

	private TrainingCanvas canvas;
	private JMenuBar mb;
	private JComboBox familiescb;
	private TrainingPicker ppicker;
	private JPanel familypn;
	private JPanel micrographpn;
	private MicrographsTableModel micrographsmd;

	private float positionx;
	private JButton iconbt;
	private JLabel steplb;
	private JButton actionsbt;
	private JMenuItem editfamiliesmi;
	private int index;
	private JLabel manuallb;
	private JLabel autolb;
	private JSlider thresholdsl;
	private JPanel thresholdpn;
	private JFormattedTextField thresholdtf;
	private Family family;
	private JFormattedTextField autopickpercenttf;
	private JPanel autopickpercentpn;

	private JMenuItem templatesmi;
	TemplatesJDialog templatesdialog;
	private JCheckBox centerpickchb;

	@Override
	public TrainingPicker getParticlePicker()
	{
		return ppicker;
	}

	public TrainingPickerJFrame(TrainingPicker picker)
	{

		super(picker);
		try
		{
			this.ppicker = picker;
			initComponents();
			if (ppicker.getMode() == FamilyState.ReadOnly)
				enableEdition(false);
			else if (family.getStep() == FamilyState.Manual && ppicker.getMode() == FamilyState.Supervised)
				goToNextStep();
		}
		catch (IllegalArgumentException ex)
		{
			close();
			throw ex;
		}
	}

	public TrainingMicrograph getMicrograph()
	{
		return ppicker.getMicrograph();
	}

	private void initComponents()
	{
		try
		{
			setResizable(false);
			setTitle("Xmipp Particle Picker - " + ppicker.getMode());
			initMenuBar();
			setJMenuBar(mb);

			GridBagConstraints constraints = new GridBagConstraints();
			constraints.insets = new Insets(0, 5, 0, 5);
			constraints.anchor = GridBagConstraints.WEST;
			setLayout(new GridBagLayout());

			initImagePane();
			add(imagepn, XmippWindowUtil.getConstraints(constraints, 0, 1, 3));

			initFamilyPane();
			add(familypn, XmippWindowUtil.getConstraints(constraints, 0, 2, 3));

			initMicrographsPane();
			add(micrographpn, XmippWindowUtil.getConstraints(constraints, 0, 3, 3));

			pack();
			positionx = 0.9f;
			XmippWindowUtil.setLocation(positionx, 0.2f, this);
			setVisible(true);
		}
		catch (Exception e)
		{
			e.printStackTrace();
			throw new IllegalArgumentException(e.getMessage());
		}
	}

	protected void enableEdition(boolean enable)
	{
		super.enableEdition(enable);

		editfamiliesmi.setEnabled(enable);
	}

	public void initMenuBar()
	{
		mb = new JMenuBar();

		// Setting menus

		exportmi = new JMenuItem("Export Particles...", XmippResource.getIcon("export_wiz.gif"));

		exportmi.addActionListener(new ActionListener()
		{

			@Override
			public void actionPerformed(ActionEvent e)
			{
				XmippFileChooser fc = new XmippFileChooser();
				int returnVal = fc.showOpenDialog(TrainingPickerJFrame.this);

				try
				{
					if (returnVal == XmippFileChooser.APPROVE_OPTION)
					{
						File file = fc.getSelectedFile();
						((TrainingPicker) getParticlePicker()).exportParticles(file.getAbsolutePath());
						showMessage("Export successful");
					}
				}
				catch (Exception ex)
				{
					showException(ex);
				}
			}
		});
		filemn.add(importffmi);
		if (ppicker.getFamily().getStep() != FamilyState.Manual)
			importffmi.setEnabled(false);
		filemn.add(exportmi);

		
		exportmi = new JMenuItem("Export Particles...", XmippResource.getIcon("export_wiz.gif"));

		exportmi.addActionListener(new ActionListener()
		{

			@Override
			public void actionPerformed(ActionEvent e)
			{
				XmippFileChooser fc = new XmippFileChooser();
				int returnVal = fc.showOpenDialog(TrainingPickerJFrame.this);

				try
				{
					if (returnVal == XmippFileChooser.APPROVE_OPTION)
					{
						File file = fc.getSelectedFile();
						((TrainingPicker) getParticlePicker()).exportParticles(file.getAbsolutePath());
						showMessage("Export successful");
					}
				}
				catch (Exception ex)
				{
					showException(ex);
				}
			}
		});
		filemn.add(importffmi);
		if (ppicker.getFamily().getStep() != FamilyState.Manual)
			importffmi.setEnabled(false);
		filemn.add(exportmi);
		JMenu windowmn = new JMenu("Window");

		mb.add(filemn);
		mb.add(filtersmn);
		mb.add(windowmn);
		mb.add(helpmn);
		// importffilemi.setText("Import from File...");

		windowmn.add(pmi);
		windowmn.add(ijmi);

		templatesmi = new JMenuItem("Templates");
		editfamiliesmi = new JMenuItem("Edit Families", XmippResource.getIcon("edit.gif"));
		windowmn.add(editfamiliesmi);
		windowmn.add(templatesmi);

		// Setting menu item listeners

		editfamiliesmi.addActionListener(new ActionListener()
		{

			@Override
			public void actionPerformed(ActionEvent e)
			{
				new EditFamiliesJDialog(TrainingPickerJFrame.this, true);

			}
		});

		templatesmi.addActionListener(new ActionListener()
		{

			@Override
			public void actionPerformed(ActionEvent e)
			{
				loadTemplates();

			}
		});
	}

	public void loadTemplates()
	{
		if (templatesdialog == null)
		{
			templatesdialog = new TemplatesJDialog(TrainingPickerJFrame.this);
		}
		else
		{

			templatesdialog.loadTemplates(true);
			templatesdialog.setVisible(true);
		}
	}

	private void initFamilyPane()
	{

		familypn = new JPanel();
		GridLayout gl = new GridLayout(2, 1);
		familypn.setLayout(gl);

		familypn.setBorder(BorderFactory.createTitledBorder("Family"));

		JPanel fieldspn = new JPanel(new FlowLayout(FlowLayout.LEFT));

		// Setting combo
		fieldspn.add(new JLabel("Name:"));
		familiescb = new JComboBox(ppicker.getFamilies().toArray());
		family = ppicker.getFamily();
		familiescb.setSelectedItem(family);
		familiescb.setEnabled(ppicker.getMode() == FamilyState.Manual || ppicker.getMode() == FamilyState.ReadOnly);
		if (ppicker.getMode() == FamilyState.Manual && family.getStep() != FamilyState.Manual)
			throw new IllegalArgumentException(
					String.format("Application not enabled for %s mode. Family %s could not be loaded", family.getStep(), family.getName()));

		fieldspn.add(familiescb);

		// Setting color
		initColorPane(family.getColor());
		fieldspn.add(colorpn);

		// Setting slider
		initSizePane();
		fieldspn.add(sizepn);

		centerpickchb = new JCheckBox("Adjust Center");
		fieldspn.add(centerpickchb);

		familypn.add(fieldspn, 0);
		JPanel steppn = new JPanel(new FlowLayout(FlowLayout.LEFT));
		steppn.add(new JLabel("Step:"));
		FamilyState step = family.getStep();
		steplb = new JLabel();
		steppn.add(steplb);

		index = ppicker.getMicrographIndex();

		initThresholdPane();
		steppn.add(thresholdpn);
		actionsbt = XmippWindowUtil.getTextButton("", new ActionListener()
		{

			@Override
			public void actionPerformed(ActionEvent e)
			{
				if (actionsbt.getText().equals(MicrographFamilyState.Autopick.toString()))
					autopick();
				else if (actionsbt.getText().equals(MicrographFamilyState.Correct.toString()))
					correct();
			}
		});
		autopickpercentpn = new JPanel();
		autopickpercentpn.add(new JLabel("Percent to Check"));
		autopickpercenttf = new JFormattedTextField(NumberFormat.getIntegerInstance());
		autopickpercenttf.addActionListener(new ActionListener()
		{

			@Override
			public void actionPerformed(ActionEvent arg0)
			{
				if (autopickpercenttf.getValue() == null)
				{
					JOptionPane.showMessageDialog(TrainingPickerJFrame.this, XmippMessage.getEmptyFieldMsg("Percent to Check"));
					autopickpercenttf.setValue(getFamilyData().getAutopickpercent());
					return;
				}

				int autopickpercent = ((Number) autopickpercenttf.getValue()).intValue();
				getFamilyData().setAutopickpercent(autopickpercent);
				ppicker.setAutopickpercent(autopickpercent);
				ppicker.saveConfig();

			}
		});
		autopickpercenttf.setColumns(3);
		autopickpercentpn.add(autopickpercenttf);

		setStep(step);
		steppn.add(actionsbt);

		steppn.add(autopickpercentpn);

		colorbt.addActionListener(new ColorActionListener());

		familypn.add(steppn, 1);

		familiescb.addActionListener(new ActionListener()
		{

			@Override
			public void actionPerformed(ActionEvent e)
			{
				Family family2 = (Family) familiescb.getSelectedItem();
				if (family == family2)
					return;
				// You can only switch between different states for readonly
				// mode. Besides switching will be availabe on manual and
				// readonly modes
				if (family.getStep() != family2.getStep() && ppicker.getMode() != FamilyState.ReadOnly)
				{
					familiescb.setSelectedItem(family);
					JOptionPane.showMessageDialog(TrainingPickerJFrame.this, String
							.format("Application not enabled for %s mode. Family %s could not be loaded", FamilyState.Supervised, family2.getName()));
					return;

				}
				family = family2;
				ppicker.setFamily(family);
				ppicker.saveConfig();

				micrographstb.setRowSelectionInterval(index, index);
				color = (family.getColor());
				colorbt.setIcon(new ColorIcon(color));
				sizesl.setValue(family.getSize());
				updateMicrographsModel();
				micrographstb.getColumnModel().getColumn(micrographsmd.getParticlesPosition()).setHeaderValue(family.getName());
				setThresholdValue(0);
			}
		});

	}

	protected void goToNextStep()
	{

		family.validateNextStep(ppicker);// throws error

		if (family.getStep() == FamilyState.Manual)
			train();

	}

	
	private void initThresholdPane()
	{
		thresholdpn = new JPanel();
		thresholdpn.add(new JLabel("Threshold:"));
		thresholdsl = new JSlider(0, 100, 0);
		thresholdsl.setPaintTicks(true);
		thresholdsl.setMajorTickSpacing(50);
		java.util.Hashtable<Integer, JLabel> labelTable = new java.util.Hashtable<Integer, JLabel>();
		labelTable.put(new Integer(100), new JLabel("1"));
		labelTable.put(new Integer(50), new JLabel("0.5"));
		labelTable.put(new Integer(0), new JLabel("0"));
		thresholdsl.setLabelTable(labelTable);
		thresholdsl.setPaintLabels(true);
		int height = (int) thresholdsl.getPreferredSize().getHeight();

		thresholdsl.setPreferredSize(new Dimension(100, height));
		thresholdpn.add(thresholdsl);

		thresholdtf = new JFormattedTextField(NumberFormat.getNumberInstance());
		;
		thresholdtf.setColumns(3);
		thresholdtf.setText(Integer.toString(0));
		thresholdpn.add(thresholdtf);
		thresholdpn.setVisible(getFamilyData().getState() == MicrographFamilyState.Correct);
		thresholdtf.addActionListener(new ActionListener()
		{

			@Override
			public void actionPerformed(ActionEvent e)
			{
				double threshold = Double.parseDouble(thresholdtf.getText()) * 100;
				setThresholdValue(threshold);

			}
		});

		thresholdsl.addChangeListener(new ChangeListener()
		{

			@Override
			public void stateChanged(ChangeEvent e)
			{
				double threshold = (double) thresholdsl.getValue() / 100;
				thresholdtf.setText(String.format("%.2f", threshold));
				setThresholdChanges();
			}
		});
	}

	private void setThresholdValue(double threshold)
	{
		if (Math.abs(threshold) <= 100)
		{
			thresholdsl.setValue((int) threshold);
			setThresholdChanges();
		}
	}

	private void setThresholdChanges()
	{
		// setChanged(true);
		updateMicrographsModel();
		canvas.repaint();
		if (particlesdialog != null)
			loadParticles();

	}

	private void initMicrographsPane()
	{
		GridBagConstraints constraints = new GridBagConstraints();
		constraints.insets = new Insets(0, 5, 0, 5);
		constraints.anchor = GridBagConstraints.NORTHWEST;
		micrographpn = new JPanel(new GridBagLayout());
		micrographpn.setBorder(BorderFactory.createTitledBorder("Micrograph"));
		JScrollPane sp = new JScrollPane();
		JPanel ctfpn = new JPanel();
		ctfpn.setBorder(BorderFactory.createTitledBorder(null, "CTF", TitledBorder.CENTER, TitledBorder.BELOW_BOTTOM));
		iconbt = new JButton(Micrograph.getNoImageIcon());
		iconbt.setToolTipText("Load CTF Profile");
		iconbt.setBorderPainted(false);
		iconbt.setContentAreaFilled(false);
		iconbt.setFocusPainted(false);
		iconbt.setOpaque(false);
		iconbt.addActionListener(new ActionListener()
		{

			@Override
			public void actionPerformed(ActionEvent arg0)
			{
				String psd = getMicrograph().getPSD();
				String ctf = getMicrograph().getCTF();
				if (psd != null && ctf != null)
					ImagesWindowFactory.openCTFWindow(getMicrograph().getPSDImage(), getMicrograph().getCTF(), getMicrograph().getPSD());

			}
		});
		ctfpn.add(iconbt);
		micrographsmd = new MicrographsTableModel(this);
		micrographstb.setModel(micrographsmd);
		formatMicrographsTable();

		sp.setViewportView(micrographstb);
		micrographpn.add(sp, XmippWindowUtil.getConstraints(constraints, 0, 0, 1));
		micrographpn.add(ctfpn, XmippWindowUtil.getConstraints(constraints, 1, 0, 1));
		JPanel infopn = new JPanel();
		manuallb = new JLabel(Integer.toString(ppicker.getManualParticlesNumber(family)));
		autolb = new JLabel(Integer.toString(ppicker.getAutomaticNumber(family, getThreshold())));
		infopn.add(new JLabel("Manual:"));
		infopn.add(manuallb);
		infopn.add(new JLabel("Automatic:"));
		infopn.add(autolb);
		micrographpn.add(infopn, XmippWindowUtil.getConstraints(constraints, 0, 1, 1));
		JPanel buttonspn = new JPanel(new FlowLayout(FlowLayout.LEFT));

		buttonspn.add(resetbt);
		micrographpn.add(buttonspn, XmippWindowUtil.getConstraints(constraints, 0, 2, 2));

	}

	protected void loadMicrograph()
	{
		if (micrographstb.getSelectedRow() == -1)
			return;// Probably from fireTableDataChanged raised
		// is same micrograph??
		if (index == micrographstb.getSelectedRow() && canvas != null && canvas.getIw().isVisible())
			return;
		if (ppicker.isChanged())
			ppicker.saveData(getMicrograph());// Saving changes when switching

		index = micrographstb.getSelectedRow();
		ppicker.getMicrograph().releaseImage();
		ppicker.setMicrograph(ppicker.getMicrographs().get(index));

		ppicker.saveConfig();
		setChanged(false);
		initializeCanvas();
		iconbt.setIcon(ppicker.getMicrograph().getCTFIcon());
		manageAction();
		thresholdpn.setVisible(getFamilyData().getState() == MicrographFamilyState.Correct);
		pack();

		if (particlesdialog != null)
			loadParticles();

	}

	private void manageAction()
	{
		MicrographFamilyData mfd = getFamilyData();
		actionsbt.setText(mfd.getAction());
		boolean isautopick = isAutopick();
		autopickpercentpn.setVisible(isautopick);
		if (isautopick)
		{
			getFamilyData().setAutopickpercent(ppicker.getAutopickpercent());
			autopickpercenttf.setValue(ppicker.getAutopickpercent());
		}
		actionsbt.setVisible(mfd.isActionVisible());
	}

	protected void resetMicrograph()
	{
		ppicker.resetFamilyData(getFamilyData());
		canvas.refreshActive(null);
		updateMicrographsModel();
		setState(MicrographFamilyState.Available);
	}

	private void setState(MicrographFamilyState state)
	{
		MicrographFamilyData mfd = getFamilyData();
		mfd.setState(state);
		manageAction();
		ppicker.saveData(getMicrograph());// to keep consistence between files
											// of automatic picker and mines
		setChanged(false);
		thresholdpn.setVisible(state == MicrographFamilyState.Correct);
		updateMicrographsModel();
		pack();
	}

	private boolean isAutopick()
	{
		String action = getFamilyData().getAction();
		if (action == null)
			return false;
		return action.equalsIgnoreCase(MicrographFamilyState.Autopick.toString());

	}

	public MicrographFamilyData getFamilyData()
	{
		return ppicker.getFamilyData();
	}

	private void setStep(FamilyState step)
	{
		MicrographFamilyData mfd = getFamilyData();
		if (micrographsmd != null)
		{
			updateMicrographsModel();
			canvas.repaint();// paints only current class in supervised mode
		}

		steplb.setText(step.toString());
		sizesl.setEnabled(step == FamilyState.Manual);
		sizetf.setEnabled(step == FamilyState.Manual);
		editfamiliesmi.setEnabled(step == FamilyState.Manual);
		manageAction();
		thresholdpn.setVisible(getFamilyData().getState() == MicrographFamilyState.Correct);
		pack();

	}

	protected void initializeCanvas()
	{

		if (canvas == null)
			canvas = new TrainingCanvas(this);
		else
			canvas.updateMicrograph();

		canvas.display();
		updateZoom();
	}

	private void formatMicrographsTable()
	{
		micrographstb.setAutoResizeMode(JTable.AUTO_RESIZE_OFF);
		micrographstb.getColumnModel().getColumn(0).setPreferredWidth(35);
		micrographstb.getColumnModel().getColumn(1).setPreferredWidth(245);
		micrographstb.getColumnModel().getColumn(2).setPreferredWidth(70);
		micrographstb.getColumnModel().getColumn(3).setPreferredWidth(70);
		micrographstb.setPreferredScrollableViewportSize(new Dimension(420, 304));
		micrographstb.setSelectionMode(ListSelectionModel.SINGLE_SELECTION);
		if (index != -1)
			micrographstb.setRowSelectionInterval(index, index);
	}

	protected void saveChanges()
	{

		ppicker.saveData();
		setChanged(false);
	}

	void updateFamilyColor()
	{
		color = family.getColor();
		colorbt.setIcon(new ColorIcon(color));
		canvas.repaint();
		ppicker.saveFamilies();
	}


	void updateFamilyComboBox()
	{
		Family item = (Family) familiescb.getSelectedItem();
		DefaultComboBoxModel model = new DefaultComboBoxModel(ppicker.getFamilies().toArray());
		familiescb.setModel(model);
		familiescb.setSelectedItem(item);
		micrographsmd.fireTableStructureChanged();

		formatMicrographsTable();
		pack();
		ppicker.saveFamilies();
	}

	public void addFamily(Family g)
	{
		if (ppicker.existsFamilyName(g.getName()))
			throw new IllegalArgumentException(XmippMessage.getAlreadyExistsGroupNameMsg(g.getName()));
		ppicker.getFamilies().add(g);
		updateFamilyComboBox();
	}

	public void removeFamily(Family family)
	{
		ppicker.removeFamily(family);
		updateFamilyComboBox();
	}

	public void setChanged(boolean changed)
	{
		ppicker.setChanged(changed);
		savemi.setEnabled(changed);
	}

	public void updateMicrographsModel(boolean all)
	{

		if (templatesdialog != null)
			loadTemplates();

		if (particlesdialog != null)
			loadParticles();

		if (all)
			micrographsmd.fireTableRowsUpdated(0, micrographsmd.getRowCount() - 1);
		else
			micrographsmd.fireTableRowsUpdated(index, index);

		micrographstb.setRowSelectionInterval(index, index);
		manuallb.setText(Integer.toString(ppicker.getManualParticlesNumber(family)));
		autolb.setText(Integer.toString(ppicker.getAutomaticNumber(family, getThreshold())));
		actionsbt.setVisible(getFamilyData().isActionVisible());
	}

	public ParticlePickerCanvas getCanvas()
	{
		return canvas;
	}

	private void train()
	{

		family.goToNextStep(ppicker);// validate and change state if posible
		// setChanged(true);
		setStep(FamilyState.Supervised);// change visual appearance
		ppicker.saveFamilies();
		try
		{
			canvas.setEnabled(false);
			XmippWindowUtil.blockGUI(this, "Training...");

			Thread t = new Thread(new Runnable()
			{

				public void run()
				{
					MicrographFamilyData mfd;
					String args;
					SupervisedParticlePicker sppicker = ((SupervisedParticlePicker) ppicker);
					for (TrainingMicrograph micrograph : ppicker.getMicrographs())
					{
						mfd = micrograph.getFamilyData(family);
						if (!mfd.isEmpty())
						{
							args = sppicker.getBuildInvariantCommandLineArgs(mfd);
							ppicker.runXmippProgram("xmipp_micrograph_automatic_picking", args);
							System.out.println(args);
						}
					}
					args = sppicker.getTrainCommandLineArgs();
					System.out.println(args);

					ppicker.runXmippProgram("xmipp_micrograph_automatic_picking", args);

					XmippWindowUtil.releaseGUI(getRootPane());
					canvas.setEnabled(true);
				}
			});
			t.start();

		}
		catch (Exception e)
		{
			TrainingPicker.getLogger().log(Level.SEVERE, e.getMessage(), e);
			throw new IllegalArgumentException(e.getMessage());
		}

	}

	private void autopick()
	{
		setState(MicrographFamilyState.Autopick);

		final String fargs = ((SupervisedParticlePicker) ppicker).getAutopickCommandLineArgs(getFamilyData());
		System.out.println(fargs);
		try
		{
			canvas.setEnabled(false);
			XmippWindowUtil.blockGUI(this, "Autopicking...");
			Thread t = new Thread(new Runnable()
			{

				public void run()
				{
					ppicker.runXmippProgram("xmipp_micrograph_automatic_picking", fargs);
					ppicker.loadAutomaticParticles(getFamilyData());
					setState(MicrographFamilyState.Correct);
					canvas.repaint();
					canvas.setEnabled(true);
					XmippWindowUtil.releaseGUI(getRootPane());
				}
			});
			t.start();

		}
		catch (Exception e)
		{
			TrainingPicker.getLogger().log(Level.SEVERE, e.getMessage(), e);
			throw new IllegalArgumentException(e.getMessage());
		}
	}

	private void correct()
	{
		getFamilyData().deleteBelowThreshold(getThreshold());
		setState(MicrographFamilyState.ReadOnly);
		ppicker.saveAutomaticParticles(getFamilyData());

		try
		{
			canvas.setEnabled(false);
			XmippWindowUtil.blockGUI(this, "Correcting...");

			Thread t = new Thread(new Runnable()
			{
				public void run()
				{
					SupervisedParticlePicker sppicker = ((SupervisedParticlePicker) ppicker);
					String args;
					args = sppicker.getBuildInvariantCommandLineArgs(getFamilyData());
					sppicker.runXmippProgram("xmipp_micrograph_automatic_picking", args);// build
																							// invariants
					args = sppicker.getCorrectCommandLineArgs(getFamilyData());

					ppicker.runXmippProgram("xmipp_micrograph_automatic_picking", args);// correct
					actionsbt.setVisible(false);

					canvas.setEnabled(true);
					XmippWindowUtil.releaseGUI(getRootPane());
					if (index < micrographsmd.getRowCount())
						micrographstb.setRowSelectionInterval(index + 1, index + 1);
				}
			});
			t.start();

		}
		catch (Exception e)
		{
			TrainingPicker.getLogger().log(Level.SEVERE, e.getMessage(), e);
			throw new IllegalArgumentException(e.getMessage());
		}

	}

	public double getThreshold()
	{
		return thresholdsl.getValue() / 100.0;
	}

	@Override
	public List<? extends TrainingParticle> getAvailableParticles()
	{
		return getFamilyData().getAvailableParticles(getThreshold());
	}

	@Override
	public boolean isPickingAvailable(MouseEvent e)
	{
		if (!super.isPickingAvailable(e))
			return false;
		return getFamilyData().isPickingAvailable();
	}

	



	public String importParticlesFromFile(Format format, String file, float scale, boolean invertx, boolean inverty)
	{
		String result = "";
		if (ppicker.isReviewFile(file))
		{
			result = ppicker.importAllParticles(file, scale, invertx, inverty);
			ppicker.saveData();
		}
		else
			result = importMicrographParticles(format, file, scale, invertx, inverty);
		setChanged(false);
		getCanvas().repaint();
		updateMicrographsModel();
		updateSize(family.getSize());
		canvas.refreshActive(null);
		return result;
	}


	public String importMicrographParticles(Format format, String file, float scale, boolean invertx, boolean inverty)
	{

		String filename = Micrograph.getName(file, 1);
		// validating you want use this file for this micrograph with different
		// name
		if (!filename.equals(getMicrograph().getName()))
		{
			String msg = String.format("Are you sure you want to import data from file\n%s to micrograph %s ?", file, getMicrograph().getName());
			int result = JOptionPane.showConfirmDialog(this, msg);
			if (result != JOptionPane.YES_OPTION)
				return null;
		}
		MicrographFamilyData mfd = getFamilyData();
		mfd.reset();
		String result = ((ManualParticlePicker) ppicker).importParticlesFromFile(file, format, mfd.getMicrograph(), scale, invertx, inverty);
		ppicker.saveData(getMicrograph());
		return result;
	}

	@Override
	protected void openHelpURl()
	{
		XmippWindowUtil.openURI("http://xmipp.cnb.csic.es/twiki/bin/view/Xmipp/Micrograph_particle_picking_v3");

	}

	public void updateTemplates()
	{
		ppicker.setUpdateTemplatesPending(true);
		if (templatesdialog != null)
			templatesdialog.loadTemplates(true);

	}


	public void updateSize(int size)
	{
		try
		{
			super.updateSize(size);
			ppicker.resetParticleImages();
			ppicker.setUpdateTemplatesPending(true);
			ppicker.updateTemplates();
			if (templatesdialog != null)
				loadTemplates();
		}
		catch (Exception e)
		{
			String msg = (e.getMessage() != null)? e.getMessage(): XmippMessage.getUnexpectedErrorMsg();
<<<<<<< HEAD
				
=======
>>>>>>> c7979d3a
			XmippDialog.showError(this, msg);
		}
	}

	@Override
	protected void resetData()
	{
		getFamilyData().reset();
	}


	@Override
	public String importParticles(Format format, String dir, float scale, boolean invertx, boolean inverty)
	{
		String result = "";

		if (new File(dir).isDirectory())
		{
			((ManualParticlePicker) ppicker).importParticlesFromFolder(dir, format, scale, invertx, inverty);
			getCanvas().repaint();
			updateMicrographsModel(true);
			getCanvas().refreshActive(null);
		}
		else
			// only can choose file if TrainingPickerJFrame instance
			result = importParticlesFromFile(format, dir, scale, invertx, inverty);
		return result;

	}

	
	public boolean isCenterPick()
	{
		return centerpickchb.isSelected();
	}
	
	

	@Override
	public ParticlesJDialog initParticlesJDialog()
	{
		return new ParticlesJDialog(this);
	}
}<|MERGE_RESOLUTION|>--- conflicted
+++ resolved
@@ -951,10 +951,6 @@
 		catch (Exception e)
 		{
 			String msg = (e.getMessage() != null)? e.getMessage(): XmippMessage.getUnexpectedErrorMsg();
-<<<<<<< HEAD
-				
-=======
->>>>>>> c7979d3a
 			XmippDialog.showError(this, msg);
 		}
 	}
