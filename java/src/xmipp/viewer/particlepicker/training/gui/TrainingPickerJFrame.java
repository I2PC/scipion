package xmipp.viewer.particlepicker.training.gui;

import java.awt.Color;
import java.awt.Dimension;
import java.awt.FlowLayout;
import java.awt.GridBagConstraints;
import java.awt.GridBagLayout;
import java.awt.GridLayout;
import java.awt.Insets;
import java.awt.event.ActionEvent;
import java.awt.event.ActionListener;
import java.awt.event.MouseEvent;
import java.io.File;
import java.text.NumberFormat;
import java.util.List;
import java.util.logging.Level;
import javax.swing.BorderFactory;
import javax.swing.DefaultComboBoxModel;
import javax.swing.JButton;
import javax.swing.JCheckBox;
import javax.swing.JComboBox;
import javax.swing.JFormattedTextField;
import javax.swing.JLabel;
import javax.swing.JMenu;
import javax.swing.JMenuBar;
import javax.swing.JMenuItem;
import javax.swing.JOptionPane;
import javax.swing.JPanel;
import javax.swing.JScrollPane;
import javax.swing.JSlider;
import javax.swing.JTable;
import javax.swing.ListSelectionModel;
import javax.swing.SwingUtilities;
import javax.swing.border.TitledBorder;
import javax.swing.event.ChangeEvent;
import javax.swing.event.ChangeListener;
import xmipp.jni.XmippError;
import xmipp.utils.ColorIcon;
import xmipp.utils.XmippDialog;
import xmipp.utils.XmippFileChooser;
import xmipp.utils.XmippMessage;
import xmipp.utils.XmippResource;
import xmipp.utils.XmippWindowUtil;
import xmipp.viewer.ctf.CTFAnalyzerJFrame;
import xmipp.viewer.particlepicker.Family;
import xmipp.viewer.particlepicker.Format;
import xmipp.viewer.particlepicker.Micrograph;
import xmipp.viewer.particlepicker.ParticlePickerCanvas;
import xmipp.viewer.particlepicker.ParticlePickerJFrame;
import xmipp.viewer.particlepicker.ParticleToTemplatesTask;
import xmipp.viewer.particlepicker.ParticlesJDialog;
import xmipp.viewer.particlepicker.UpdateTemplatesTask;
import xmipp.viewer.particlepicker.training.model.FamilyState;
import xmipp.viewer.particlepicker.training.model.ManualParticlePicker;
import xmipp.viewer.particlepicker.training.model.MicrographFamilyData;
import xmipp.viewer.particlepicker.training.model.MicrographFamilyState;
import xmipp.viewer.particlepicker.training.model.SupervisedParticlePicker;
import xmipp.viewer.particlepicker.training.model.TrainingMicrograph;
import xmipp.viewer.particlepicker.training.model.TrainingParticle;
import xmipp.viewer.particlepicker.training.model.TrainingPicker;
import xmipp.viewer.windows.ImagesWindowFactory;

public class TrainingPickerJFrame extends ParticlePickerJFrame
{

	private TrainingCanvas canvas;
	private JMenuBar mb;
	private JComboBox familiescb;
	private TrainingPicker ppicker;
	private JPanel familypn;
	private JPanel micrographpn;
	private MicrographsTableModel micrographsmd;

	private float positionx;
	private JButton iconbt;
	private JLabel steplb;
	private JButton actionsbt;
	private JMenuItem editfamiliesmi;
	private int index;
	private JLabel manuallb;
	private JLabel autolb;
	private JSlider thresholdsl;
	private JPanel thresholdpn;
	private JFormattedTextField thresholdtf;
	private Family family;
	private JFormattedTextField autopickpercenttf;
	private JPanel autopickpercentpn;

	private JMenuItem templatesmi;
	TemplatesJDialog templatesdialog;
	private JCheckBox centerpickchb;
	private JButton editfamiliesbt;

	@Override
	public TrainingPicker getParticlePicker()
	{
		return ppicker;
	}

	public TrainingPickerJFrame(TrainingPicker picker)
	{

		super(picker);
		try
		{
			this.ppicker = picker;
			initComponents();
			if (ppicker.getMode() == FamilyState.ReadOnly)
				enableEdition(false);
			else if (family.getStep() == FamilyState.Manual && ppicker.getMode() == FamilyState.Supervised)
				goToNextStep();
		}
		catch (IllegalArgumentException ex)
		{
			close();
			throw ex;
		}
	}

	public TrainingMicrograph getMicrograph()
	{
		return ppicker.getMicrograph();
	}

	private void initComponents()
	{
		try
		{
			setResizable(false);
			setTitle("Xmipp Particle Picker - " + ppicker.getMode());
			initMenuBar();
			setJMenuBar(mb);

			GridBagConstraints constraints = new GridBagConstraints();
			constraints.insets = new Insets(0, 5, 0, 5);
			constraints.anchor = GridBagConstraints.WEST;
			setLayout(new GridBagLayout());

			initImagePane();
			add(imagepn, XmippWindowUtil.getConstraints(constraints, 0, 1));

			initFamilyPane();
			add(familypn, XmippWindowUtil.getConstraints(constraints, 0, 2));

			initMicrographsPane();
			add(micrographpn, XmippWindowUtil.getConstraints(constraints, 0, 3, 1, 1, GridBagConstraints.HORIZONTAL));
			JPanel actionspn = new JPanel(new FlowLayout(FlowLayout.RIGHT));
			actionspn.add(savebt);
			actionspn.add(saveandexitbt);
			add(actionspn, XmippWindowUtil.getConstraints(constraints, 0, 4, 1, 1, GridBagConstraints.HORIZONTAL));

			pack();
			positionx = 0.9f;
			XmippWindowUtil.setLocation(positionx, 0.2f, this);
			setVisible(true);
		}
		catch (Exception e)
		{
			e.printStackTrace();
			throw new IllegalArgumentException(e.getMessage());
		}
	}

	protected void enableEdition(boolean enable)
	{
		super.enableEdition(enable);

		editfamiliesmi.setEnabled(enable);
	}

	public void initMenuBar()
	{
		mb = new JMenuBar();

		// Setting menus

		exportmi = new JMenuItem("Export Particles...", XmippResource.getIcon("export_wiz.gif"));

		exportmi.addActionListener(new ActionListener()
		{

			@Override
			public void actionPerformed(ActionEvent e)
			{
				XmippFileChooser fc = new XmippFileChooser();
				int returnVal = fc.showOpenDialog(TrainingPickerJFrame.this);

				try
				{
					if (returnVal == XmippFileChooser.APPROVE_OPTION)
					{
						File file = fc.getSelectedFile();
						((TrainingPicker) getParticlePicker()).exportParticles(file.getAbsolutePath());
						showMessage("Export successful");
					}
				}
				catch (Exception ex)
				{
					showException(ex);
				}
			}
		});
		filemn.add(importffmi);
		if (ppicker.getFamily().getStep() != FamilyState.Manual)
			importffmi.setEnabled(false);
		filemn.add(exportmi);

		exportmi = new JMenuItem("Export Particles...", XmippResource.getIcon("export_wiz.gif"));

		exportmi.addActionListener(new ActionListener()
		{

			@Override
			public void actionPerformed(ActionEvent e)
			{
				XmippFileChooser fc = new XmippFileChooser();
				int returnVal = fc.showOpenDialog(TrainingPickerJFrame.this);

				try
				{
					if (returnVal == XmippFileChooser.APPROVE_OPTION)
					{
						File file = fc.getSelectedFile();
						((TrainingPicker) getParticlePicker()).exportParticles(file.getAbsolutePath());
						showMessage("Export successful");
					}
				}
				catch (Exception ex)
				{
					showException(ex);
				}
			}
		});
		filemn.add(importffmi);
		if (ppicker.getFamily().getStep() != FamilyState.Manual)
			importffmi.setEnabled(false);
		filemn.add(exportmi);
		JMenu windowmn = new JMenu("Window");

		mb.add(filemn);
		mb.add(filtersmn);
		mb.add(windowmn);
		mb.add(helpmn);
		// importffilemi.setText("Import from File...");

		windowmn.add(pmi);
		windowmn.add(ijmi);

		templatesmi = new JMenuItem("Templates");
		editfamiliesmi = new JMenuItem("Edit Families", XmippResource.getIcon("edit.gif"));
		windowmn.add(editfamiliesmi);
		windowmn.add(templatesmi);

		// Setting menu item listeners

		editfamiliesmi.addActionListener(new ActionListener()
		{

			@Override
			public void actionPerformed(ActionEvent e)
			{
				new EditFamiliesJDialog(TrainingPickerJFrame.this, true);

			}
		});

		templatesmi.addActionListener(new ActionListener()
		{

			@Override
			public void actionPerformed(ActionEvent e)
			{
				if (templatesdialog == null)
				{
					templatesdialog = new TemplatesJDialog(TrainingPickerJFrame.this);
					UpdateTemplatesTask.setTemplatesDialog(templatesdialog);
					ParticleToTemplatesTask.setTemplatesDialog(templatesdialog);
				}
				else
				{

					templatesdialog.setVisible(true);
				}

			}
		});
	}

<<<<<<< HEAD
	public void loadTemplates()
	{
		try
		{
			if (templatesdialog == null)
			{
				templatesdialog = new TemplatesJDialog(TrainingPickerJFrame.this);
			}
			else
			{

				templatesdialog.loadTemplates(true);
				templatesdialog.setVisible(true);

			}
		}
		catch (Exception e)
		{
			XmippDialog.showError(this, e.getMessage());
		}
	}
=======
	
>>>>>>> 9b5c05ce

	private void initFamilyPane()
	{

		familypn = new JPanel();
		GridLayout gl = new GridLayout(2, 1);
		familypn.setLayout(gl);

		familypn.setBorder(BorderFactory.createTitledBorder("Family"));

		JPanel fieldspn = new JPanel(new FlowLayout(FlowLayout.LEFT));

		// Setting combo
		fieldspn.add(new JLabel("Name:"));
		familiescb = new JComboBox(ppicker.getFamilies().toArray());
		family = ppicker.getFamily();
		familiescb.setSelectedItem(family);
		familiescb.setEnabled(ppicker.getMode() == FamilyState.Manual || ppicker.getMode() == FamilyState.ReadOnly);
		if (ppicker.getMode() == FamilyState.Manual && family.getStep() != FamilyState.Manual)
			throw new IllegalArgumentException(
					String.format("Application not enabled for %s mode. Family %s could not be loaded", family.getStep(), family.getName()));

		fieldspn.add(familiescb);

		// Setting color
		initColorPane(family.getColor());
		fieldspn.add(colorpn);

		// Setting slider
		initSizePane();
		fieldspn.add(sizepn);

		centerpickchb = new JCheckBox("Center Particle");
		centerpickchb.setSelected(true);
		fieldspn.add(centerpickchb);

		familypn.add(fieldspn, 0);
		JPanel steppn = new JPanel(new FlowLayout(FlowLayout.LEFT));
		steppn.add(new JLabel("Step:"));
		FamilyState step = family.getStep();
		steplb = new JLabel();
		steppn.add(steplb);

		index = ppicker.getMicrographIndex();

		initThresholdPane();
		steppn.add(thresholdpn);
		actionsbt = XmippWindowUtil.getTextButton("", new ActionListener()
		{

			@Override
			public void actionPerformed(ActionEvent e)
			{
				if (actionsbt.getText().equals(MicrographFamilyState.Autopick.toString()))
					autopick();
				else if (actionsbt.getText().equals(MicrographFamilyState.Correct.toString()))
					correct();
			}
		});
		autopickpercentpn = new JPanel();
		autopickpercentpn.add(new JLabel("Percent to Check"));
		autopickpercenttf = new JFormattedTextField(NumberFormat.getIntegerInstance());
		autopickpercenttf.addActionListener(new ActionListener()
		{

			@Override
			public void actionPerformed(ActionEvent arg0)
			{
				if (autopickpercenttf.getValue() == null)
				{
					JOptionPane.showMessageDialog(TrainingPickerJFrame.this, XmippMessage.getEmptyFieldMsg("Percent to Check"));
					autopickpercenttf.setValue(getFamilyData().getAutopickpercent());
					return;
				}

				int autopickpercent = ((Number) autopickpercenttf.getValue()).intValue();
				getFamilyData().setAutopickpercent(autopickpercent);
				ppicker.setAutopickpercent(autopickpercent);
				ppicker.saveConfig();

			}
		});
		autopickpercenttf.setColumns(3);
		autopickpercentpn.add(autopickpercenttf);

		setStep(step);
		steppn.add(actionsbt);

		steppn.add(autopickpercentpn);

		colorbt.addActionListener(new ColorActionListener());

		familypn.add(steppn, 1);

		familiescb.addActionListener(new ActionListener()
		{

			@Override
			public void actionPerformed(ActionEvent e)
			{
				Family family2 = (Family) familiescb.getSelectedItem();
				if (family == family2)
					return;
				// You can only switch between different states for readonly
				// mode. Besides switching will be availabe on manual and
				// readonly modes
				if (family.getStep() != family2.getStep() && ppicker.getMode() != FamilyState.ReadOnly)
				{
					familiescb.setSelectedItem(family);
					JOptionPane.showMessageDialog(TrainingPickerJFrame.this, String
							.format("Application not enabled for %s mode. Family %s could not be loaded", FamilyState.Supervised, family2.getName()));
					return;

				}
				family = family2;
				ppicker.setFamily(family);
				ppicker.saveConfig();

				micrographstb.setRowSelectionInterval(index, index);
				color = (family.getColor());
				colorbt.setIcon(new ColorIcon(color));
				sizesl.setValue(family.getSize());
				updateMicrographsModel();
				micrographstb.getColumnModel().getColumn(micrographsmd.getParticlesPosition()).setHeaderValue(family.getName());
				setThresholdValue(0);
			}
		});

	}

	protected void goToNextStep()
	{

		family.validateNextStep(ppicker);// throws error

		if (family.getStep() == FamilyState.Manual)
			train();

	}

	private void initThresholdPane()
	{
		thresholdpn = new JPanel();
		thresholdpn.add(new JLabel("Threshold:"));
		thresholdsl = new JSlider(0, 100, 0);
		thresholdsl.setPaintTicks(true);
		thresholdsl.setMajorTickSpacing(50);
		java.util.Hashtable<Integer, JLabel> labelTable = new java.util.Hashtable<Integer, JLabel>();
		labelTable.put(new Integer(100), new JLabel("1"));
		labelTable.put(new Integer(50), new JLabel("0.5"));
		labelTable.put(new Integer(0), new JLabel("0"));
		thresholdsl.setLabelTable(labelTable);
		thresholdsl.setPaintLabels(true);
		int height = (int) thresholdsl.getPreferredSize().getHeight();

		thresholdsl.setPreferredSize(new Dimension(100, height));
		thresholdpn.add(thresholdsl);

		thresholdtf = new JFormattedTextField(NumberFormat.getNumberInstance());
		;
		thresholdtf.setColumns(3);
		thresholdtf.setText(Integer.toString(0));
		thresholdpn.add(thresholdtf);
		thresholdpn.setVisible(getFamilyData().getState() == MicrographFamilyState.Correct);
		thresholdtf.addActionListener(new ActionListener()
		{

			@Override
			public void actionPerformed(ActionEvent e)
			{
				double threshold = Double.parseDouble(thresholdtf.getText()) * 100;
				setThresholdValue(threshold);

			}
		});

		thresholdsl.addChangeListener(new ChangeListener()
		{

			@Override
			public void stateChanged(ChangeEvent e)
			{
				double threshold = (double) thresholdsl.getValue() / 100;
				thresholdtf.setText(String.format("%.2f", threshold));
				setThresholdChanges();
			}
		});
	}

	private void setThresholdValue(double threshold)
	{
		if (Math.abs(threshold) <= 100)
		{
			thresholdsl.setValue((int) threshold);
			setThresholdChanges();
		}
	}

	private void setThresholdChanges()
	{
		// setChanged(true);
		updateMicrographsModel();
		canvas.repaint();
		if (particlesdialog != null)
			loadParticles();

	}

	private void initMicrographsPane()
	{
		GridBagConstraints constraints = new GridBagConstraints();
		constraints.insets = new Insets(0, 5, 0, 5);
		constraints.anchor = GridBagConstraints.NORTHWEST;
		micrographpn = new JPanel(new GridBagLayout());
		micrographpn.setBorder(BorderFactory.createTitledBorder("Micrograph"));
		JScrollPane sp = new JScrollPane();
		JPanel ctfpn = new JPanel();
		ctfpn.setBorder(BorderFactory.createTitledBorder(null, "CTF", TitledBorder.CENTER, TitledBorder.BELOW_BOTTOM));
		iconbt = new JButton(Micrograph.getNoImageIcon());
		iconbt.setToolTipText("Load CTF Profile");
		iconbt.setBorderPainted(false);
		iconbt.setContentAreaFilled(false);
		iconbt.setFocusPainted(false);
		iconbt.setOpaque(false);
		iconbt.addActionListener(new ActionListener()
		{

			@Override
			public void actionPerformed(ActionEvent arg0)
			{
				String psd = getMicrograph().getPSD();
				String ctf = getMicrograph().getCTF();
				if (psd != null && ctf != null)
					//ImagesWindowFactory.openCTFWindow(getMicrograph().getPSDImage(), getMicrograph().getCTF(), getMicrograph().getPSD());
					new CTFAnalyzerJFrame(getMicrograph().getPSDImage(), getMicrograph().getCTF(), getMicrograph().getPSD());

			}
		});
		ctfpn.add(iconbt);
		micrographsmd = new MicrographsTableModel(this);
		micrographstb.setModel(micrographsmd);
		formatMicrographsTable();

		sp.setViewportView(micrographstb);
		micrographpn.add(sp, XmippWindowUtil.getConstraints(constraints, 0, 0, 1));
		micrographpn.add(ctfpn, XmippWindowUtil.getConstraints(constraints, 1, 0, 1));
		JPanel infopn = new JPanel();
		manuallb = new JLabel(Integer.toString(ppicker.getManualParticlesNumber(family)));
		autolb = new JLabel(Integer.toString(ppicker.getAutomaticNumber(family, getThreshold())));
		infopn.add(new JLabel("Manual:"));
		infopn.add(manuallb);
		infopn.add(new JLabel("Automatic:"));
		infopn.add(autolb);
		micrographpn.add(infopn, XmippWindowUtil.getConstraints(constraints, 0, 1, 1));
		JPanel buttonspn = new JPanel(new FlowLayout(FlowLayout.LEFT));

		buttonspn.add(resetbt);
		micrographpn.add(buttonspn, XmippWindowUtil.getConstraints(constraints, 0, 2, 2));

	}

	protected void loadMicrograph()
	{
		if (micrographstb.getSelectedRow() == -1)
			return;// Probably from fireTableDataChanged raised
		// is same micrograph??
		if (index == micrographstb.getSelectedRow() && canvas != null && canvas.getIw().isVisible())
			return;
		if (ppicker.isChanged())
			ppicker.saveData(getMicrograph());// Saving changes when switching

		index = micrographstb.getSelectedRow();
		ppicker.getMicrograph().releaseImage();
		ppicker.setMicrograph(ppicker.getMicrographs().get(index));

		ppicker.saveConfig();
		setChanged(false);
		initializeCanvas();
		iconbt.setIcon(ppicker.getMicrograph().getCTFIcon());
		manageAction();
		thresholdpn.setVisible(getFamilyData().getState() == MicrographFamilyState.Correct);
		pack();

		if (particlesdialog != null)
			loadParticles();

	}

	private void manageAction()
	{
		MicrographFamilyData mfd = getFamilyData();
		actionsbt.setText(mfd.getAction());
		boolean isautopick = isAutopick();
		autopickpercentpn.setVisible(isautopick);
		if (isautopick)
		{
			getFamilyData().setAutopickpercent(ppicker.getAutopickpercent());
			autopickpercenttf.setValue(ppicker.getAutopickpercent());
		}
		actionsbt.setVisible(mfd.isActionVisible());
	}

	protected void resetMicrograph()
	{
		ppicker.resetFamilyData(getFamilyData());
		canvas.refreshActive(null);
		updateMicrographsModel();
		setState(MicrographFamilyState.Available);
	}

	private void setState(MicrographFamilyState state)
	{
		MicrographFamilyData mfd = getFamilyData();
		mfd.setState(state);
		manageAction();
		ppicker.saveData(getMicrograph());// to keep consistence between files
											// of automatic picker and mines
		setChanged(false);
		thresholdpn.setVisible(state == MicrographFamilyState.Correct);
		updateMicrographsModel();
		pack();
	}

	private boolean isAutopick()
	{
		String action = getFamilyData().getAction();
		if (action == null)
			return false;
		return action.equalsIgnoreCase(MicrographFamilyState.Autopick.toString());

	}

	public MicrographFamilyData getFamilyData()
	{
		return ppicker.getFamilyData();
	}

	private void setStep(FamilyState step)
	{
		MicrographFamilyData mfd = getFamilyData();
		if (micrographsmd != null)
		{
			updateMicrographsModel();
			canvas.repaint();// paints only current class in supervised mode
		}

		steplb.setText(step.toString());
		sizesl.setEnabled(step == FamilyState.Manual);
		sizetf.setEnabled(step == FamilyState.Manual);
		editfamiliesmi.setEnabled(step == FamilyState.Manual);
		manageAction();
		thresholdpn.setVisible(mfd.getState() == MicrographFamilyState.Correct);
		pack();

	}

	protected void initializeCanvas()
	{

		if (canvas == null)
			canvas = new TrainingCanvas(this);
		else
			canvas.updateMicrograph();

		canvas.display();
		updateZoom();
	}

	private void formatMicrographsTable()
	{
		micrographstb.setAutoResizeMode(JTable.AUTO_RESIZE_OFF);
		micrographstb.getColumnModel().getColumn(0).setPreferredWidth(35);
		micrographstb.getColumnModel().getColumn(1).setPreferredWidth(245);
		micrographstb.getColumnModel().getColumn(2).setPreferredWidth(70);
		micrographstb.getColumnModel().getColumn(3).setPreferredWidth(70);
		micrographstb.setPreferredScrollableViewportSize(new Dimension(420, 304));
		micrographstb.setSelectionMode(ListSelectionModel.SINGLE_SELECTION);
		if (index != -1)
			micrographstb.setRowSelectionInterval(index, index);
	}

	protected void saveChanges()
	{

		ppicker.saveData();
		setChanged(false);
	}

	void updateFamilyColor()
	{
		color = family.getColor();
		colorbt.setIcon(new ColorIcon(color));
		canvas.repaint();
		ppicker.saveFamilies();
	}

	void updateFamilyComboBox()
	{
		Family item = (Family) familiescb.getSelectedItem();
		DefaultComboBoxModel model = new DefaultComboBoxModel(ppicker.getFamilies().toArray());
		familiescb.setModel(model);
		familiescb.setSelectedItem(item);
		micrographsmd.fireTableStructureChanged();

		formatMicrographsTable();
		pack();
		ppicker.saveFamilies();
	}

	public void addFamily(Family g)
	{
		if (ppicker.existsFamilyName(g.getName()))
			throw new IllegalArgumentException(XmippMessage.getAlreadyExistsGroupNameMsg(g.getName()));
		ppicker.getFamilies().add(g);
		updateFamilyComboBox();
	}

	public void removeFamily(Family family)
	{
		ppicker.removeFamily(family);
		updateFamilyComboBox();
	}

	public void setChanged(boolean changed)
	{
		ppicker.setChanged(changed);
		savemi.setEnabled(changed);
		savebt.setEnabled(changed);
	}

	public void updateMicrographsModel(boolean all)
	{

		

		if (particlesdialog != null)
			loadParticles();

		if (all)
			micrographsmd.fireTableRowsUpdated(0, micrographsmd.getRowCount() - 1);
		else
			micrographsmd.fireTableRowsUpdated(index, index);

		micrographstb.setRowSelectionInterval(index, index);
		manuallb.setText(Integer.toString(ppicker.getManualParticlesNumber(family)));
		autolb.setText(Integer.toString(ppicker.getAutomaticNumber(family, getThreshold())));
		actionsbt.setVisible(getFamilyData().isActionVisible());
	}

	public ParticlePickerCanvas getCanvas()
	{
		return canvas;
	}

	private void train()
	{
		try
		{
			family.goToNextStep(ppicker);// validate and change state if
											// possible
			// setChanged(true);
			setStep(FamilyState.Supervised);// change visual appearance
			ppicker.saveFamilies();

			canvas.setEnabled(false);
			XmippWindowUtil.blockGUI(this, "Training...");

			Thread t = new Thread(new Runnable()
			{

				public void run()
				{
					MicrographFamilyData mfd;
					String args;
					SupervisedParticlePicker sppicker = ((SupervisedParticlePicker) ppicker);
					for (TrainingMicrograph micrograph : ppicker.getMicrographs())
					{
						mfd = micrograph.getFamilyData(family);
						if (!mfd.isEmpty())
						{
							args = sppicker.getBuildInvariantCommandLineArgs(mfd);
							ppicker.runXmippProgram("xmipp_micrograph_automatic_picking", args);
						}
					}
					args = sppicker.getTrainCommandLineArgs();

					ppicker.runXmippProgram("xmipp_micrograph_automatic_picking", args);

					XmippWindowUtil.releaseGUI(getRootPane());
					canvas.setEnabled(true);
				}
			});
			t.start();

		}
		catch (Exception e)
		{
			TrainingPicker.getLogger().log(Level.SEVERE, e.getMessage(), e);
			throw new IllegalArgumentException(e.getMessage());
		}

	}

	private void autopick()
	{
		setState(MicrographFamilyState.Autopick);

		final String fargs = ((SupervisedParticlePicker) ppicker).getAutopickCommandLineArgs(getFamilyData());
		try
		{
			canvas.setEnabled(false);
			XmippWindowUtil.blockGUI(this, "Autopicking...");
			Thread t = new Thread(new Runnable()
			{

				public void run()
				{
					ppicker.runXmippProgram("xmipp_micrograph_automatic_picking", fargs);
					ppicker.loadAutomaticParticles(getFamilyData());
					
					setState(MicrographFamilyState.Correct);
					canvas.repaint();
					canvas.setEnabled(true);
					XmippWindowUtil.releaseGUI(getRootPane());
				}
			});
			t.start();

		}
		catch (Exception e)
		{
			TrainingPicker.getLogger().log(Level.SEVERE, e.getMessage(), e);
			throw new IllegalArgumentException(e.getMessage());
		}
	}

	private void correct()
	{
		getFamilyData().deleteBelowThreshold(getThreshold());
		setState(MicrographFamilyState.ReadOnly);
		ppicker.saveAutomaticParticles(getFamilyData());

		try
		{
			canvas.setEnabled(false);
			XmippWindowUtil.blockGUI(this, "Correcting...");

			Thread t = new Thread(new Runnable()
			{
				public void run()
				{
					SupervisedParticlePicker sppicker = ((SupervisedParticlePicker) ppicker);
					String args;
					args = sppicker.getBuildInvariantCommandLineArgs(getFamilyData());
					sppicker.runXmippProgram("xmipp_micrograph_automatic_picking", args);// build
																							// invariants
					args = sppicker.getCorrectCommandLineArgs(getFamilyData());

					ppicker.runXmippProgram("xmipp_micrograph_automatic_picking", args);// correct
					actionsbt.setVisible(false);

					canvas.setEnabled(true);
					XmippWindowUtil.releaseGUI(getRootPane());
					if (index < micrographsmd.getRowCount())
						micrographstb.setRowSelectionInterval(index + 1, index + 1);
				}
			});
			t.start();

		}
		catch (Exception e)
		{
			TrainingPicker.getLogger().log(Level.SEVERE, e.getMessage(), e);
			throw new IllegalArgumentException(e.getMessage());
		}

	}

	public double getThreshold()
	{
		return thresholdsl.getValue() / 100.0;
	}

	@Override
	public List<? extends TrainingParticle> getAvailableParticles()
	{
		return getFamilyData().getAvailableParticles(getThreshold());
	}

	@Override
	public boolean isPickingAvailable(MouseEvent e)
	{
		if (!super.isPickingAvailable(e))
			return false;
		return getFamilyData().isPickingAvailable();
	}

	public String importParticlesFromFile(Format format, String file, float scale, boolean invertx, boolean inverty)
	{
		String result = "";
		if (ppicker.isReviewFile(file))
		{
			result = ppicker.importAllParticles(file, scale, invertx, inverty);
			ppicker.saveData();
		}
		else
			result = importMicrographParticles(format, file, scale, invertx, inverty);
		setChanged(false);
		getCanvas().repaint();
		updateMicrographsModel();
		updateSize(family.getSize());
		canvas.refreshActive(null);
		return result;
	}

	public String importMicrographParticles(Format format, String file, float scale, boolean invertx, boolean inverty)
	{

		String filename = Micrograph.getName(file, 1);
		// validating you want use this file for this micrograph with different
		// name
		if (!filename.equals(getMicrograph().getName()))
		{
			String msg = String.format("Are you sure you want to import data from file\n%s to micrograph %s ?", file, getMicrograph().getName());
			int result = JOptionPane.showConfirmDialog(this, msg);
			if (result != JOptionPane.YES_OPTION)
				return null;
		}
		MicrographFamilyData mfd = getFamilyData();
		mfd.reset();
		String result = ((ManualParticlePicker) ppicker).importParticlesFromFile(file, format, mfd.getMicrograph(), scale, invertx, inverty);
		ppicker.saveData(getMicrograph());
		return result;
	}

	@Override
	protected void openHelpURl()
	{
		XmippWindowUtil.openURI("http://xmipp.cnb.csic.es/twiki/bin/view/Xmipp/Micrograph_particle_picking_v3");

	}
<<<<<<< HEAD

	public void updateTemplates(Family f)
	{
		if (f.equals(family) && templatesdialog != null)
			templatesdialog.loadTemplates(true);
=======
>>>>>>> 9b5c05ce


	public void updateSize(int size)
	{
		try
		{
			super.updateSize(size);
			ppicker.resetParticleImages();
			
		}
		catch (Exception e)
		{
			String msg = (e.getMessage() != null) ? e.getMessage() : XmippMessage.getUnexpectedErrorMsg();
			XmippDialog.showError(this, msg);
		}
	}

	@Override
	protected void resetData()
	{
		getFamilyData().reset();
	}


	public boolean isCenterParticle()
	{
		return centerpickchb.isSelected();
	}


	@Override
	public String importParticles(Format format, String dir, float scale, boolean invertx, boolean inverty)
	{
		String result = "";

		if (new File(dir).isDirectory())
		{
			((ManualParticlePicker) ppicker).importParticlesFromFolder(dir, format, scale, invertx, inverty);
			getCanvas().repaint();
			updateMicrographsModel(true);
			getCanvas().refreshActive(null);
		}
		else
			// only can choose file if TrainingPickerJFrame instance
			result = importParticlesFromFile(format, dir, scale, invertx, inverty);
		return result;

	}



	@Override
	public ParticlesJDialog initParticlesJDialog()
	{
		return new ParticlesJDialog(this);
	}

	public void setTemplatesNumber(Family f, int templates)
	{
		f.setTemplatesNumber(templates);
<<<<<<< HEAD

		if (f.equals(family) && templatesdialog != null)
			templatesdialog.loadTemplates(true);

=======
		
		
>>>>>>> 9b5c05ce
	}
}<|MERGE_RESOLUTION|>--- conflicted
+++ resolved
@@ -286,31 +286,7 @@
 		});
 	}
 
-<<<<<<< HEAD
-	public void loadTemplates()
-	{
-		try
-		{
-			if (templatesdialog == null)
-			{
-				templatesdialog = new TemplatesJDialog(TrainingPickerJFrame.this);
-			}
-			else
-			{
-
-				templatesdialog.loadTemplates(true);
-				templatesdialog.setVisible(true);
-
-			}
-		}
-		catch (Exception e)
-		{
-			XmippDialog.showError(this, e.getMessage());
-		}
-	}
-=======
-	
->>>>>>> 9b5c05ce
+
 
 	private void initFamilyPane()
 	{
@@ -952,14 +928,7 @@
 		XmippWindowUtil.openURI("http://xmipp.cnb.csic.es/twiki/bin/view/Xmipp/Micrograph_particle_picking_v3");
 
 	}
-<<<<<<< HEAD
-
-	public void updateTemplates(Family f)
-	{
-		if (f.equals(family) && templatesdialog != null)
-			templatesdialog.loadTemplates(true);
-=======
->>>>>>> 9b5c05ce
+
 
 
 	public void updateSize(int size)
@@ -1020,14 +989,6 @@
 	public void setTemplatesNumber(Family f, int templates)
 	{
 		f.setTemplatesNumber(templates);
-<<<<<<< HEAD
-
-		if (f.equals(family) && templatesdialog != null)
-			templatesdialog.loadTemplates(true);
-
-=======
-		
-		
->>>>>>> 9b5c05ce
+
 	}
 }