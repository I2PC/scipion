--- conflicted
+++ resolved
@@ -621,10 +621,6 @@
 			micrographstb.setRowSelectionInterval(index, index);
 	}
 
-<<<<<<< HEAD
-	
-	
-=======
 	protected void saveChanges()
 	{
 
@@ -639,7 +635,7 @@
 		canvas.repaint();
 		ppicker.saveFamilies();
 	}
->>>>>>> 46ac8f9d
+
 
 	void updateFamilyComboBox()
 	{
