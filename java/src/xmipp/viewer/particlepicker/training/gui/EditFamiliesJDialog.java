package xmipp.viewer.particlepicker.training.gui;

import java.awt.Color;
import java.awt.Dimension;
import java.awt.GridBagConstraints;
import java.awt.GridBagLayout;
import java.awt.Insets;
import java.awt.event.ActionEvent;
import java.awt.event.ActionListener;
import java.util.List;

import javax.swing.BorderFactory;
import javax.swing.JButton;
import javax.swing.JDialog;
import javax.swing.JOptionPane;
import javax.swing.JPanel;
import javax.swing.JScrollPane;
import javax.swing.JTable;
import javax.swing.ListSelectionModel;
import javax.swing.event.ListSelectionEvent;
import javax.swing.event.ListSelectionListener;
import javax.swing.table.AbstractTableModel;

import xmipp.utils.ColorEditor;
import xmipp.utils.ColorRenderer;
import xmipp.utils.XmippWindowUtil;
import xmipp.utils.XmippMessage;
import xmipp.viewer.particlepicker.Family;

public class EditFamiliesJDialog extends JDialog {

	private TrainingPickerJFrame parent;
	private JTable familiestb;
	private JButton addbt;
	private JButton deletebt;
	private JButton okbt;
	private FamiliesTableModel model;

	public EditFamiliesJDialog(TrainingPickerJFrame parent, boolean modal) {
		super(parent, modal);
		this.parent = parent;
		initComponents();
	}

	private void initComponents() {
		setResizable(false);
		setDefaultCloseOperation(DISPOSE_ON_CLOSE);
		setTitle("Families");
		setLayout(new GridBagLayout());
		GridBagConstraints constraints = new GridBagConstraints();
		constraints.insets = new Insets(10, 10, 10, 10);
		constraints.anchor = GridBagConstraints.WEST;

		JPanel groupstbpn = new JPanel();
		JScrollPane sp = new JScrollPane();
		groupstbpn.setBorder(BorderFactory.createTitledBorder("Families"));
		groupstbpn.add(sp);
		sp.setOpaque(true);
		float position = 0.9f;
		model = new FamiliesTableModel(parent);
		familiestb = new JTable(model);
		familiestb.setPreferredScrollableViewportSize(new Dimension(300, 200));
		familiestb
				.setSelectionMode(ListSelectionModel.SINGLE_INTERVAL_SELECTION);
		familiestb.setDefaultRenderer(Color.class, new ColorRenderer());
		familiestb.setDefaultEditor(Color.class, new ColorEditor(position));
		sp.setViewportView(familiestb);
		add(groupstbpn, XmippWindowUtil.getConstraints(constraints, 0, 0, 3));
		addbt = XmippWindowUtil.getTextButton("Add", null);
		deletebt = XmippWindowUtil.getTextButton("Delete", null);
		deletebt.setEnabled(false);
		okbt = XmippWindowUtil.getTextButton("Ok", null);

		add(addbt, XmippWindowUtil.getConstraints(constraints, 0, 1, 1));
		add(deletebt, XmippWindowUtil.getConstraints(constraints, 1, 1, 1));
		add(okbt, XmippWindowUtil.getConstraints(constraints, 2, 1, 1));
		getRootPane().setDefaultButton(addbt);
		setListeners();
		pack();
		XmippWindowUtil.setLocation(position, 0.5f, this);
		setVisible(true);
	}

	private void setListeners() {

		addbt.addActionListener(new ActionListener() {

			@Override
			public void actionPerformed(ActionEvent e) {
				new AddFamilyJDialog(EditFamiliesJDialog.this, true);
			}
		});

		familiestb.getSelectionModel().addListSelectionListener(
				new ListSelectionListener() {

					@Override
					public void valueChanged(ListSelectionEvent e) {
						EditFamiliesJDialog.this.deletebt.setEnabled(true);

					}
				});
		okbt.addActionListener(new ActionListener() {

			@Override
			public void actionPerformed(ActionEvent e) {
				setVisible(false);
				dispose();

			}
		});
		deletebt.addActionListener(new ActionListener() {

			@Override
			public void actionPerformed(ActionEvent e) {
				List<Family> families = parent.getParticlePicker()
						.getFamilies();
				try {

					int index = familiestb.getSelectedRow();
					Family f = families.get(index);
					if (f.equals(parent.getFamily()))
						throw new IllegalArgumentException(
								"Can not remove active family");
					parent.removeFamily(f);
					model.fireTableStructureChanged();
					EditFamiliesJDialog.this.deletebt.setEnabled(false);
				} catch (Exception ex) {
					JOptionPane.showMessageDialog(EditFamiliesJDialog.this,
							ex.getMessage());

				}
			}
		});
	}

	class FamiliesTableModel extends AbstractTableModel {


		private String[] columns = new String[] { "Name", "Color", "Size", "Templates" };
		private TrainingPickerJFrame frame;

		public FamiliesTableModel(TrainingPickerJFrame frame) {

			this.frame = frame;
		}

		@Override
		public Class getColumnClass(int column) {
			return getValueAt(0, column).getClass();
		}

		@Override
		public String getColumnName(int columnIndex) {
			return columns[columnIndex];
		}

		@Override
		public int getColumnCount() {
			return columns.length;
		}

		@Override
		public int getRowCount() {
			return frame.getParticlePicker().getFamilies().size();
		}

		@Override
		public boolean isCellEditable(int row, int column) {
			return true;
		}

		@Override
		public void setValueAt(Object value, int row, int column) {
			try {
				if (value == null)
					throw new IllegalArgumentException(
							XmippMessage.getEmptyFieldMsg(columns[column]));
				Family f = frame.getParticlePicker().getFamilies().get(row);
				if (column == 0) {
					String name = (String) value;
					if (name.equals(f.getName()))
						return;
					else if (parent.getParticlePicker().existsFamilyName(name)) {
						JOptionPane
								.showMessageDialog(
										EditFamiliesJDialog.this,
										XmippMessage
												.getAlreadyExistsGroupNameMsg(name));
						return;
					}

					f.setName(name);
					frame.updateFamilyComboBox();
				} else if (column == 1) {
					Color color = (Color) value; 
					frame.updateColor(color);
				} else if (column == 2) {
					int size = (Integer) value;
					f.setSize(size);
					frame.updateSize(size);

				} else if (column == 3) {
					
					int templates = (Integer)value;
					if(templates  < 1)
						throw new IllegalArgumentException(XmippMessage.getIllegalValueMsg("Templates", templates));
<<<<<<< HEAD
					f.setTemplatesNumber(templates);
					parent.updateTemplates();
=======
					frame.getParticlePicker().setTemplatesNumber(f, templates);
>>>>>>> f986c128
				}
				frame.getParticlePicker().saveFamilies();
				

			} catch (IllegalArgumentException e) {
				JOptionPane.showMessageDialog(EditFamiliesJDialog.this,
						e.getMessage());
			}
		}

		@Override
		public Object getValueAt(int row, int column) {
			Family f = frame.getParticlePicker().getFamilies().get(row);
			if (column == 0)
				return f.getName();
			if (column == 1)
				return f.getColor();
			if (column == 2)
				return f.getSize();
			if (column == 3)
				return f.getTemplatesNumber();
			return null;
		}

	}
	
	public TrainingPickerJFrame getFrame()
	{
		return parent;
	}

	public void addFamily(Family g) {

		parent.addFamily(g);
		model.fireTableStructureChanged();
	}


}<|MERGE_RESOLUTION|>--- conflicted
+++ resolved
@@ -205,12 +205,8 @@
 					int templates = (Integer)value;
 					if(templates  < 1)
 						throw new IllegalArgumentException(XmippMessage.getIllegalValueMsg("Templates", templates));
-<<<<<<< HEAD
-					f.setTemplatesNumber(templates);
-					parent.updateTemplates();
-=======
-					frame.getParticlePicker().setTemplatesNumber(f, templates);
->>>>>>> f986c128
+					parent.setTemplatesNumber(f, templates);
+
 				}
 				frame.getParticlePicker().saveFamilies();
 				
