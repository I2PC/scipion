package xmipp.viewer.particlepicker.training.gui;

import java.awt.BasicStroke;
import java.awt.Color;
<<<<<<< HEAD
=======
import java.awt.Dimension;
import java.awt.Graphics;
>>>>>>> d39d0143
import java.awt.Graphics2D;
import java.awt.event.MouseEvent;
import java.util.List;
import javax.swing.SwingUtilities;
<<<<<<< HEAD
=======

>>>>>>> d39d0143
import xmipp.jni.Particle;
import xmipp.viewer.particlepicker.Micrograph;
import xmipp.viewer.particlepicker.ParticlePickerCanvas;
import xmipp.viewer.particlepicker.ParticlePickerJFrame;
import xmipp.viewer.particlepicker.training.model.AutomaticParticle;
import xmipp.viewer.particlepicker.training.model.FamilyState;
import xmipp.viewer.particlepicker.training.model.MicrographFamilyData;
import xmipp.viewer.particlepicker.training.model.TrainingMicrograph;
import xmipp.viewer.particlepicker.training.model.TrainingParticle;
import xmipp.viewer.particlepicker.training.model.TrainingPicker;

public class TrainingCanvas extends ParticlePickerCanvas
{

	private TrainingPickerJFrame frame;
	private TrainingMicrograph micrograph;
	private TrainingParticle active;
	private TrainingPicker ppicker;

<<<<<<< HEAD


=======
	
>>>>>>> d39d0143

	public TrainingCanvas(TrainingPickerJFrame frame)
	{
		super(frame.getMicrograph().getImagePlus(frame.getParticlePicker().getFilters()));

		this.micrograph = frame.getMicrograph();
		this.frame = frame;
		this.ppicker = frame.getParticlePicker();
		micrograph.runImageJFilters(ppicker.getFilters());
		active = getLastParticle();

	}

<<<<<<< HEAD
	protected TrainingParticle getLastParticle()
=======
	public void updateMicrograph()
	{
		this.micrograph = frame.getMicrograph();
		updateMicrograph();
		if(!frame.getFamilyData().getParticles().isEmpty())
			refreshActive(getLastParticle());
		else
			active = null;
		
	}
	
	TrainingParticle getLastParticle()
>>>>>>> d39d0143
	{
		if (frame.getFamilyData().getParticles().isEmpty())
			return null;
		return frame.getFamilyData().getLastAvailableParticle(frame.getThreshold());
	}

	public void mousePressed(MouseEvent e)
	{
		super.mousePressed(e);
		int x = super.offScreenX(e.getX());
		int y = super.offScreenY(e.getY());


		if (frame.isPickingAvailable(e))
		{
			if (frame.isEraserMode())
			{
				erase(x, y);
				return;
			}
<<<<<<< HEAD
=======

>>>>>>> d39d0143

			TrainingParticle p = micrograph.getParticle(x, y);
			if (p == null)
				p = micrograph.getAutomaticParticle(x, y, frame.getThreshold());
			if (p != null && SwingUtilities.isLeftMouseButton(e))
			{
				active = p;
				repaint();

			}
			else if (SwingUtilities.isLeftMouseButton(e) && micrograph.fits(x, y, frame.getFamily().getSize()))
			{
				p = new TrainingParticle(x, y, frame.getFamily(), micrograph);
				micrograph.addManualParticle(p);
				ppicker.addParticleToTemplates(p, frame.isCenterPick());
				active = p;
				refresh();
			}
		}
	}

	protected void erase(int x, int y)
	{
		micrograph.removeParticles(x, y, ppicker);
		active = getLastParticle();
		refresh();
	}
<<<<<<< HEAD

=======
	
>>>>>>> d39d0143
	/**
	 * Updates particle position and repaints if onpick.
	 */
	@Override
	public void mouseDragged(MouseEvent e)
	{

		super.mouseDragged(e);
		int x = super.offScreenX(e.getX());
		int y = super.offScreenY(e.getY());
		if (frame.isPickingAvailable(e))
		{
			if (frame.isEraserMode())
			{
				erase(x, y);
<<<<<<< HEAD
=======
				return;
			}
			if (active == null)
>>>>>>> d39d0143
				return;
			}
			if (!micrograph.fits(x, y, active.getFamily().getSize()))
				return;
			if (active instanceof AutomaticParticle)
			{
				micrograph.removeParticle(active, ppicker);
				active = new TrainingParticle(active.getX(), active.getY(), active.getFamily(), micrograph);
				micrograph.addManualParticle(active);
			}
			else
			{
				setActiveMoved(true);
				moveActiveParticle(x, y);
			}

			manageActive(x, y);

		}
	}



	@Override
	public void mouseReleased(MouseEvent e)
	{

		super.mouseReleased(e);
		int x = super.offScreenX(e.getX());
		int y = super.offScreenY(e.getY());
		if (frame.isPickingAvailable(e))
		{
			if (frame.isEraserMode())
			{
				erase(x, y);
				return;
			}
			//deleting when mouse released, takes less updates to templates and frame
			if (active != null && SwingUtilities.isLeftMouseButton(e) && e.isShiftDown())
			{
				micrograph.removeParticle(active, ppicker);
				active = getLastParticle();
				refresh();
				if (!(active instanceof AutomaticParticle))
					frame.updateTemplates();
			}
			else
				manageActive(x, y);
			if (activemoved)
			{
				frame.updateTemplates();
				setActiveMoved(false);
			}

		}
	}
	
	public void manageActive(int x, int y)
	{
		if (!activemoved)
			return;

		if (!micrograph.fits(x, y, active.getFamily().getSize()))
			return;
		
		if (active instanceof AutomaticParticle && !((AutomaticParticle)active).isDeleted())
		{

			micrograph.removeParticle(active, ppicker);
			active = new TrainingParticle(active.getX(), active.getY(), active.getFamily(), micrograph);
			micrograph.addManualParticle(active);
			repaint();
		}
		else
		{
			moveActiveParticle(x, y);
			repaint();

		}
		frame.setChanged(true);
		setActiveMoved(false);
	}


	protected void doCustomPaint(Graphics2D g2)
	{
		if (frame.getFamily().getStep() == FamilyState.Manual)
			for (MicrographFamilyData mfdata : micrograph.getFamiliesData())
				drawFamily(g2, mfdata);
		else
			drawFamily(g2, micrograph.getFamilyData(frame.getFamily()));
		if (active != null)
		{
			g2.setColor(Color.red);
			BasicStroke activest = (active instanceof AutomaticParticle) ? activedst : activecst;

			drawShape(g2, active, true, activest);
		}

	}

	private void drawFamily(Graphics2D g2, MicrographFamilyData mfdata)
	{
		List<TrainingParticle> particles;
		int index;
		if (!mfdata.isEmpty())
		{
			particles = mfdata.getManualParticles();
			g2.setColor(mfdata.getFamily().getColor());

			for (index = 0; index < particles.size(); index++)
				drawShape(g2, particles.get(index), index == particles.size() - 1, continuousst);

			List<AutomaticParticle> autoparticles = mfdata.getAutomaticParticles();
			for (int i = 0; i < autoparticles.size(); i++)
				if (!autoparticles.get(i).isDeleted() && autoparticles.get(i).getCost() >= frame.getThreshold())
					drawShape(g2, autoparticles.get(i), false, dashedst);

		}
	}

	@Override
	public void refreshActive(Particle p)
	{
		if (p == null)
			active = null;
		else
			active = (TrainingParticle) p;
		repaint();

	}
	
	@Override
	public ParticlePickerJFrame getFrame()
	{
		return frame;
	}

	@Override
	public Micrograph getMicrograph()
	{
		return micrograph;
	}

	@Override
	public TrainingParticle getActive()
	{
		return active;
	}

	@Override
	public void setMicrograph(Micrograph m)
	{
		micrograph = (TrainingMicrograph) m;

	}

}<|MERGE_RESOLUTION|>--- conflicted
+++ resolved
@@ -2,19 +2,10 @@
 
 import java.awt.BasicStroke;
 import java.awt.Color;
-<<<<<<< HEAD
-=======
-import java.awt.Dimension;
-import java.awt.Graphics;
->>>>>>> d39d0143
 import java.awt.Graphics2D;
 import java.awt.event.MouseEvent;
 import java.util.List;
 import javax.swing.SwingUtilities;
-<<<<<<< HEAD
-=======
-
->>>>>>> d39d0143
 import xmipp.jni.Particle;
 import xmipp.viewer.particlepicker.Micrograph;
 import xmipp.viewer.particlepicker.ParticlePickerCanvas;
@@ -34,12 +25,6 @@
 	private TrainingParticle active;
 	private TrainingPicker ppicker;
 
-<<<<<<< HEAD
-
-
-=======
-	
->>>>>>> d39d0143
 
 	public TrainingCanvas(TrainingPickerJFrame frame)
 	{
@@ -53,22 +38,7 @@
 
 	}
 
-<<<<<<< HEAD
 	protected TrainingParticle getLastParticle()
-=======
-	public void updateMicrograph()
-	{
-		this.micrograph = frame.getMicrograph();
-		updateMicrograph();
-		if(!frame.getFamilyData().getParticles().isEmpty())
-			refreshActive(getLastParticle());
-		else
-			active = null;
-		
-	}
-	
-	TrainingParticle getLastParticle()
->>>>>>> d39d0143
 	{
 		if (frame.getFamilyData().getParticles().isEmpty())
 			return null;
@@ -89,10 +59,6 @@
 				erase(x, y);
 				return;
 			}
-<<<<<<< HEAD
-=======
-
->>>>>>> d39d0143
 
 			TrainingParticle p = micrograph.getParticle(x, y);
 			if (p == null)
@@ -120,11 +86,7 @@
 		active = getLastParticle();
 		refresh();
 	}
-<<<<<<< HEAD
-
-=======
-	
->>>>>>> d39d0143
+
 	/**
 	 * Updates particle position and repaints if onpick.
 	 */
@@ -140,14 +102,11 @@
 			if (frame.isEraserMode())
 			{
 				erase(x, y);
-<<<<<<< HEAD
-=======
 				return;
 			}
 			if (active == null)
->>>>>>> d39d0143
-				return;
-			}
+				return;
+			
 			if (!micrograph.fits(x, y, active.getFamily().getSize()))
 				return;
 			if (active instanceof AutomaticParticle)
@@ -273,7 +232,7 @@
 		if (p == null)
 			active = null;
 		else
-			active = (TrainingParticle) p;
+			active =  (TrainingParticle)p;
 		repaint();
 
 	}
