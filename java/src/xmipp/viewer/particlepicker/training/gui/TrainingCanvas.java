--- conflicted
+++ resolved
@@ -24,17 +24,10 @@
 	private TrainingMicrograph micrograph;
 	private TrainingParticle active;
 	private TrainingPicker ppicker;
-<<<<<<< HEAD
 	private boolean activemoved;
 
 
-=======
-	final static BasicStroke dashedst = new BasicStroke(1.0f, BasicStroke.CAP_BUTT, BasicStroke.JOIN_MITER, 10.0f, new float[] { 10.0f }, 0.0f);
-	final static BasicStroke continuousst = new BasicStroke();
-	final static BasicStroke activedst = new BasicStroke(2.0f, BasicStroke.CAP_BUTT, BasicStroke.JOIN_MITER, 10.0f, new float[] { 10.0f }, 0.0f);
-	final static BasicStroke activecst = new BasicStroke(2.0f);
-	
->>>>>>> a6f8c7e3
+
 
 	public TrainingCanvas(TrainingPickerJFrame frame)
 	{
@@ -113,9 +106,7 @@
 			{
 				erase(x, y);
 				return;
-
-<<<<<<< HEAD
-=======
+			}
 			if (!micrograph.fits(x, y, active.getFamily().getSize()))
 				return;
 			if (active instanceof AutomaticParticle)
@@ -128,7 +119,6 @@
 			{
 				setActiveMoved(true);
 				moveActiveParticle(x, y);
->>>>>>> a6f8c7e3
 			}
 
 			manageActive(x, y);
@@ -136,31 +126,7 @@
 		}
 	}
 
-	public void manageActive(int x, int y)
-	{
-		if (active == null)
-			return;
-
-		if (!micrograph.fits(x, y, active.getFamily().getSize()))
-			return;
-		activemoved = true;
-		if (active instanceof AutomaticParticle && !((AutomaticParticle)active).isDeleted())
-		{
-
-			micrograph.removeParticle(active, ppicker);
-			active = new TrainingParticle(active.getX(), active.getY(), active.getFamily(), micrograph);
-			micrograph.addManualParticle(active);
-			repaint();
-		}
-		else
-		{
-			moveActiveParticle(x, y);
-			
-			repaint();
-
-		}
-		frame.setChanged(true);
-	}
+
 
 	@Override
 	public void mouseReleased(MouseEvent e)
@@ -195,9 +161,6 @@
 
 		}
 	}
-<<<<<<< HEAD
-
-=======
 	
 	public void manageActive(int x, int y)
 	{
@@ -224,7 +187,6 @@
 		frame.setChanged(true);
 		setActiveMoved(false);
 	}
->>>>>>> a6f8c7e3
 
 
 	protected void doCustomPaint(Graphics2D g2)
