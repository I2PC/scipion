package xmipp.viewer.particlepicker.training.model;

import java.awt.Point;
import java.awt.Rectangle;
import java.io.File;
import java.util.ArrayList;
import java.util.Arrays;
import java.util.List;
import java.util.logging.Level;
import xmipp.jni.Filename;
import xmipp.jni.ImageGeneric;
import xmipp.jni.MDLabel;
import xmipp.jni.MetaData;
import xmipp.jni.Particle;
import xmipp.jni.PickingClassifier;
import xmipp.utils.DEBUG;
import xmipp.utils.XmippMessage;
import xmipp.utils.XmippWindowUtil;
import xmipp.viewer.particlepicker.Format;
import xmipp.viewer.particlepicker.Micrograph;
import xmipp.viewer.particlepicker.ParticlePicker;
import xmipp.viewer.particlepicker.training.gui.SupervisedParticlePickerJFrame;

/**
 * Business object for Single Particle Picker GUI. Inherits from ParticlePicker
 * 
 * @author airen
 * 
 */
public class SupervisedParticlePicker extends ParticlePicker
{



	protected List<SupervisedParticlePickerMicrograph> micrographs;
	private SupervisedParticlePickerMicrograph micrograph;
	public static final int defAutoPickPercent = 50;
	private int autopickpercent = defAutoPickPercent;

        //used in previous versions
	private int threads = 1;
	private boolean fastmode = true;
	private boolean incore = false;
        ///////////////////////////

	public static int dtemplatesnum = 1;
	private ImageGeneric templates;
	private ImageGeneric radialtemplates;
	private String templatesfile;
	private int templateindex;
	private PickingClassifier classifier;

	// private String reviewfile;

	public SupervisedParticlePicker(String selfile, String outputdir, Mode mode)
	{
		this(null, selfile, outputdir, mode);

	}

	public SupervisedParticlePicker(String block, String selfile, String outputdir, Mode mode)
	{

		super(block, selfile, outputdir, mode);
		try
		{
			templatesfile = getOutputPath("templates.stk");
			if (!new File(templatesfile).exists())

				initTemplates(dtemplatesnum);
			else
			{
				this.templates = new ImageGeneric(templatesfile);
				templates.read(templatesfile, false);
				radialtemplates = new ImageGeneric(ImageGeneric.Float);
				radialtemplates.resize(getSize(), getSize(), 1, getTemplatesNumber());
			}
<<<<<<< HEAD
                        templates.getRadialAvg(radialtemplates);
=======
                        templates.printShape();
                        radialtemplates.printShape();
			templates.getRadialAvg(radialtemplates);
>>>>>>> 0b18c762

			for (SupervisedParticlePickerMicrograph m : micrographs)
				loadMicrographData(m);
			classifier = new PickingClassifier(getSize(), getOutputPath("model"), selfile);
		}
		catch (Exception e)
		{
			e.printStackTrace();
			throw new IllegalArgumentException();
		}
	}

	// public SingleParticlePicker(String selfile, String outputdir,
	// String reviewfile) {
	// this(selfile, outputdir, Mode.Review);
	// if (!new File(reviewfile).exists())
	// throw new IllegalArgumentException(
	// XmippMessage.getNoSuchFieldValueMsg("review file",
	// reviewfile));
	// this.reviewfile = reviewfile;
	// importAllParticles(reviewfile);
	// }

	public SupervisedParticlePicker(String selfile, String outputdir, Integer threads, boolean fastmode, boolean incore)
	{
		this(selfile, outputdir, Mode.Manual);

		this.threads = threads;
		this.fastmode = fastmode;
		this.incore = incore;

	}

	/* Save changes to the current micrograph(To be removed). */
	public void saveData()
	{
		super.saveData();
		saveData(micrograph);
		setChanged(false);
	}

	/* Save changes to ALL micrographs, mainly used when importing. */
	public void saveAllData()
	{
		super.saveData();
		for (Micrograph m : micrographs)
			saveData(m);
		setChanged(false);
	}

	public boolean isFastMode()
	{
		return fastmode;
	}

	public boolean isIncore()
	{
		return incore;
	}

	public int getThreads()
	{
		return threads;
	}

	

	public int getTemplatesNumber()
	{
		if (templates == null)
			return dtemplatesnum;
		try
		{
			return (int) templates.getNDim();
		}
		catch (Exception e)
		{
			// TODO Auto-generated catch block
			e.printStackTrace();
		}
		return dtemplatesnum;
	}
        
        public void setSize(int size)
	{

		super.setSize(size);
		classifier.setSize(size);
	}
        
        public synchronized void initTemplates()
	{
		initTemplates(getTemplatesNumber());
	}

	public synchronized void initTemplates(int num)
	{
		if (num == 0)
			return;
		try
		{
			this.templates = new ImageGeneric(ImageGeneric.Float);
			templates.resize(getSize(), getSize(), 1, num);
			templates.write(templatesfile);
			templateindex = 0;
			radialtemplates = new ImageGeneric(ImageGeneric.Float);
			radialtemplates.resize(getSize(), getSize(), 1, num);
		}
		catch (Exception e)
		{
			throw new IllegalArgumentException(e.getMessage());
		}
	}

	public synchronized void setTemplatesNumber(int num)
	{
		if (num <= 0)
			throw new IllegalArgumentException(
					XmippMessage.getIllegalValueMsgWithInfo("Templates Number", Integer.valueOf(num), "Must have at least one template"));

		new UpdateTemplatesTask(this, num).execute();
                saveConfig();
	}

	

	public synchronized ImageGeneric getTemplates()
	{
		return templates;
	}

	public synchronized void setTemplate(ImageGeneric ig)
	{
		float[] matrix;
		try
		{
			// TODO getArrayFloat and setArrayFloat must be call from C both in
			// one function
			matrix = ig.getArrayFloat(ImageGeneric.FIRST_IMAGE, ImageGeneric.FIRST_SLICE);
			templates.setArrayFloat(matrix, ImageGeneric.FIRST_IMAGE + templateindex, ImageGeneric.FIRST_SLICE);
			// System.out.printf("setTemplate " + templateindex + "\n");
			templateindex++;

		}
		catch (Exception e)
		{
			e.printStackTrace();
			throw new IllegalArgumentException(e.getMessage());
		}
	}
        
        	public synchronized void resetParticleImages()// to update templates with
													// the right particles
	{
		for (SupervisedParticlePickerMicrograph m : micrographs)
		{
			for (ManualParticle p : m.getManualParticles())
				p.resetImagePlus();

		}
	}

	

	public synchronized void updateTemplates(int num)
	{
		try
		{
			if (getMode() != Mode.Manual)
				return;

			initTemplates(num);
			ImageGeneric igp;
			List<ManualParticle> particles;
			
			ManualParticle particle;
			double[] align;

			//FIXME: the template update needs to be done in a 
			// more efficient way, now we are using this maxcount
			// to limit the number of particles used in the update
			int count = 0;
			int maxcount = 100;
			//FIXME: This is a tweak to avoid losing time with big particles
			if (getSize() > 256)
				maxcount = 10;

			for (SupervisedParticlePickerMicrograph m : getMicrographs())
			{
				if (count >= maxcount)
					break;
				particles = m.getManualParticles();
				
				for (int i = 0; i < particles.size(); i++)
				{
					particle = particles.get(i);
					igp = particle.getImageGeneric();
					if (getTemplateIndex() < getTemplatesNumber())
						setTemplate(igp);
					else
					{
						align = templates.alignImage(igp);
						applyAlignment(particle, igp, align);
					}
					count++;

				}
				saveTemplates(); //Save templates after each micrograph?
			}
			templates.getRadialAvg(radialtemplates);
			saveTemplates();
		}
		catch (Exception e)
		{
			throw new IllegalArgumentException(e.getMessage());
		}
	}

	public synchronized void addParticleToTemplates(ManualParticle particle)
	{
		try
		{
			ImageGeneric igp = particle.getImageGeneric();
			// will happen only in manual mode
			if (getTemplateIndex() < getTemplatesNumber())
				setTemplate(igp);
			else
			{
				double[] align = getTemplates().alignImage(igp);
				applyAlignment(particle, igp, align);
			}
			templates.getRadialAvg(radialtemplates);
			saveTemplates();

		}
		catch (Exception e)
		{
			throw new IllegalArgumentException(e);
		}

	}
        
        public synchronized void centerParticle(ManualParticle p)
	{

		if (getManualParticlesNumber() <= getTemplatesNumber())
			return;// templates not ready
		Particle shift = null;
		try
		{
			ImageGeneric igp = p.getImageGeneric();

			shift = radialtemplates.bestShift(igp);
			double distance = Math.sqrt(Math.pow(shift.getX(), 2) + Math.pow(shift.getY(), 2)) / getSize();
			// System.out.printf("normalized distance:%.2f\n", distance);
			if (distance < 0.25)
			{
				p.setX(p.getX() + shift.getX());
				p.setY(p.getY() + shift.getY());

			}

		}
		catch (Exception e)
		{
			// TODO Auto-generated catch block
			e.printStackTrace();
		}

	}

	public synchronized void applyAlignment(ManualParticle particle, ImageGeneric igp, double[] align)
	{
		try
		{
			particle.setLastalign(align);
			templates.applyAlignment(igp, particle.getTemplateIndex(), particle.getTemplateRotation(), particle.getTemplateTilt(), particle
					.getTemplatePsi());
			// System.out.printf("adding particle: %d %.2f %.2f %.2f\n",
			// particle.getTemplateIndex(), particle.getTemplateRotation(),
			// particle.getTemplateTilt(), particle.getTemplatePsi());
		}
		catch (Exception e)
		{
			// TODO Auto-generated catch block
			e.printStackTrace();
		}

	}

	public String getTemplatesFile()
	{
		return templatesfile;
	}

	public void saveTemplates()
	{
		try
		{
			templates.write(getTemplatesFile());
		}
		catch (Exception e)
		{
			throw new IllegalArgumentException(e);
		}

	}

	@Override
	public void loadEmptyMicrographs()
	{
		if (micrographs == null)
			micrographs = new ArrayList<SupervisedParticlePickerMicrograph>();
		else
			micrographs.clear();
		SupervisedParticlePickerMicrograph micrograph;
		String psd = null, ctf = null, filename;
		try
		{
			MetaData md = new MetaData(getMicrographsSelFile());
			md.removeDisabled();
			int fileLabel;

			if (md.containsLabel(MDLabel.MDL_MICROGRAPH))
				fileLabel = MDLabel.MDL_MICROGRAPH;
			else if (md.containsLabel(MDLabel.MDL_IMAGE))
				fileLabel = MDLabel.MDL_IMAGE;
			else
				throw new IllegalArgumentException(String.format("Labels MDL_MICROGRAPH or MDL_IMAGE not found in metadata %s", selfile));
			boolean existspsd = md.containsLabel(MDLabel.MDL_PSD_ENHANCED);
			boolean existsctf = md.containsLabel(MDLabel.MDL_CTF_MODEL);
			long[] ids = md.findObjects();
			for (long id : ids)
			{

				filename = md.getValueString(fileLabel, id);
				if (existspsd)
					psd = md.getValueString(MDLabel.MDL_PSD_ENHANCED, id);
				if (existsctf)
					ctf = md.getValueString(MDLabel.MDL_CTF_MODEL, id);
				micrograph = new SupervisedParticlePickerMicrograph(filename, psd, ctf);
				micrographs.add(micrograph);
			}
			if (micrographs.isEmpty())
				throw new IllegalArgumentException(String.format("No micrographs specified on %s", getMicrographsSelFile()));
			md.destroy();
		}
		catch (Exception e)
		{
			getLogger().log(Level.SEVERE, e.getMessage(), e);
			throw new IllegalArgumentException(e);
		}

	}

	@Override
	public List<SupervisedParticlePickerMicrograph> getMicrographs()
	{
		return micrographs;
	}

	public void saveData(Micrograph m)
	{

		SupervisedParticlePickerMicrograph tm = (SupervisedParticlePickerMicrograph) m;
		long id;
		try
		{
			MetaData md = new MetaData();
			String file;
			file = getOutputPath(m.getPosFile());
			if (!m.hasData())
				new File(file).delete();
			else
			{
				id = md.addObject();
				md.setValueString(MDLabel.MDL_PICKING_MICROGRAPH_STATE, tm.getState().toString(), id);
				md.setValueInt(MDLabel.MDL_PICKING_AUTOPICKPERCENT, getAutopickpercent(), id);
				md.setValueDouble(MDLabel.MDL_COST, tm.getThreshold(), id);
				md.write("header@" + file); // using md.write will remove other
											// existing blocks
				md.clear();

				for (ManualParticle p : tm.getManualParticles())
				{
					id = md.addObject();
					md.setValueInt(MDLabel.MDL_XCOOR, p.getX(), id);
					md.setValueInt(MDLabel.MDL_YCOOR, p.getY(), id);

				}
				md.writeBlock(getParticlesBlock(file));// to replace/append
			}
			md.destroy();
			saveAutomaticParticles(tm);
		}
		catch (Exception e)
		{
			getLogger().log(Level.SEVERE, e.getMessage(), e);
			throw new IllegalArgumentException(e.getMessage());
		}

	}

	public void saveAutomaticParticles(SupervisedParticlePickerMicrograph m)
	{
		try
		{

			long id;
			if (m.hasAutomaticParticles())
			{
				MetaData md = new MetaData();
				for (AutomaticParticle p : m.getAutomaticParticles())
				{
					id = md.addObject();
					md.setValueInt(MDLabel.MDL_XCOOR, p.getX(), id);
					md.setValueInt(MDLabel.MDL_YCOOR, p.getY(), id);
					md.setValueDouble(MDLabel.MDL_COST, p.getCost(), id);
					md.setValueInt(MDLabel.MDL_ENABLED, (!p.isDeleted()) ? 1 : -1, id);
				}
				md.writeBlock(getParticlesAutoBlock(m));// to replace/append
				md.destroy();
			}

		}
		catch (Exception e)
		{
			getLogger().log(Level.SEVERE, e.getMessage(), e);
			throw new IllegalArgumentException(e.getMessage());
		}
	}

	public SupervisedParticlePickerMicrograph getMicrograph()
	{
		return micrograph;
	}

	@Override
	public void setMicrograph(Micrograph m)
	{
		if (m == null)
			return;
		if (m.equals(micrograph))
			return;
		this.micrograph = (SupervisedParticlePickerMicrograph) m;
	}

	@Override
	public boolean isValidSize(int size)
	{
		for (SupervisedParticlePickerMicrograph m : micrographs)
			for (ManualParticle p : m.getParticles())
				if (!micrograph.fits(p.getX(), p.getY(), size))
					return false;
		return true;
	}

	public void loadConfig()
	{
		super.loadConfig();
		String file = configfile;
		if (!new File(file).exists())
			return;

		try
		{
			MetaData md = new MetaData(file);
			Mode configmode;
			boolean hasautopercent = md.containsLabel(MDLabel.MDL_PICKING_AUTOPICKPERCENT);
			for (long id : md.findObjects())
			{
				if (hasautopercent)
					autopickpercent = md.getValueInt(MDLabel.MDL_PICKING_AUTOPICKPERCENT, id);
				dtemplatesnum = md.getValueInt(MDLabel.MDL_PICKING_TEMPLATES, id);
				if (dtemplatesnum == 0)
					dtemplatesnum = 1;// for compatibility with previous
										// projects
				configmode = Mode.valueOf(md.getValueString(MDLabel.MDL_PICKING_STATE, id));
				if (mode == Mode.Supervised && configmode == Mode.Manual)
					throw new IllegalArgumentException("Cannot switch to Supervised mode from the command line");
				if (mode == Mode.Manual && configmode == Mode.Supervised)
					mode = Mode.Supervised;

			}
			md.destroy();
		}
		catch (Exception e)
		{
			getLogger().log(Level.SEVERE, e.getMessage(), e);
			throw new IllegalArgumentException(e.getMessage());
		}
	}

	protected void saveConfig(MetaData md, long id)
	{
		try
		{
			super.saveConfig(md, id);
			md.setValueInt(MDLabel.MDL_PICKING_AUTOPICKPERCENT, getAutopickpercent(), id);
			md.setValueInt(MDLabel.MDL_PICKING_TEMPLATES, getTemplatesNumber(), id);
			md.setValueString(MDLabel.MDL_PICKING_STATE, mode.toString(), id);

		}
		catch (Exception e)
		{
			getLogger().log(Level.SEVERE, e.getMessage(), e);
			throw new IllegalArgumentException(e.getMessage());
		}
	}

	public void setAutopickpercent(int autopickpercent)
	{
		this.autopickpercent = autopickpercent;
	}

	public int getAutopickpercent()
	{
		return autopickpercent;
	}

	public void setMode(Mode mode)
	{
		if (mode == Mode.Supervised && getManualParticlesNumber() < classifier.getParticlesThreshold())
			throw new IllegalArgumentException(String.format("You should have at least %s particles to go to %s mode", classifier.getParticlesThreshold(), Mode.Supervised));
		this.mode = mode;
		if (mode == Mode.Manual)
			convertAutomaticToManual();

	}

	protected void convertAutomaticToManual()
	{
		ManualParticle p;
		for (SupervisedParticlePickerMicrograph m : micrographs)
		{
			m.deleteBelowThreshold();
			for (AutomaticParticle ap : m.getAutomaticParticles())
			{
				if (!ap.isDeleted())
				{
					p = new ManualParticle(ap.getX(), ap.getY(), this, m);
					m.addManualParticle(p, this);
				}
			}

			m.getAutomaticParticles().clear();
			if (m.hasManualParticles())
				m.setState(MicrographState.Manual);
			else
				m.setState(MicrographState.Available);
		}

		saveAllData();
		new UpdateTemplatesTask(this, getTemplatesNumber()).execute();
                
	}

	public int getManualParticlesNumber()
	{
		int count = 0;
		for (SupervisedParticlePickerMicrograph m : micrographs)
			count += m.getManualParticles().size();
		return count;
	}

	public void exportParticles(String file)
	{

		try
		{
			MetaData md = new MetaData();
			boolean append = false;
			long id;
			for (SupervisedParticlePickerMicrograph m : micrographs)
			{
				if (m.isEmpty())
					continue;
				for (ManualParticle p : m.getParticles())
				{
					id = md.addObject();
					md.setValueInt(MDLabel.MDL_XCOOR, p.getX(), id);
					md.setValueInt(MDLabel.MDL_YCOOR, p.getY(), id);
					md.setValueDouble(MDLabel.MDL_COST, p.getCost(), id);
				}
				if (!append)
					md.write("mic_" + m.getName() + "@" + file);
				else
					md.writeBlock("mic_" + m.getName() + "@" + file);
				append = true;
				md.clear();
			}
			md.destroy();
		}
		catch (Exception e)
		{
			getLogger().log(Level.SEVERE, e.getMessage(), e);
			throw new IllegalArgumentException(e);
		}
	}

	public int getAutomaticParticlesNumber(double threshold)
	{
		int count = 0;
		for (SupervisedParticlePickerMicrograph m : micrographs)
			count += m.getAutomaticParticlesNumber(threshold);
		return count;
	}

	public void loadAutomaticParticles(SupervisedParticlePickerMicrograph m, MetaData md)
	{

		int x, y;
		AutomaticParticle particle;
		Double cost;
		boolean deleted;
		try
		{
			boolean added = false;

			for (long id : md.findObjects())
			{

				x = md.getValueInt(MDLabel.MDL_XCOOR, id);
				y = md.getValueInt(MDLabel.MDL_YCOOR, id);
				cost = md.getValueDouble(MDLabel.MDL_COST, id);
				if (cost == null)
					throw new IllegalArgumentException("Invalid format for " + md.getFilename());
				deleted = (md.getValueInt(MDLabel.MDL_ENABLED, id) == 1) ? false : true;
				particle = new AutomaticParticle(x, y, this, m, cost, deleted);
				m.addAutomaticParticle(particle);
				added = true;
			}
			// Change the state of the micrograph if some automatic particles
			// were added
			if (added && m.getState() == MicrographState.Available)
				m.setState(MicrographState.Auto);

		}
		catch (Exception e)
		{
			getLogger().log(Level.SEVERE, e.getMessage(), e);
			throw new IllegalArgumentException(e.getMessage());
		}
	}

	public void loadAutomaticParticles(SupervisedParticlePickerMicrograph m, String file)
	{
		if (new File(file).exists() && MetaData.containsBlock(file, particlesAutoBlock))// todo:																						// exists
		{
			MetaData md = new MetaData(getParticlesAutoBlock(file));
			loadAutomaticParticles(m, md);
			md.destroy();
		}
	}

	// returns micrograph particles filepath, according to format
	public String getImportMicrographName(String path, String filename, Format f)
	{

		String base = Filename.removeExtension(Filename.getBaseName(filename));
		switch (f)
		{
		case Xmipp24:
			return Filename.join(path, base, base + ".raw.Common.pos");
		case Xmipp30:
			return Filename.join(path, base + ".pos");
		case Xmipp301:
			return Filename.join(path, base + ".pos");
		case Eman:
			return Filename.join(path, base + ".box");

		default:
			return null;
		}

	}

	/** Return the number of particles imported */
	public String importParticlesFromFolder(String path, Format f, float scale, boolean invertx, boolean inverty)
	{

		if (f == Format.Auto)
			f = detectFormat(path);
		if (f == Format.Unknown)
			throw new IllegalArgumentException("Unable to detect format");

		String filename;
		String result = "";

		String particlesfile = getExportFile(path);
		if (particlesfile != null && f == Format.Xmipp30)
		{
			importAllParticles(particlesfile);
			return "";
		}
<<<<<<< HEAD
                importSize(path, f);
=======
		importSize(path, f);
>>>>>>> 0b18c762
		for (SupervisedParticlePickerMicrograph m : micrographs)
		{
			filename = getImportMicrographName(path, m.getFile(), f);
			if (Filename.exists(filename))
			{
				result += importParticlesFromFile(filename, f, m, scale, invertx, inverty);
			}
		}

		return result;
	}// function importParticlesFromFolder
        
        

	/** Return the number of particles imported from a file */
	public String importParticlesFromFile(String path, Format f, SupervisedParticlePickerMicrograph m, float scale, boolean invertx, boolean inverty)
	{
		String result = "";
		try
		{
			MetaData md = new MetaData();
			fillParticlesMdFromFile(path, f, m, md, scale, invertx, inverty);
			if (md.size() > 0)
			{
				//Be sure that width and height are loaded
				result = importParticlesFromMd(m, md);
			}
			md.destroy();
		}
		catch (Exception ex)
		{
			System.err.format("Error importing from file '%s' message: '%s'\n", path, ex.toString());
		}
		return result;
	}// function importParticlesFromFile

	public String importParticlesFromMd(SupervisedParticlePickerMicrograph m, MetaData md)
	{

		resetMicrograph(m);
		m.loadDimensions();
		long[] ids = md.findObjects();
		int x, y;
		String result = "";
		int size = getSize();

		for (long id : ids)
		{
			x = md.getValueInt(MDLabel.MDL_XCOOR, id);
			y = md.getValueInt(MDLabel.MDL_YCOOR, id);
			if (!m.fits(x, y, size))// ignore out of bounds particles
			{
				result += XmippMessage.getOutOfBoundsMsg(String.format("Particle on x:%s y:%s\n", x, y)) + " dismissed\n";

				continue;
			}
			m.addManualParticle(new ManualParticle(x, y, this, m, 2), this);

		}
		saveData(m);
		return result;
	}// function importParticlesFromMd

	public boolean isReviewFile(String file)
	{
		if (!file.endsWith("xmd"))
			return false;
		boolean result = false;
		boolean nullMicrograph = false;
		try
		{
			MetaData md = new MetaData(file);

			if (md.containsLabel(MDLabel.MDL_XCOOR) && md.containsLabel(MDLabel.MDL_YCOOR) && md.containsLabel(MDLabel.MDL_COST))
			{
				String[] blocksArray = MetaData.getBlocksInMetaDataFile(file);
				List<String> blocks = Arrays.asList(blocksArray);

				String name;
				for (String block : blocks)
				{
					name = block.replace("mic_", "");
					if (getMicrograph(name) == null)
					{
						nullMicrograph = true;
						break;
					}
				}
			}
			md.destroy();

			if (!nullMicrograph)
				result = true;
		}
		catch (Exception e)
		{
			e.printStackTrace();
		}
		return result;
	}

	public void importAllParticles(String file)
	{// Expected a file for all
		// micrographs
		try
		{
			String[] blocksArray = MetaData.getBlocksInMetaDataFile(file);
			List<String> blocks = Arrays.asList(blocksArray);
			String block;
			MetaData md = new MetaData();

			for (SupervisedParticlePickerMicrograph m : micrographs)
			{
				resetMicrograph(m);
				block = "mic_" + m.getName();
				if (blocks.contains(block))
				{
					String blockName = block + "@" + file;
					md.read(blockName);
					importParticlesFromMd(m, md);
				}
			}
			md.destroy();
		}
		catch (Exception e)
		{
			getLogger().log(Level.SEVERE, e.getMessage(), e);
			throw new IllegalArgumentException(e);
		}

	}// function importAllParticles

	public String importAllParticles(String file, float scale, boolean invertx, boolean inverty)
	{// Expected a file for all
		// micrographs
		try
		{

			String[] blocksArray = MetaData.getBlocksInMetaDataFile(file);
			List<String> blocks = Arrays.asList(blocksArray);
			String block;
			MetaData md = new MetaData();
			int width, height;

			for (SupervisedParticlePickerMicrograph m : micrographs)
			{
				resetMicrograph(m);
				block = "mic_" + m.getName();
				if (blocks.contains(block))
				{
					String blockName = block + "@" + file;
					md.read(blockName);
					width = (int) (m.width / scale);// original width
					height = (int) (m.height / scale);// original height
					if (invertx)
						md.operate(String.format("xcoor=%d-xcoor", width));
					if (inverty)
						md.operate(String.format("ycoor=%d-ycoor", height));
					if (scale != 1.f)
						md.operate(String.format("xcoor=xcoor*%f,ycoor=ycoor*%f", scale, scale));
					importParticlesFromMd(m, md);
				}
			}
			md.destroy();
		}
		catch (Exception e)
		{
			getLogger().log(Level.SEVERE, e.getMessage(), e);
			throw new IllegalArgumentException(e);
		}
		return null;

	}// function importAllParticles



	public boolean hasManualParticles()
	{
		for (SupervisedParticlePickerMicrograph m : micrographs)
		{
			if (m.hasManualParticles())
				return true;
		}
		return false;
	}

	public int getTemplateIndex()
	{
		return templateindex;
	}



	public void loadMicrographData(SupervisedParticlePickerMicrograph micrograph)
	{
		try
		{
			String file = getOutputPath(micrograph.getPosFile());
			MicrographState state;
			Integer autopickpercent;
			if (!new File(file).exists())
				return;
			if (MetaData.containsBlock(file, "header"))
			{
				MetaData md = new MetaData("header@" + file);
				boolean hasautopercent = md.containsLabel(MDLabel.MDL_PICKING_AUTOPICKPERCENT);
				long id = md.firstObject();
				state = MicrographState.valueOf(md.getValueString(MDLabel.MDL_PICKING_MICROGRAPH_STATE, id));
				if (hasautopercent)
					autopickpercent = md.getValueInt(MDLabel.MDL_PICKING_AUTOPICKPERCENT, id);
				else
					autopickpercent = 50;// compatibility with previous projects
				double threshold = md.getValueDouble(MDLabel.MDL_COST, id);
				micrograph.setThreshold(threshold);
				micrograph.setState(state);
				micrograph.setAutopickpercent(autopickpercent);
				md.destroy();
			}
			loadManualParticles(micrograph, file);
			loadAutomaticParticles(micrograph, file);
		}
		catch (Exception e)
		{
			getLogger().log(Level.SEVERE, e.getMessage(), e);
			throw new IllegalArgumentException(e.getMessage());
		}

	}

	public void loadManualParticles(SupervisedParticlePickerMicrograph micrograph, String file)
	{
		if (new File(file).exists() && MetaData.containsBlock(file, getParticlesBlockName(Format.Xmipp301)))
		{

			int x, y;
			ManualParticle particle;

			try
			{
				MetaData md = new MetaData(getParticlesBlock(file));

				for (long id : md.findObjects())
				{
					x = md.getValueInt(MDLabel.MDL_XCOOR, id);
					y = md.getValueInt(MDLabel.MDL_YCOOR, id);
					particle = new ManualParticle(x, y, this, micrograph);
					micrograph.addManualParticle(particle, this);
				}
				md.destroy();
			}
			catch (Exception e)
			{
				getLogger().log(Level.SEVERE, e.getMessage(), e);
				throw new IllegalArgumentException(e.getMessage());
			}
		}
	}

	/**
	 * This function will be called when the user selects Autopick for the first
	 * time. In order to train the classifier a metadata will be create with a
	 * list of micrographs and the corresponding .pos file associated with the
	 * micrograph, but only for those micrographs containing manual particles.
	 * 
	 * @param frame
	 * @param autopickout
	 */
	public void trainAndAutopick(SupervisedParticlePickerJFrame frame, Rectangle rectangle)
	{
		frame.getCanvas().setEnabled(false);
		XmippWindowUtil.blockGUI(frame, "Training and Autopicking...");
		MetaData trainmd = new MetaData();
		// Change the state of the micrograph and save changes
		micrograph.setState(MicrographState.Supervised);
		saveData(micrograph);
		// Create the metadata with each micrograph and its .pos file
		// Add all micrographs with manual particles except the current
		// micrograph
		for (SupervisedParticlePickerMicrograph m : micrographs)
		{
			if (m.hasManualParticles() && !m.equals(micrograph))
				addMicrographPos(trainmd, m);
		}
		// Add the current micrograph as the last one
		if (micrograph.hasManualParticles())
			addMicrographPos(trainmd, micrograph);

		new Thread(new TrainRunnable(frame, trainmd, rectangle)).start();
		// new TrainRunnable(frame, trainmd, outputmd).run();
	}

	/** Helper function to add a micrograph and its .pos file */
	private void addMicrographPos(MetaData md, SupervisedParticlePickerMicrograph micrograph)
	{
		String posfile = getOutputPath(micrograph.getPosFile());
		long id = md.addObject();
		md.setValueString(MDLabel.MDL_MICROGRAPH, micrograph.getFile(), id);
		md.setValueString(MDLabel.MDL_MICROGRAPH_PARTICLES, posfile, id);

	}

       

	public class TrainRunnable implements Runnable
	{

		private SupervisedParticlePickerJFrame frame;
		private MetaData trainmd;
		private MetaData outputmd;
		private Rectangle rectangle;

		public TrainRunnable(SupervisedParticlePickerJFrame frame, MetaData trainmd, Rectangle rectangle)
		{
			this.frame = frame;
			this.trainmd = trainmd;
			this.outputmd = new MetaData();
			this.rectangle = rectangle;
		}

		public void run()
		{
			try
			{
				classifier.train(trainmd, (int) rectangle.getX(), (int) rectangle.getY(), (int) rectangle.getWidth(), (int) rectangle.getHeight());// should remove training
				micrograph.setAutopickpercent(autopickpercent);
				classifier.autopick(micrograph.getFile(), outputmd, micrograph.getAutopickpercent());
				addParticles();

				XmippWindowUtil.releaseGUI(frame.getRootPane());
				frame.getCanvas().setEnabled(true);
				frame.getCanvas().repaint();
				frame.updateMicrographsModel();

				trainmd.destroy();
				outputmd.destroy();
			}
			catch (Exception e)
			{
				ParticlePicker.getLogger().log(Level.SEVERE, e.getMessage(), e);
				throw new IllegalArgumentException(e.getMessage());
			}
		}

		public void addParticles()
		{
			boolean isautopickout = micrograph.hasManualParticles();
			int x, y;
			double cost;
			AutomaticParticle ap;
			for (long id : outputmd.findObjects())
			{
				x = outputmd.getValueInt(MDLabel.MDL_XCOOR, id);
				y = outputmd.getValueInt(MDLabel.MDL_YCOOR, id);
				cost = outputmd.getValueDouble(MDLabel.MDL_COST, id);
				ap = new AutomaticParticle(x, y, SupervisedParticlePicker.this, micrograph, cost, false);
				if (isautopickout && rectangle.contains(new Point(x, y)))
				{
					ap.setDeleted(true);
					ap.setCost(-1);
				}
				micrograph.addAutomaticParticle(ap);
			}
		}
	}


	public void autopick(SupervisedParticlePickerJFrame frame, SupervisedParticlePickerMicrograph next)
	{
		next.setState(MicrographState.Supervised);
		saveData(next);

		frame.getCanvas().setEnabled(false);
		XmippWindowUtil.blockGUI(frame, "Autopicking...");

		new Thread(new AutopickRunnable(frame, next)).start();

	}

	public class AutopickRunnable implements Runnable
	{

		private SupervisedParticlePickerJFrame frame;
		private MetaData outputmd;
		private SupervisedParticlePickerMicrograph micrograph;
		public AutopickRunnable(SupervisedParticlePickerJFrame frame, SupervisedParticlePickerMicrograph micrograph)
		{
			this.frame = frame;
			this.outputmd = new MetaData();
			this.micrograph = micrograph;
		}

		public void run()
		{
			micrograph.getAutomaticParticles().clear();
			micrograph.setAutopickpercent(autopickpercent);
			classifier.autopick(micrograph.getFile(), outputmd, micrograph.getAutopickpercent());
			loadAutomaticParticles(micrograph, outputmd);
			String path = getParticlesAutoBlock(micrograph);
			outputmd.writeBlock(path);
			frame.getCanvas().repaint();
			frame.getCanvas().setEnabled(true);
			frame.updateMicrographsModel();
			XmippWindowUtil.releaseGUI(frame.getRootPane());
			outputmd.destroy();
		}

	}

	public void correctAndAutopick(SupervisedParticlePickerJFrame frame, SupervisedParticlePickerMicrograph current, SupervisedParticlePickerMicrograph next,
			Rectangle correctout)
	{
		current.setState(MicrographState.Corrected);
		if (getMode() == Mode.Supervised && next.getState() == MicrographState.Available)
			next.setState(MicrographState.Supervised);
		saveData(current);
		saveData(next);
		MetaData addedmd = getAddedMetaData(current, correctout);
		MetaData automd = new MetaData(getParticlesAutoBlock(micrograph));
		frame.getCanvas().setEnabled(false);
		XmippWindowUtil.blockGUI(frame, "Correcting and Autopicking...");
		new Thread(new CorrectAndAutopickRunnable(frame, addedmd, automd, next)).start();

	}

	private MetaData getAddedMetaData(SupervisedParticlePickerMicrograph m, Rectangle correctout)
	{
		MetaData addedmd = null;
		if (correctout == null)
			addedmd = new MetaData(getParticlesBlock(micrograph));
		else
		{
			long id;
			addedmd = new MetaData();
			for (ManualParticle p : m.getManualParticles())
				if (!correctout.contains(new Point(p.getX(), p.getY())))
				{
					id = addedmd.addObject();
					addedmd.setValueInt(MDLabel.MDL_XCOOR, p.getX(), id);
					addedmd.setValueInt(MDLabel.MDL_YCOOR, p.getY(), id);
				}
		}
		return addedmd;
	}

	public class CorrectAndAutopickRunnable implements Runnable
	{

		private MetaData manualmd;
		private MetaData automaticmd;

		private SupervisedParticlePickerMicrograph next;
		private SupervisedParticlePickerJFrame frame;
		private MetaData outputmd;

		public CorrectAndAutopickRunnable(SupervisedParticlePickerJFrame frame, MetaData manualmd, MetaData automaticmd,
				SupervisedParticlePickerMicrograph next)
		{
			this.frame = frame;
			this.manualmd = manualmd;
			this.automaticmd = automaticmd;
			this.next = next;
			this.outputmd = new MetaData();
		}

		public void run()
		{

			classifier.correct(manualmd, automaticmd, micrograph.getThreshold());
			manualmd.destroy();
			automaticmd.destroy();

			if (getMode() == Mode.Supervised && next.getState() == MicrographState.Supervised)
			{
				next.getAutomaticParticles().clear();
				next.setAutopickpercent(autopickpercent);
				classifier.autopick(next.getFile(), outputmd, next.getAutopickpercent());
				loadAutomaticParticles(next, outputmd);
				String path = getParticlesAutoBlock(next);
				outputmd.writeBlock(path);
			}
			outputmd.destroy();
			frame.getCanvas().repaint();
			frame.getCanvas().setEnabled(true);
			frame.updateMicrographsModel(true);
			XmippWindowUtil.releaseGUI(frame.getRootPane());

		}
	}

	public void resetMicrograph(SupervisedParticlePickerMicrograph micrograph)
	{
		micrograph.getManualParticles().clear();
		micrograph.getAutomaticParticles().clear();
		micrograph.setState(MicrographState.Available);
		micrograph.setThreshold(0);
		new File(getOutputPath(micrograph.getPosFile())).delete();

	}

	public void correct(Rectangle correctout)
	{
		micrograph.setState(MicrographState.Corrected);
		saveData(micrograph);
		MetaData addedmd = getAddedMetaData(micrograph, correctout);
		MetaData automd = new MetaData(getParticlesAutoBlock(micrograph));
		classifier.correct(addedmd, automd, micrograph.getThreshold());
		addedmd.destroy();
		automd.destroy();
	}
        
    public int getParticlesThreshold() {
        return classifier.getParticlesThreshold();
    }

}<|MERGE_RESOLUTION|>--- conflicted
+++ resolved
@@ -75,13 +75,8 @@
 				radialtemplates = new ImageGeneric(ImageGeneric.Float);
 				radialtemplates.resize(getSize(), getSize(), 1, getTemplatesNumber());
 			}
-<<<<<<< HEAD
-                        templates.getRadialAvg(radialtemplates);
-=======
-                        templates.printShape();
-                        radialtemplates.printShape();
-			templates.getRadialAvg(radialtemplates);
->>>>>>> 0b18c762
+            templates.getRadialAvg(radialtemplates);
+
 
 			for (SupervisedParticlePickerMicrograph m : micrographs)
 				loadMicrographData(m);
@@ -777,11 +772,8 @@
 			importAllParticles(particlesfile);
 			return "";
 		}
-<<<<<<< HEAD
-                importSize(path, f);
-=======
+
 		importSize(path, f);
->>>>>>> 0b18c762
 		for (SupervisedParticlePickerMicrograph m : micrographs)
 		{
 			filename = getImportMicrographName(path, m.getFile(), f);
