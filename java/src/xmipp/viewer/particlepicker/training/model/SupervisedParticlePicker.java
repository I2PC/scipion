--- conflicted
+++ resolved
@@ -536,13 +536,7 @@
 	@Override
 	public boolean isValidSize(JFrame parent, int size)
 	{
-<<<<<<< HEAD
-		for (SupervisedParticlePickerMicrograph m : micrographs)
-			for (ManualParticle p : m.getParticles())
-				if (!m.fits(p.getX(), p.getY(), size))
-					return false;
-		return true;
-=======
+
              if (size > ParticlePicker.sizemax) {
                  XmippDialog.showInfo(parent, String.format("Max size is %s, %s not allowed", ParticlePicker.sizemax, size));
                  return false;
@@ -575,7 +569,6 @@
                 return valid;
                         
             }
->>>>>>> e7535205
 	}
 
         @Override
