--- conflicted
+++ resolved
@@ -687,20 +687,6 @@
 
 
 
-	public void saveTemplates()
-	{
-		try
-		{
-			for (Family f : families)
-				updateTemplates(f);
-		}
-		catch (Exception e)
-		{
-			getLogger().log(Level.SEVERE, e.getMessage(), e);
-			throw new IllegalArgumentException(e);
-		}
-
-	}
 
 	public boolean hasParticles()
 	{
@@ -840,10 +826,6 @@
 		}
 
 	}
-
-<<<<<<< HEAD
-
-=======
 	public void saveTemplates()
 	{
 		try
@@ -856,11 +838,10 @@
 			getLogger().log(Level.SEVERE, e.getMessage(), e);
 			throw new IllegalArgumentException(e);
 		}
->>>>>>> 879f70ed
-
-
-
-
+
+
+
+	}
 
 	public void resetParticleImages()
 	{
