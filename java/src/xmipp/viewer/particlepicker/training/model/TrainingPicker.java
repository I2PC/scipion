package xmipp.viewer.particlepicker.training.model;

import java.io.File;
import java.util.ArrayList;
import java.util.Arrays;
import java.util.List;
import java.util.logging.Level;

import xmipp.jni.ImageGeneric;
import xmipp.jni.MDLabel;
import xmipp.jni.MetaData;
import xmipp.jni.Particle;
import xmipp.utils.TasksManager;
import xmipp.utils.XmippMessage;
import xmipp.viewer.particlepicker.Family;
import xmipp.viewer.particlepicker.Micrograph;
import xmipp.viewer.particlepicker.ParticlePicker;
<<<<<<< HEAD
=======
import xmipp.viewer.particlepicker.UpdateTemplatesTask;
import xmipp.viewer.particlepicker.tiltpair.model.UntiltedMicrograph;
import xmipp.viewer.particlepicker.training.gui.TemplatesJDialog;
>>>>>>> 9b5c05ce

public abstract class TrainingPicker extends ParticlePicker
{

	protected List<TrainingMicrograph> micrographs;
	private TrainingMicrograph micrograph;
	public static final int defAutoPickPercent = 90;
	private int autopickpercent = defAutoPickPercent;

	public TrainingPicker(String selfile, String outputdir, String fname, FamilyState mode)
	{
		super(selfile, outputdir, fname, mode);

	}

	public TrainingPicker(String selfile, String outputdir, FamilyState mode)
	{
		super(selfile, outputdir, mode);
	}

	public static FamilyState previousStep(FamilyState step)
	{
		if (step == FamilyState.Manual)
			return null;
		if (step == FamilyState.Supervised)
			return FamilyState.Manual;
		return null;
	}

	public void saveConfig()
	{
		try
		{
			MetaData md;
			String file = configfile;
			md = new MetaData();
			long id = md.addObject();
			md.setValueString(MDLabel.MDL_PICKING_FAMILY, family.getName(), id);
			md.setValueString(MDLabel.MDL_MICROGRAPH, getMicrograph().getName(), id);
			md.setValueInt(MDLabel.MDL_PICKING_AUTOPICKPERCENT, getAutopickpercent(), id);
			md.write(file);
			md.destroy();

		}
		catch (Exception e)
		{
			getLogger().log(Level.SEVERE, e.getMessage(), e);
			throw new IllegalArgumentException(e.getMessage());
		}
	}


	public void setAutopickpercent(int autopickpercent)
	{
		this.autopickpercent = autopickpercent;
		System.out.println(autopickpercent);
	}

	public int getAutopickpercent()
	{
		return autopickpercent;
	}

	public boolean hasEmptyMicrographs(Family f)
	{
		for (TrainingMicrograph m : micrographs)
			if (m.getFamilyData(f).isEmpty())
				return true;
		return false;
	}

	public static FamilyState nextStep(FamilyState step)
	{
		if (step == FamilyState.Manual)
			return FamilyState.Supervised;
		if (step == FamilyState.Supervised)
			return FamilyState.Review;
		return null;
	}

	public List<TrainingMicrograph> getMicrographs()
	{
		return micrographs;
	}

	public TrainingMicrograph getMicrograph()
	{
		return micrograph;
	}

	public void loadMicrographs()
	{
		try
		{
			loadEmptyMicrographs();
			for (TrainingMicrograph m : micrographs)
				loadMicrographData(m);

		}
		catch (Exception e)
		{
			getLogger().log(Level.SEVERE, e.getMessage(), e);
			throw new IllegalArgumentException(e);
		}

	}

	public void loadMicrographData(TrainingMicrograph micrograph)
	{
		try
		{
			String fname;
			Family family;
			MicrographFamilyState state;
			MicrographFamilyData mfd;
			Integer autopickpercent;
			List<MicrographFamilyData> mfdatas = new ArrayList<MicrographFamilyData>();
			if (!new File(getOutputPath(micrograph.getPosFile())).exists())
				return;

			MetaData md = new MetaData("families@" + getOutputPath(micrograph.getPosFile()));
			boolean hasautopercent = md.containsLabel(MDLabel.MDL_PICKING_AUTOPICKPERCENT);
			for (long id : md.findObjects())
			{

				fname = md.getValueString(MDLabel.MDL_PICKING_FAMILY, id);
				state = MicrographFamilyState.valueOf(md.getValueString(MDLabel.MDL_PICKING_MICROGRAPH_FAMILY_STATE, id));
				family = getFamily(fname);
				if (family == null)
					throw new IllegalArgumentException(XmippMessage.getIllegalValueMsg("family", fname));
				if (hasautopercent)
					autopickpercent = md.getValueInt(MDLabel.MDL_PICKING_AUTOPICKPERCENT, id);
				else
					autopickpercent = 50;// compatibility with previous projects
				mfd = new MicrographFamilyData(micrograph, family, state, autopickpercent);

				if (getMode() == FamilyState.Review && mfd.getStep() != FamilyState.Review)
				{
					mfd.setState(MicrographFamilyState.Review);
					setChanged(true);
				}
				loadManualParticles(mfd, getOutputPath(micrograph.getPosFile()));
				loadAutomaticParticles(mfd, getOutputPath(micrograph.getAutoPosFile()), false);
				mfdatas.add(mfd);
			}
			micrograph.setFamiliesState(mfdatas);
			md.destroy();
		}
		catch (Exception e)
		{
			getLogger().log(Level.SEVERE, e.getMessage(), e);
			throw new IllegalArgumentException(e.getMessage());
		}

	}

	public void loadManualParticles(MicrographFamilyData mfd)
	{
		loadManualParticles(mfd, getOutputPath(mfd.getMicrograph().getPosFile()));
	}

	public void loadManualParticles(MicrographFamilyData mfd, String file)
	{
		if (!new File(file).exists())
			return;
		Family family = mfd.getFamily();
		if (!MetaData.containsBlock(file, family.getName()))
			return;
		int x, y;
		TrainingParticle particle;

		try
		{
			MetaData md = new MetaData(family.getName() + "@" + file);

			for (long id : md.findObjects())
			{

				x = md.getValueInt(MDLabel.MDL_XCOOR, id);
				y = md.getValueInt(MDLabel.MDL_YCOOR, id);
				particle = new TrainingParticle(x, y, family, mfd.getMicrograph());
				mfd.addManualParticle(particle, this, false, false);

			}
			md.destroy();
		}
		catch (Exception e)
		{
			getLogger().log(Level.SEVERE, e.getMessage(), e);
			throw new IllegalArgumentException(e.getMessage());
		}
	}

	public void loadAutomaticParticles(MicrographFamilyData mfd)
	{
		loadAutomaticParticles(mfd, getOutputPath(mfd.getMicrograph().getAutoPosFile()), false);
	}

	public void loadAutomaticParticles(MicrographFamilyData mfd, String file, boolean imported)
	{
		if (!new File(file).exists())
			return;
		Family f = mfd.getFamily();
		if (!MetaData.containsBlock(file, f.getName()))
			return;
		int x, y;
		AutomaticParticle particle;
		Double cost;
		boolean deleted;
		try
		{
			MetaData md = new MetaData(f.getName() + "@" + file);

			for (long id : md.findObjects())
			{

				x = md.getValueInt(MDLabel.MDL_XCOOR, id);
				y = md.getValueInt(MDLabel.MDL_YCOOR, id);
				cost = md.getValueDouble(MDLabel.MDL_COST, id);
				if (cost == null)
					throw new IllegalArgumentException("Invalid format for " + file);
				deleted = (md.getValueInt(MDLabel.MDL_ENABLED, id) == 1) ? false : true;
				particle = new AutomaticParticle(x, y, f, mfd.getMicrograph(), cost, deleted);
				mfd.addAutomaticParticle(particle, imported);
			}
			md.destroy();
		}
		catch (Exception e)
		{
			getLogger().log(Level.SEVERE, e.getMessage(), e);
			throw new IllegalArgumentException(e.getMessage());
		}
	}

	public void saveMicrographs()
	{
		try
		{
			for (TrainingMicrograph m : micrographs)
				saveData(m);

		}
		catch (Exception e)
		{
			getLogger().log(Level.SEVERE, e.getMessage(), e);
			throw new IllegalArgumentException(e.getMessage());
		}

	}

	public void saveData(Micrograph m)
	{
		TrainingMicrograph tm = (TrainingMicrograph) m;
		long id;
		try
		{
			MetaData md;
			String block = null;
			String file;
			file = getOutputPath(m.getPosFile());
			if (!m.hasData())
				new File(file).delete();
			else
			{
				saveMicrographState(tm);
				for (MicrographFamilyData mfd : tm.getFamiliesData())
				{
					md = new MetaData();
					for (TrainingParticle p : mfd.getManualParticles())
					{
						id = md.addObject();
						md.setValueInt(MDLabel.MDL_XCOOR, p.getX(), id);
						md.setValueInt(MDLabel.MDL_YCOOR, p.getY(), id);
					}
					block = mfd.getFamily().getName() + "@" + file;
					md.writeBlock(block);
					md.destroy();
				}
			}
			saveAutomaticParticles(tm);

		}
		catch (Exception e)
		{
			getLogger().log(Level.SEVERE, e.getMessage(), e);
			throw new IllegalArgumentException(e.getMessage());
		}

	}

	public void saveAutomaticParticles(TrainingMicrograph m)
	{

		if (!m.hasAutomaticParticles())
			new File(getOutputPath(m.getAutoPosFile())).delete();
		else
			for (MicrographFamilyData mfd : m.getFamiliesData())
				saveAutomaticParticles(mfd);
	}

	public void saveAutomaticParticles(MicrographFamilyData mfd)
	{
		try
		{

			long id;
			if (mfd.hasAutomaticParticles())
			{
				String file = getOutputPath(mfd.getMicrograph().getAutoPosFile());
				String section = mfd.getFamily().getName() + "@" + file;
				MetaData md = new MetaData();
				for (AutomaticParticle p : mfd.getAutomaticParticles())
				{
					id = md.addObject();
					md.setValueInt(MDLabel.MDL_XCOOR, p.getX(), id);
					md.setValueInt(MDLabel.MDL_YCOOR, p.getY(), id);
					md.setValueDouble(MDLabel.MDL_COST, p.getCost(), id);
					md.setValueInt(MDLabel.MDL_ENABLED, (!p.isDeleted()) ? 1 : -1, id);
				}
				md.write(section);
				md.destroy();
			}

		}
		catch (Exception e)
		{
			getLogger().log(Level.SEVERE, e.getMessage(), e);
			throw new IllegalArgumentException(e.getMessage());
		}
	}

	public void saveMicrographState(TrainingMicrograph m)
	{
		long id;
		try
		{
			String file = getOutputPath(m.getPosFile());
			MetaData md = new MetaData();
			for (MicrographFamilyData mfd : m.getFamiliesData())
			{
				id = md.addObject();
				md.setValueString(MDLabel.MDL_PICKING_FAMILY, mfd.getFamily().getName(), id);
				md.setValueString(MDLabel.MDL_PICKING_MICROGRAPH_FAMILY_STATE, mfd.getState().toString(), id);
				md.setValueInt(MDLabel.MDL_PICKING_AUTOPICKPERCENT, mfd.getAutopickpercent(), id);
			}
			md.writeBlock("families@" + file);
			md.destroy();

		}
		catch (Exception e)
		{
			getLogger().log(Level.SEVERE, e.getMessage(), e);
			throw new IllegalArgumentException(e.getMessage());
		}
	}

	public int getNextFreeMicrograph(int index)
	{
		if (micrographs.size() < index)
			return -1;
		for (int i = index; i < micrographs.size(); i++)
		{
			if (micrographs.get(i).getFamilyData(family).getState() == MicrographFamilyState.Available)
				return i;
		}
		return -1;
	}

	public void resetFamilyData(MicrographFamilyData mfd)
	{
		String block;
		try
		{
			MetaData emptymd = new MetaData();
			// just in case of user reset
			if (this instanceof SupervisedParticlePicker)
				new File(((SupervisedParticlePicker) this).getTrainingAutoFeaturesVectorFile(mfd)).delete();

			if (!mfd.getAutomaticParticles().isEmpty())
			{
				// removing automatic particles
				block = String.format("%s@%s", mfd.getFamily().getName(), getOutputPath(mfd.getMicrograph().getAutoPosFile()));

				emptymd.writeBlock(block);
			}
			if (!mfd.getManualParticles().isEmpty())
			{
				// removing manual particles
				block = String.format("%s@%s", mfd.getFamily().getName(), getOutputPath(mfd.getMicrograph().getPosFile()));
				emptymd.writeBlock(block);
			}
			mfd.reset();// Resetting family data
			emptymd.destroy();

		}
		catch (Exception e)
		{
			getLogger().log(Level.SEVERE, e.getMessage(), e);
			throw new IllegalArgumentException(e);
		}

	}

	public void saveData()
	{
		// System.out.println("Saving data...");
		if (isChanged())
		{
			super.saveData();
			saveMicrographs();
		}

	}

	public int getAutomaticNumber(Family f, double threshold)
	{
		MicrographFamilyData mfd;
		int count = 0;
		for (TrainingMicrograph m : micrographs)
		{
			mfd = m.getFamilyData(f);
			count += mfd.getAutomaticParticles(threshold);
		}
		return count;
	}

	public int getManualParticlesNumber(Family f)
	{
		int count = 0;
		for (TrainingMicrograph m : micrographs)
			count += m.getFamilyData(f).getManualParticles().size();
		return count;
	}

	public void exportParticles(String file)
	{

		try
		{
			MetaData md = new MetaData();
			MicrographFamilyData mfd;
			boolean append = false;
			long id;
			for (TrainingMicrograph m : micrographs)
			{

				mfd = m.getFamilyData(family);
				if (!mfd.isEmpty())
				{
					for (TrainingParticle p : mfd.getParticles())
					{
						id = md.addObject();
						md.setValueInt(MDLabel.MDL_XCOOR, p.getX(), id);
						md.setValueInt(MDLabel.MDL_YCOOR, p.getY(), id);
						md.setValueDouble(MDLabel.MDL_COST, p.getCost(), id);
					}
					if (!append)
						md.write("mic_" + m.getName() + "@" + file);
					else
						md.writeBlock("mic_" + m.getName() + "@" + file);
					append = true;
					md.clear();
				}
			}
			md.destroy();
		}
		catch (Exception e)
		{
			getLogger().log(Level.SEVERE, e.getMessage(), e);
			throw new IllegalArgumentException(e);
		}
	}

	public void importAllParticles(String file)
	{// Expected a file for all
		// micrographs
		try
		{
			String[] blocksArray = MetaData.getBlocksInMetaDataFile(file);
			List<String> blocks = Arrays.asList(blocksArray);
			String block;
			MetaData md = new MetaData();

			for (TrainingMicrograph m : micrographs)
			{
				m.reset();
				block = "mic_" + m.getName();
				if (blocks.contains(block))
				{
					String blockName = block + "@" + file;
					md.read(blockName);
					importParticlesFromMd(m, md);
				}
			}
			md.destroy();
		}
		catch (Exception e)
		{
			getLogger().log(Level.SEVERE, e.getMessage(), e);
			throw new IllegalArgumentException(e);
		}

	}// function importAllParticles

	public String importAllParticles(String file, float scale, boolean invertx, boolean inverty)
	{// Expected a file for all
		// micrographs
		try
		{
			String[] blocksArray = MetaData.getBlocksInMetaDataFile(file);
			List<String> blocks = Arrays.asList(blocksArray);
			String block;
			MetaData md = new MetaData();
			int width, height;

			for (TrainingMicrograph m : micrographs)
			{
				m.reset();
				block = "mic_" + m.getName();
				if (blocks.contains(block))
				{
					String blockName = block + "@" + file;
					md.read(blockName);
					width = (int) (m.width / scale);// original width
					height = (int) (m.height / scale);// original height
					if (invertx)
						md.operate(String.format("xcoor=%d-xcoor", width));
					if (inverty)
						md.operate(String.format("ycoor=%d-ycoor", height));
					if (scale != 1.f)
						md.operate(String.format("xcoor=xcoor*%f,ycoor=ycoor*%f", scale, scale));
					importParticlesFromMd(m, md);
				}
			}
			saveData();
			md.destroy();
		}
		catch (Exception e)
		{
			getLogger().log(Level.SEVERE, e.getMessage(), e);
			throw new IllegalArgumentException(e);
		}
		return null;

	}// function importAllParticles

	/**
	 * Import particles from md, all method to import from files should create
	 * an md and call this function
	 */
	public String importParticlesFromMd(Micrograph m, MetaData md)
	{

		m.reset();
		TrainingMicrograph tm = (TrainingMicrograph) m;
		long[] ids = md.findObjects();
		int x, y;
		double cost;
		boolean hasCost = md.containsLabel(MDLabel.MDL_COST);
		String result = "";
		int size = family.getSize();

		for (long id : ids)
		{
			x = md.getValueInt(MDLabel.MDL_XCOOR, id);
			y = md.getValueInt(MDLabel.MDL_YCOOR, id);
			if (!m.fits(x, y, size))// ignore out of
			// bounds particle
			{
				result += XmippMessage.getOutOfBoundsMsg("Particle") + String.format(" on x:%s y:%s", x, y);
				continue;
			}
			cost = hasCost ? md.getValueDouble(MDLabel.MDL_COST, id) : 0;
			if (cost == 0 || cost > 1)
				tm.addManualParticle(new TrainingParticle(x, y, family, tm, cost), this, false, false);

			else
				tm.addAutomaticParticle(new AutomaticParticle(x, y, family, tm, cost, false), true);
		}
		return result;
	}// function importParticlesFromMd

	public void removeFamily(Family family)
	{
		if (getManualParticlesNumber(family) > 0) // perhaps I have to check
													// automatic particles
			throw new IllegalArgumentException(XmippMessage.getAssociatedDataMsg("family"));
		if (families.size() == 1)
			throw new IllegalArgumentException(XmippMessage.getIllegalDeleteMsg("family"));
		families.remove(family);
		for (TrainingMicrograph m : micrographs)
			m.removeFamilyData(family);
	}


	public boolean hasManualParticles(Family f)
	{
		MicrographFamilyData mfd = null;
		for (TrainingMicrograph m : micrographs)
		{
			mfd = m.getFamilyData(f);
			if (mfd.hasManualParticles())
				return true;
		}
		return false;
	}	
	

	public boolean hasParticles()
	{
		System.out.println("Looking for particles");
		for (TrainingMicrograph m : micrographs)
			for (MicrographFamilyData mfd : m.getFamiliesData())
				if (mfd.hasManualParticles())
					return true;
		return false;
	}

	@Override
	public void setMicrograph(Micrograph m)
	{
		this.micrograph = (TrainingMicrograph) m;

	}

	public void loadEmptyMicrographs()
	{
		if (micrographs == null)
			micrographs = new ArrayList<TrainingMicrograph>();
		else
			micrographs.clear();
		TrainingMicrograph micrograph;
		String psd = null, ctf = null, filename;
		try
		{
			MetaData md = new MetaData(getMicrographsSelFile());
			md.removeDisabled();
			int fileLabel;

			if (md.containsLabel(MDLabel.MDL_MICROGRAPH))
				fileLabel = MDLabel.MDL_MICROGRAPH;
			else if (md.containsLabel(MDLabel.MDL_IMAGE))
				fileLabel = MDLabel.MDL_IMAGE;
			else
				throw new IllegalArgumentException(String.format("Labels MDL_MICROGRAPH or MDL_IMAGE not found in metadata %s", selfile));
			boolean existspsd = md.containsLabel(MDLabel.MDL_PSD_ENHANCED);
			boolean existsctf = md.containsLabel(MDLabel.MDL_CTF_MODEL);
			long[] ids = md.findObjects();
			for (long id : ids)
			{

				filename = md.getValueString(fileLabel, id);
				if (existspsd)
					psd = md.getValueString(MDLabel.MDL_PSD_ENHANCED, id);
				if (existsctf)
					ctf = md.getValueString(MDLabel.MDL_CTF_MODEL, id);
				micrograph = new TrainingMicrograph(filename, psd, ctf, families, getMode());
				micrographs.add(micrograph);
			}
			if (micrographs.size() == 0)
				throw new IllegalArgumentException(String.format("No micrographs specified on %s", getMicrographsSelFile()));
			md.destroy();
		}
		catch (Exception e)
		{
			getLogger().log(Level.SEVERE, e.getMessage(), e);
			throw new IllegalArgumentException(e);
		}
	}

	public MicrographFamilyData getFamilyData()
	{
		return micrograph.getFamilyData(family);
	}

	public boolean isReviewFile(String file)
	{
		try
		{
			MetaData md = new MetaData(file);

			if (!md.containsLabel(MDLabel.MDL_XCOOR))
				return false;
			if (!md.containsLabel(MDLabel.MDL_YCOOR))
				return false;
			if (!md.containsLabel(MDLabel.MDL_COST))
				return false;
			String[] blocksArray = MetaData.getBlocksInMetaDataFile(file);
			List<String> blocks = Arrays.asList(blocksArray);

			String name;
			for (String block : blocks)
			{
				name = block.replace("mic_", "");
				if (getMicrograph(name) == null)
					return false;

			}

			md.destroy();
			return true;
		}
		catch (Exception e)
		{
			return false;
		}
	}

<<<<<<< HEAD

	public void updateTemplates()
	{
		updateTemplates(family);

	}


	public void updateTemplates(Family f)
	{
		if (f.getStep() != FamilyState.Manual)
			return;

		if (!hasManualParticles(f))
			return;

		f.initTemplates();
		ImageGeneric igp;
		List<TrainingParticle> particles;
		MicrographFamilyData mfd;
		TrainingParticle particle;
		try
		{
			for (TrainingMicrograph m : micrographs)
			{
				mfd = m.getFamilyData(f);
				for (int i = 0; i < mfd.getManualParticles().size(); i++)
				{
					particles = mfd.getManualParticles();
					particle = particles.get(i);
					igp = particle.getImageGeneric();
					if (i < f.getTemplatesNumber())
						f.setTemplate((int) (ImageGeneric.FIRST_IMAGE + i), igp);
					else
					{
						double[] align = family.getTemplates().alignImage(igp);
						particle.setLastalign(align);
					}
				}
			}
			f.saveTemplates();
		}
		catch (Exception e)
		{
			throw new IllegalArgumentException(e.getMessage());
		}

=======
	public synchronized void updateTemplates()
	{
		TasksManager.getInstance().addTask(new UpdateTemplatesTask(this));
>>>>>>> 9b5c05ce
	}

	public void saveTemplates()
	{
		try
		{
			for (Family f : families)
				f.saveTemplates();
		}
		catch (Exception e)
		{
			getLogger().log(Level.SEVERE, e.getMessage(), e);
			throw new IllegalArgumentException(e);
		}

	}

	public void resetParticleImages()
	{
		MicrographFamilyData mfd;
		for (TrainingMicrograph m : micrographs)
		{
			mfd = m.getFamilyData(family);
			for (TrainingParticle p : mfd.getManualParticles())
				p.resetImagePlus();

		}
	}


	public void loadConfig()
	{
		String file = configfile;
		if (!new File(file).exists())
		{
			if (family == null)
				family = families.get(0);
			setMicrograph(getMicrographs().get(0));
			return;

		}

		String mname, fname;
		try
		{
			MetaData md = new MetaData(file);
			boolean hasautopercent = md.containsLabel(MDLabel.MDL_PICKING_AUTOPICKPERCENT);
			for (long id : md.findObjects())
			{
				if (family == null)
				{
					fname = md.getValueString(MDLabel.MDL_PICKING_FAMILY, id);
					family = getFamily(fname);
				}
				mname = md.getValueString(MDLabel.MDL_MICROGRAPH, id);
				setMicrograph(getMicrograph(mname));
				if (hasautopercent)
					autopickpercent = md.getValueInt(MDLabel.MDL_PICKING_AUTOPICKPERCENT, id);

			}
			md.destroy();
		}
		catch (Exception e)
		{
			getLogger().log(Level.SEVERE, e.getMessage(), e);
			throw new IllegalArgumentException(e.getMessage());
		}
	}


	@Override
	public boolean isValidSize(int size)
	{
		for (TrainingParticle p : getFamilyData().getParticles())
			if (!getMicrograph().fits(p.getX(), p.getY(), size))
				return false;
		return true;
	}


	public boolean hasManualParticles()
	{
		return hasManualParticles(family);
	}

}<|MERGE_RESOLUTION|>--- conflicted
+++ resolved
@@ -5,22 +5,16 @@
 import java.util.Arrays;
 import java.util.List;
 import java.util.logging.Level;
-
-import xmipp.jni.ImageGeneric;
 import xmipp.jni.MDLabel;
 import xmipp.jni.MetaData;
-import xmipp.jni.Particle;
 import xmipp.utils.TasksManager;
 import xmipp.utils.XmippMessage;
 import xmipp.viewer.particlepicker.Family;
 import xmipp.viewer.particlepicker.Micrograph;
 import xmipp.viewer.particlepicker.ParticlePicker;
-<<<<<<< HEAD
-=======
 import xmipp.viewer.particlepicker.UpdateTemplatesTask;
 import xmipp.viewer.particlepicker.tiltpair.model.UntiltedMicrograph;
 import xmipp.viewer.particlepicker.training.gui.TemplatesJDialog;
->>>>>>> 9b5c05ce
 
 public abstract class TrainingPicker extends ParticlePicker
 {
@@ -729,59 +723,10 @@
 		}
 	}
 
-<<<<<<< HEAD
-
-	public void updateTemplates()
-	{
-		updateTemplates(family);
-
-	}
-
-
-	public void updateTemplates(Family f)
-	{
-		if (f.getStep() != FamilyState.Manual)
-			return;
-
-		if (!hasManualParticles(f))
-			return;
-
-		f.initTemplates();
-		ImageGeneric igp;
-		List<TrainingParticle> particles;
-		MicrographFamilyData mfd;
-		TrainingParticle particle;
-		try
-		{
-			for (TrainingMicrograph m : micrographs)
-			{
-				mfd = m.getFamilyData(f);
-				for (int i = 0; i < mfd.getManualParticles().size(); i++)
-				{
-					particles = mfd.getManualParticles();
-					particle = particles.get(i);
-					igp = particle.getImageGeneric();
-					if (i < f.getTemplatesNumber())
-						f.setTemplate((int) (ImageGeneric.FIRST_IMAGE + i), igp);
-					else
-					{
-						double[] align = family.getTemplates().alignImage(igp);
-						particle.setLastalign(align);
-					}
-				}
-			}
-			f.saveTemplates();
-		}
-		catch (Exception e)
-		{
-			throw new IllegalArgumentException(e.getMessage());
-		}
-
-=======
+
 	public synchronized void updateTemplates()
 	{
 		TasksManager.getInstance().addTask(new UpdateTemplatesTask(this));
->>>>>>> 9b5c05ce
 	}
 
 	public void saveTemplates()
