--- conflicted
+++ resolved
@@ -842,50 +842,11 @@
 	}
 
 
-<<<<<<< HEAD
-	public void addParticleToTemplates(TrainingParticle particle, int index, boolean center)
-	{
-		if(getMode() != FamilyState.Manual)
-			return;
-		try
-		{
-			Particle shift = null;
-			Family family = particle.getFamily();
-			ImageGeneric igp = particle.getImageGeneric();
-			if (index < family.getTemplatesNumber())// index starts at one
-				family.setTemplate((int) (ImageGeneric.FIRST_IMAGE + index), igp);
-			else
-			{
-				shift = family.getTemplates().alignImage(igp);
-				if (center)
-				{
-					System.out.println(particle);
-					particle.setX(particle.getX() + shift.getX());
-					particle.setY(particle.getY() + shift.getY());
-					System.out.println(particle);
-				}
-			}
-		}
-		catch (Exception e)
-		{
-			getLogger().log(Level.SEVERE, e.getMessage(), e);
-			throw new IllegalArgumentException(e);
-		}
-
-	}
-	
-
-
-	public void addParticleToTemplates(TrainingParticle particle, boolean center)
-	{
-		addParticleToTemplates(particle, getManualParticlesNumber(particle.getFamily()) - 1, center);
-	}
-
-
-=======
-	
-
->>>>>>> f5230b6b
+
+
+
+
+
 	public void resetParticleImages()
 	{
 		MicrographFamilyData mfd;
@@ -903,6 +864,12 @@
 		updateTemplates(family);
 		
 	}
+	
+
+	public void addParticleToTemplates(TrainingParticle particle, boolean center)
+	{
+		addParticleToTemplates(particle, getManualParticlesNumber(particle.getFamily()) - 1, center);
+	}
 
 
 }