--- conflicted
+++ resolved
@@ -527,56 +527,8 @@
 		}
 	}
 
-<<<<<<< HEAD
-=======
-	@Override
-	public Format detectFormat(String path)
-	{
-		Format[] formats = { Format.Xmipp24, Format.Xmipp30, Format.Eman };
-
-		for (TrainingMicrograph m : micrographs)
-		{
-			for (Format f : formats)
-			{
-				if (Filename.exists(getImportMicrographName(path, m.getFile(), f)))
-					return f;
-			}
-		}
-		return Format.Unknown;
-	}
-
-	/** Return the number of particles imported from a file */
-	public String importParticlesFromFile(String path, Format f, Micrograph m, float scale, boolean invertx, boolean inverty)
-	{
-		MetaData md = new MetaData();
-		fillParticlesMdFromFile(path, f, m, md, scale, invertx, inverty);
-		String result = (md != null) ? importParticlesFromMd(m, md) : "";
-		md.destroy();
-		return result;
-	}// function importParticlesFromFile
-
-	@Override
-	/** Return the number of particles imported */
-	public String importParticlesFromFolder(String path, Format f, float scale, boolean invertx, boolean inverty)
-	{
-		if (f == Format.Auto)
-			f = detectFormat(path);
-		if (f == Format.Unknown)
-			return "Unknown format";
-
-		String filename;
-		String result = "";
-		for (TrainingMicrograph m : micrographs)
-		{
-			filename = getImportMicrographName(path, m.getFile(), f);
-			System.out.println("  filename: " + filename);
-			if (Filename.exists(filename))
-				result += importParticlesFromFile(filename, f, m, scale, invertx, inverty);
-		}
-		return result;
-	}// function importParticlesFromFolder
-
->>>>>>> 0ed6706b
+
+
 	public void importAllParticles(String file)
 	{// Expected a file for all
 		// micrographs
