package xmipp.viewer.particlepicker.training.model;

import xmipp.jni.Filename;
import xmipp.jni.MetaData;
import xmipp.viewer.particlepicker.Format;
import xmipp.viewer.particlepicker.IJCommand;
import xmipp.viewer.particlepicker.Micrograph;

	
	public class ManualParticlePicker extends TrainingPicker {
		
		
		public ManualParticlePicker(String selfile, String outputdir, FamilyState mode) {

<<<<<<< HEAD
			this(selfile, outputdir, null, mode);
		}
		
		public ManualParticlePicker(String selfile, String outputdir, String fname, FamilyState mode) {
=======
		this(selfile, outputdir, null, mode);
>>>>>>> 46ac8f9d

			super(selfile, outputdir, fname, mode);
			for (TrainingMicrograph m : micrographs)
				loadMicrographData(m);
			setUpdateTemplatesPending(true);
			updateTemplates();
			if(filters.isEmpty())//user just started manual mode and has no filter, I select gaussian blur by default, will be applied when window opens
			{
				filters.add(new IJCommand("Gaussian Blur...", "sigma=2"));
				saveFilters();
			}

		}

		

<<<<<<< HEAD
		public String getImportMicrographName(String path, String filename, Format f)
		{
=======
		super(selfile, outputdir, fname, mode);
		for (TrainingMicrograph m : micrographs)
			loadMicrographData(m);
		setUpdateTemplatesPending(true);
		updateTemplates();
		if(filters.isEmpty())//user just started manual mode and has no filter, I select gaussian blur by default, will be applied when window opens
		{
			filters.add(new IJCommand("Gaussian Blur...", "sigma=2"));
			persistFilters();
		}

>>>>>>> 46ac8f9d

			String base = Filename.removeExtension(Filename.getBaseName(filename));
			switch (f)
			{
			case Xmipp24:
				return Filename.join(path, base, base + ".raw.Common.pos");
			case Xmipp30:
				return Filename.join(path, base + ".pos");
			case Eman:
				return Filename.join(path, base + ".box");

			default:
				return null;
			}

		}

		
		public Format detectFormat(String path)
		{
			Format[] formats = { Format.Xmipp24, Format.Xmipp30, Format.Eman };
			for (TrainingMicrograph m : micrographs)
			{
				for (Format f : formats)
				{
					if (Filename.exists(getImportMicrographName(path, m.getFile(), f)))
						return f;
				}
			}
			return Format.Unknown;
		}



		/** Return the number of particles imported */
		public int importParticlesFromFolder(String path, Format f, float scale, boolean invertx, boolean inverty)
		{
			if (f == Format.Auto)
				f = detectFormat(path);
			if (f == Format.Unknown)
				return 0;

			String filename;
			int particles = 0;

			for (TrainingMicrograph m : micrographs)
			{
				filename = getImportMicrographName(path, m.getFile(), f);
				System.out.println("  filename: " + filename);
				if (Filename.exists(filename))
					particles += importParticlesFromFile(filename, f, m, scale, invertx, inverty);
			}
			
			return particles;
		}// function importParticlesFromFolder

		

		/** Return the number of particles imported from a file */
		public int importParticlesFromFile(String path, Format f, Micrograph m, float scale, boolean invertx, boolean inverty)
		{
			MetaData md = new MetaData();
			fillParticlesMdFromFile(path, f, m, md, scale, invertx, inverty);
			int particles = (md != null) ? importParticlesFromMd(m, md) : 0;
			saveData(getMicrograph());
			md.destroy();
			return particles;
		}// function importParticlesFromFile
	}<|MERGE_RESOLUTION|>--- conflicted
+++ resolved
@@ -12,14 +12,11 @@
 		
 		public ManualParticlePicker(String selfile, String outputdir, FamilyState mode) {
 
-<<<<<<< HEAD
+
 			this(selfile, outputdir, null, mode);
 		}
 		
 		public ManualParticlePicker(String selfile, String outputdir, String fname, FamilyState mode) {
-=======
-		this(selfile, outputdir, null, mode);
->>>>>>> 46ac8f9d
 
 			super(selfile, outputdir, fname, mode);
 			for (TrainingMicrograph m : micrographs)
@@ -36,22 +33,9 @@
 
 		
 
-<<<<<<< HEAD
+
 		public String getImportMicrographName(String path, String filename, Format f)
 		{
-=======
-		super(selfile, outputdir, fname, mode);
-		for (TrainingMicrograph m : micrographs)
-			loadMicrographData(m);
-		setUpdateTemplatesPending(true);
-		updateTemplates();
-		if(filters.isEmpty())//user just started manual mode and has no filter, I select gaussian blur by default, will be applied when window opens
-		{
-			filters.add(new IJCommand("Gaussian Blur...", "sigma=2"));
-			persistFilters();
-		}
-
->>>>>>> 46ac8f9d
 
 			String base = Filename.removeExtension(Filename.getBaseName(filename));
 			switch (f)
