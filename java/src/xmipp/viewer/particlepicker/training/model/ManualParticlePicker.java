package xmipp.viewer.particlepicker.training.model;

import xmipp.jni.Filename;
import xmipp.jni.MetaData;
import xmipp.viewer.particlepicker.Format;
import xmipp.viewer.particlepicker.IJCommand;
import xmipp.viewer.particlepicker.Micrograph;

	
	public class ManualParticlePicker extends TrainingPicker {
		
		
		public ManualParticlePicker(String selfile, String outputdir, FamilyState mode) {


			this(selfile, outputdir, null, mode);
		}
		
		public ManualParticlePicker(String selfile, String outputdir, String fname, FamilyState mode) {

			super(selfile, outputdir, fname, mode);
			for (TrainingMicrograph m : micrographs)
				loadMicrographData(m);
			setUpdateTemplatesPending(true);
			updateTemplates();
			if(filters.isEmpty())//user just started manual mode and has no filter, I select gaussian blur by default, will be applied when window opens
			{
				filters.add(new IJCommand("Gaussian Blur...", "sigma=2"));
<<<<<<< HEAD
				saveFilters();
=======
				persistFilters();
>>>>>>> 093d08f6
			}

		}

		


		public String getImportMicrographName(String path, String filename, Format f)
		{

			String base = Filename.removeExtension(Filename.getBaseName(filename));
			switch (f)
			{
			case Xmipp24:
				return Filename.join(path, base, base + ".raw.Common.pos");
			case Xmipp30:
				return Filename.join(path, base + ".pos");
			case Eman:
				return Filename.join(path, base + ".box");

			default:
				return null;
			}

		}

		
		public Format detectFormat(String path)
		{
			Format[] formats = { Format.Xmipp24, Format.Xmipp30, Format.Eman };
			for (TrainingMicrograph m : micrographs)
			{
				for (Format f : formats)
				{
					if (Filename.exists(getImportMicrographName(path, m.getFile(), f)))
						return f;
				}
			}
			return Format.Unknown;
		}



		/** Return the number of particles imported */
		public String importParticlesFromFolder(String path, Format f, float scale, boolean invertx, boolean inverty)
		{
			if (f == Format.Auto)
				f = detectFormat(path);
			if (f == Format.Unknown)
				return "Unknown format";

			String filename;
			String result = "";
			for (TrainingMicrograph m : micrographs)
			{
				filename = getImportMicrographName(path, m.getFile(), f);
				System.out.println("  filename: " + filename);
				if (Filename.exists(filename))
					result += importParticlesFromFile(filename, f, m, scale, invertx, inverty);
			}
			
			return result;
		}// function importParticlesFromFolder

		

		/** Return the number of particles imported from a file */
		public String importParticlesFromFile(String path, Format f, Micrograph m, float scale, boolean invertx, boolean inverty)
		{
			MetaData md = new MetaData();
			fillParticlesMdFromFile(path, f, m, md, scale, invertx, inverty);
			String result = (md != null) ? importParticlesFromMd(m, md) : "";
			saveData(getMicrograph());
			md.destroy();
			return result;
		}// function importParticlesFromFile
	}<|MERGE_RESOLUTION|>--- conflicted
+++ resolved
@@ -26,11 +26,8 @@
 			if(filters.isEmpty())//user just started manual mode and has no filter, I select gaussian blur by default, will be applied when window opens
 			{
 				filters.add(new IJCommand("Gaussian Blur...", "sigma=2"));
-<<<<<<< HEAD
 				saveFilters();
-=======
-				persistFilters();
->>>>>>> 093d08f6
+
 			}
 
 		}
