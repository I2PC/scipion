--- conflicted
+++ resolved
@@ -183,10 +183,7 @@
 				for (IJCommand f : filters)
 					if (f.getCommand().equals(command))
 						f.setOptions(options);
-<<<<<<< HEAD
-=======
-
->>>>>>> 1e239c87
+
 			saveFilters();
 			command = null;
 
@@ -404,15 +401,9 @@
 	public abstract void saveData(Micrograph m);
 
 	
-<<<<<<< HEAD
-
-	public void saveFilters()
-	{
-=======
 
 
 	public void saveFilters() {
->>>>>>> 1e239c87
 		long id;
 		String file = macrosfile;
 		if (filters.isEmpty())
