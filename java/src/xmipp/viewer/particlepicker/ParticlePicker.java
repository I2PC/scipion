package xmipp.viewer.particlepicker;

import ij.CommandListener;
import ij.Executer;
import ij.ImageListener;
import ij.ImagePlus;
import ij.plugin.frame.Recorder;

import java.awt.Color;
import java.io.BufferedReader;
import java.io.File;
import java.io.FileReader;
import java.io.IOException;
import java.util.ArrayList;
import java.util.Arrays;
import java.util.List;
import java.util.logging.FileHandler;
import java.util.logging.Level;
import java.util.logging.Logger;
import java.util.logging.SimpleFormatter;
import xmipp.jni.ImageGeneric;
import xmipp.jni.MDLabel;
import xmipp.jni.MetaData;
import xmipp.jni.Particle;
import xmipp.jni.Program;
import xmipp.utils.XmippMessage;
import xmipp.viewer.particlepicker.training.model.FamilyState;
import xmipp.viewer.particlepicker.training.model.TrainingParticle;
import xmipp.viewer.particlepicker.training.model.TrainingPicker;

public abstract class ParticlePicker
{

	protected String familiesfile;
	protected String macrosfile;
	protected static Logger logger;
	public static final int defAutopickPercent = 90;
	protected String outputdir = ".";
	protected boolean changed;
	protected List<Family> families;
	protected FamilyState mode;
	protected List<IJCommand> filters;
	protected String selfile;
	protected String command;
	protected Family family;
	protected String configfile;
<<<<<<< HEAD
	protected boolean updateTemplatesPending;
=======
	public static final int defAutoPickPercent = 90;
	protected int autopickpercent = defAutoPickPercent;
	
>>>>>>> ca4986ee
	public static final int fsizemax = 800;
	private Family dfamily = new Family("DefaultFamily", Color.green, fsizemax/4, 1, getTemplatesFile("DefaultFamily"));
	protected String block;

	

	public ParticlePicker(String selfile, String outputdir, FamilyState mode)
	{
		this(null, selfile, outputdir, null, mode);

	}
	
	public ParticlePicker(String selfile, FamilyState mode)
	{
		this(null, selfile, ".", null, mode);

	}
	
	public ParticlePicker(String selfile, String outputdir, String fname, FamilyState mode)
	{
		this(null, selfile, outputdir, fname, mode);
	}



	public ParticlePicker(String block, String selfile, String outputdir, String fname, FamilyState mode)
	{
		this.block = block;
		this.outputdir = outputdir;
		this.selfile = selfile;
		this.outputdir = outputdir;
		this.mode = mode;
		this.configfile = getOutputPath("config.xmd");
		initFamilies(fname);
		initFilters();
		loadEmptyMicrographs();
		loadConfig();
	}
	
	
	
	protected void initFamilies(String fname)
	{
		this.familiesfile = getOutputPath("families.xmd");
		
		this.families = new ArrayList<Family>();
		
		loadFamilies();
		if (fname == null)
			family = families.get(0);
		else
			family = getFamily(fname);
		if (family == null)
			throw new IllegalArgumentException("Invalid family " + fname);

	}
	

	
	public int getSize() {
		return family.getSize();
	}

	public Color getColor()
	{
		return family.getColor();
	}

	public void setColor(Color color)
	{
		family.setColor(color);
		saveFamilies();
	}

	public void setSize(int size)
	{
		family.setSize(size);
		saveFamilies();
	}

	
	public Family getFamily()
	{
		return family;
	}

	public void setFamily(Family family)
	{
		this.family = family;

	}

	public String getPosFileFromXmipp24Project(String projectdir, String mname)
	{
		String suffix = ".raw.Common.pos";
		return String.format("%1$s%2$sPreprocessing%2$s%3$s%2$s%3$s%4$s", projectdir, File.separator, mname, suffix);
	}

	public abstract void loadEmptyMicrographs();

	private void initFilters()
	{

		this.macrosfile = getOutputPath("macros.xmd");
		filters = new ArrayList<IJCommand>();
		loadFilters();
		Recorder.record = true;

		// detecting if a command is thrown by ImageJ
		Executer.addCommandListener(new CommandListener()
		{
			public String commandExecuting(String command)
			{
				ParticlePicker.this.command = command;
				return command;

			}
		});
		ImagePlus.addImageListener(new ImageListener()
		{

			@Override
			public void imageUpdated(ImagePlus arg0)
			{
				updateFilters();
			}

			@Override
			public void imageOpened(ImagePlus arg0)
			{

			}

			@Override
			public void imageClosed(ImagePlus arg0)
			{
				// TODO Auto-generated method stub

			}
		});
	}

	private void updateFilters()
	{
		if (command != null)
		{
			String options = "";
			if (Recorder.getCommandOptions() != null)
				options = Recorder.getCommandOptions();
			if (!isFilterSelected(command))
				addFilter(command, options);
			else if (!(options == null || options.equals("")))
				for (IJCommand f : filters)
					if (f.getCommand().equals(command))
						f.setOptions(options);

			saveFilters();
			command = null;

		}
	}

	public String getMicrographsSelFile()
	{
		return selfile;
	}

	public void addFilter(String command, String options)
	{
		IJCommand f = new IJCommand(command, options);
		filters.add(f);
	}

	public List<IJCommand> getFilters()
	{
		return filters;
	}

	public void setChanged(boolean changed)
	{
		this.changed = changed;
	}

	public boolean isChanged()
	{
		return changed;
	}

	public FamilyState getMode()
	{
		return mode;
	}

	public static Logger getLogger()
	{
		try
		{
			if (logger == null)
			{
				FileHandler fh = new FileHandler("PPicker.log", true);
				fh.setFormatter(new SimpleFormatter());
				logger = Logger.getLogger("PPickerLogger");
				// logger.addHandler(fh);
			}
			return logger;
		}
		catch (Exception e)
		{
			// TODO Auto-generated catch block
			e.printStackTrace();
		}
		return null;
	}

	public String getOutputPath(String file)
	{
		return outputdir + File.separator + file;
	}

	public String getOutputDir()
	{
		return outputdir;
	}

	public List<Family> getFamilies()
	{
		return families;
	}

	public void saveFamilies()
	{
		long id;
		String file = familiesfile;
		try
		{
			MetaData md = new MetaData();
			for (Family f : families)
			{
				id = md.addObject();
				md.setValueString(MDLabel.MDL_PICKING_FAMILY, f.getName(), id);
				md.setValueInt(MDLabel.MDL_COLOR, f.getColor().getRGB(), id);

				md.setValueInt(MDLabel.MDL_PICKING_PARTICLE_SIZE, f.getSize(), id);
				md.setValueInt(MDLabel.MDL_PICKING_FAMILY_TEMPLATES, f.getTemplatesNumber(), id);

				md.setValueString(MDLabel.MDL_PICKING_FAMILY_STATE, f.getStep().toString(), id);
			}
			md.write(file);
			md.destroy();
		}
		catch (Exception e)
		{
			getLogger().log(Level.SEVERE, e.getMessage(), e);
			throw new IllegalArgumentException(e.getMessage());
		}
	}

	public abstract List<? extends Micrograph> getMicrographs();

	public int getMicrographIndex()
	{
		return getMicrographs().indexOf(getMicrograph());
	}

	public void loadFamilies()
	{
		families.clear();
		String file = familiesfile;
		if (!new File(file).exists())
		{

			families.add(dfamily);
			saveFamilies();
			return;
		}

		Family family;
		int rgb, size;
		Integer templatesNumber = 1;
		FamilyState state;
		String name, templatesfile;
		ImageGeneric templates;

		try {

			MetaData md = new MetaData(file);
			long[] ids = md.findObjects();
			for (long id : ids)
			{
				name = md.getValueString(MDLabel.MDL_PICKING_FAMILY, id);
				rgb = md.getValueInt(MDLabel.MDL_COLOR, id);
				size = md.getValueInt(MDLabel.MDL_PICKING_PARTICLE_SIZE, id);
				templatesNumber = md.getValueInt(MDLabel.MDL_PICKING_FAMILY_TEMPLATES, id);
				if( templatesNumber == null || templatesNumber == 0)
					templatesNumber = 1;//for compatibility with previous projects
				state = FamilyState.valueOf(md.getValueString(MDLabel.MDL_PICKING_FAMILY_STATE, id));

				state = validateState(state);
				templatesfile = getTemplatesFile(name);
				if (getMode() != FamilyState.Manual && new File(templatesfile).exists() )
				{
					templates = new ImageGeneric(templatesfile);
					family = new Family(name, new Color(rgb), size, state, this, templates);
					
				}
				else
				{
					family = new Family(name, new Color(rgb), size, state, this, templatesNumber, templatesfile);
					family.setUpdateTemplatesPending(true);
				}
				families.add(family);
			}
			md.destroy();
			if (families.size() == 0)
				throw new IllegalArgumentException(String.format("No families specified on %s", file));
		}
		catch (Exception e)
		{
			getLogger().log(Level.SEVERE, e.getMessage(), e);
			throw new IllegalArgumentException(e.getMessage());
		}
	}




	public String getTemplatesFile(String name)
	{
		return getOutputPath(name + "_templates.stk");
	}

	public FamilyState validateState(FamilyState state) {


		if (mode == FamilyState.Review && state != FamilyState.Review)
		{
			setChanged(true);
			return FamilyState.Review;
		}
		if (mode == FamilyState.Manual && !(state == FamilyState.Manual || state == FamilyState.Available))
			throw new IllegalArgumentException(String.format("Can not use %s mode on this data", mode));
		if (mode == FamilyState.Supervised && state == FamilyState.Review)
			throw new IllegalArgumentException(String.format("Can not use %s mode on this data", mode));
		return state;

	}// function validateState

	public Family getFamily(String name)
	{
		if (name == null)
			return null;
		for (Family f : getFamilies())
			if (f.getName().equalsIgnoreCase(name))
				return f;
		return null;
	}// function getFamily

	public boolean existsFamilyName(String name)
	{
		return getFamily(name) != null;
	}// function existsFamilyName

	

	public void saveData()
	{
		saveFilters();
		saveFamilies();
	}// function saveData

	public abstract void saveData(Micrograph m);

	


	public void saveFilters() {
		long id;
		String file = macrosfile;
		if (filters.isEmpty())
		{
			new File(file).delete();
			return;
		}
		String options;
		try
		{
			MetaData md = new MetaData();
			for (IJCommand f : filters)
			{
				id = md.addObject();
				md.setValueString(MDLabel.MDL_IMAGE1, f.getCommand().replace(' ', '_'), id);
				options = (f.getOptions() == null || f.getOptions().equals("")) ? "NULL" : f.getOptions().replace(' ', '_');
				md.setValueString(MDLabel.MDL_IMAGE2, options, id);
			}
			md.write(file);
			md.destroy();
		}
		catch (Exception e)
		{
			getLogger().log(Level.SEVERE, e.getMessage(), e);
			throw new IllegalArgumentException(e.getMessage());
		}
	}// function persistFilters

	public void loadFilters()
	{
		filters.clear();
		String file = macrosfile;
		if (!new File(file).exists())
			return;

		String command, options;
		try
		{
			MetaData md = new MetaData(file);
			long[] ids = md.findObjects();
			for (long id : ids)
			{
				command = md.getValueString(MDLabel.MDL_IMAGE1, id).replace('_', ' ');
				options = md.getValueString(MDLabel.MDL_IMAGE2, id).replace('_', ' ');
				if (options.equals("NULL"))
					options = "";
				filters.add(new IJCommand(command, options));

			}
			md.destroy();
		}
		catch (Exception e)
		{
			getLogger().log(Level.SEVERE, e.getMessage(), e);
			throw new IllegalArgumentException(e.getMessage());
		}
	}// function loadFilters

	public Micrograph getMicrograph(String name)
	{
		for (Micrograph m : getMicrographs())
			if (m.getName().equalsIgnoreCase(name))
				return m;
		return null;
	}





	public abstract void saveConfig();

	public abstract void loadConfig();


	
	

	void removeFilter(String filter)
	{
		for (IJCommand f : filters)
			if (f.getCommand().equals(filter))
			{
				filters.remove(f);
				saveFilters();
				break;
			}
	}// function removeFilter

	public boolean isFilterSelected(String filter)
	{
		for (IJCommand f : filters)
			if (f.getCommand().equals(filter))
				return true;
		return false;
	}// function isFilterSelected

	

	public Format detectFormat(String path)
	{
		return Format.Unknown;
	}

	public Format detectFileFormat(String path)
	{
		if (path.endsWith(".raw.Common.pos"))
			return Format.Xmipp24;
		if (path.endsWith(".pos"))
			return Format.Xmipp30;
		if (path.endsWith(".box"))
			return Format.Eman;
		return Format.Unknown;
	}

	/** Return the number of particles imported from a file */
	public void fillParticlesMdFromFile(String path, Format f, Micrograph m, MetaData md, float scale, boolean invertx, boolean inverty)
	{

		if (f == Format.Auto)
			f = detectFileFormat(path);

		switch (f)
		{
		case Xmipp24:
			md.readPlain(path, "xcoor ycoor");
			break;
		case Xmipp30:
			if (!MetaData.containsBlock(path, family.getName()))
				throw new IllegalArgumentException(
						XmippMessage.getIllegalValueMsgWithInfo("family", family.getName(), "Particles for this family are not defined in file"));
			md.read(String.format("%s@%s", family.getName(), path));
			break;
		case Eman:
			fillParticlesMdFromEmanFile(path, m, md, scale);
			break;
		default:
			md.clear();
		}
		int width = (int) (m.width / scale);// original width
		int height = (int) (m.height / scale);// original height
		if (invertx)
			md.operate(String.format("xcoor=%d-xcoor", width));
		if (inverty)
			md.operate(String.format("ycoor=%d-ycoor", height));
		if (scale != 1.f)
			md.operate(String.format("xcoor=xcoor*%f,ycoor=ycoor*%f", scale, scale));

	}// function importParticlesFromFile

	public void fillParticlesMdFromEmanFile(String file, Micrograph m, MetaData md, float scale)
	{
		String line = "";
		// System.out.println("Importing from EMAN, file: " + file);
		try
		{
			BufferedReader reader = null;
			reader = new BufferedReader(new FileReader(file));
			line = reader.readLine();
			reader.close();
		}
		catch (IOException e)
		{
			e.printStackTrace();
		}
		// inverty = true;
		md.readPlain(file, "xcoor ycoor particleSize");

		long fid = md.firstObject();
		int size = md.getValueInt(MDLabel.MDL_PICKING_PARTICLE_SIZE, fid);
		if (size > 0)
			family.setSize(Math.round(size * scale));
		int half = size / 2;
		md.operate(String.format("xcoor=xcoor+%d,ycoor=ycoor+%d", half, half));

	}// function fillParticlesMdFromEmanFile


	

	public void runXmippProgram(String program, String args)
	{
		try
		{
			Program.runByName(program, args);
		}
		catch (Exception e)
		{
			TrainingPicker.getLogger().log(Level.SEVERE, e.getMessage(), e);
			throw new IllegalArgumentException(e);
		}
	}

	public abstract Micrograph getMicrograph();

	public abstract void setMicrograph(Micrograph m);
	
		
	public void addParticleToTemplates(TrainingParticle particle, int index, boolean center)
	{
		
		try
		{
			Particle shift = null;
			Family family = particle.getFamily();
			ImageGeneric igp = particle.getImageGeneric();
			//will happen only in manual mode
			if (index < family.getTemplatesNumber())// index starts at one
				family.setTemplate((int) (ImageGeneric.FIRST_IMAGE + index), igp);
			else
			{
				family.getTemplates().alignImage(igp, getMode() == FamilyState.Manual);
				shift = family.getTemplates().bestShift(igp);
				if (center)
				{
					particle.setX(particle.getX() + shift.getX());
					particle.setY(particle.getY() + shift.getY());
				}
			}
			family.getTemplates().write(family.getTemplatesFile());
		}
		catch (Exception e)
		{
			getLogger().log(Level.SEVERE, e.getMessage(), e);
			throw new IllegalArgumentException(e);
		}

	}
	
	public abstract boolean isValidSize(int size);
	
}<|MERGE_RESOLUTION|>--- conflicted
+++ resolved
@@ -44,13 +44,10 @@
 	protected String command;
 	protected Family family;
 	protected String configfile;
-<<<<<<< HEAD
-	protected boolean updateTemplatesPending;
-=======
 	public static final int defAutoPickPercent = 90;
 	protected int autopickpercent = defAutoPickPercent;
 	
->>>>>>> ca4986ee
+
 	public static final int fsizemax = 800;
 	private Family dfamily = new Family("DefaultFamily", Color.green, fsizemax/4, 1, getTemplatesFile("DefaultFamily"));
 	protected String block;
