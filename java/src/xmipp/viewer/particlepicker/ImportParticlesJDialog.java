package xmipp.viewer.particlepicker;

import java.awt.GridBagConstraints;
import java.awt.GridBagLayout;
import java.awt.Insets;
import java.awt.event.ActionEvent;
import java.awt.event.ActionListener;
import java.io.File;
import java.text.NumberFormat;

import javax.swing.JButton;
import javax.swing.JCheckBox;
import javax.swing.JComboBox;
import javax.swing.JFormattedTextField;
import javax.swing.JLabel;
import javax.swing.JOptionPane;
import javax.swing.JPanel;
import javax.swing.JTextField;

import xmipp.jni.Filename;
import xmipp.utils.XmippDialog;
import xmipp.utils.XmippFileChooser;
import xmipp.utils.XmippMessage;
import xmipp.utils.XmippWindowUtil;
import xmipp.viewer.particlepicker.tiltpair.gui.ImportParticlesFromFilesTiltPairJDialog;
import xmipp.viewer.particlepicker.training.gui.TrainingPickerJFrame;

public class ImportParticlesJDialog extends XmippDialog {

	protected ParticlePickerJFrame parent;
	protected JTextField sourcetf;
	protected JButton browsebt;
	protected JComboBox jcbFormat;
	public Format format = Format.Auto;
	protected XmippFileChooser xfc = null;
	protected String path;
	private JFormattedTextField scaletf;
	private JCheckBox invertxcb;
	private JCheckBox invertycb;

	protected static String[] FormatStrings = { "Automatic", "Xmipp 2.4",
			"Xmipp 3.0", "Eman" };
	protected static Format[] FormatList = { Format.Auto, Format.Xmipp24,
			Format.Xmipp30, Format.Eman };

	public ImportParticlesJDialog(ParticlePickerJFrame parent) {
		super(parent, "Import Particles", true);
		this.parent = parent;
		xfc = new XmippFileChooser();
		if(parent instanceof TrainingPickerJFrame)
			xfc.setFileSelectionMode(XmippFileChooser.FILES_AND_DIRECTORIES);
		else if (this instanceof ImportParticlesFromFilesTiltPairJDialog)
			xfc.setFileSelectionMode(XmippFileChooser.FILES_ONLY);
		else 
			xfc.setFileSelectionMode(XmippFileChooser.DIRECTORIES_ONLY);
		
		xfc.setMultiSelectionEnabled(false);
		initComponents();
	}// constructor
	
	

	@Override
	protected void createContent(JPanel panel) {
		setResizable(false);
		panel.setLayout(new GridBagLayout());
		GridBagConstraints gbc = new GridBagConstraints();
		gbc.insets = new Insets(5, 5, 5, 5);

		gbc.anchor = GridBagConstraints.EAST;
		panel.add(new JLabel("Format:"),
				XmippWindowUtil.getConstraints(gbc, 0, 0, 1));
		panel.add(new JLabel("Source:"),
				XmippWindowUtil.getConstraints(gbc, 0, 1, 1));

		gbc.anchor = GridBagConstraints.WEST;
		/** Create a combobox with possible formats */
		jcbFormat = new JComboBox(FormatStrings);
		jcbFormat.addActionListener(new ActionListener() {
			
			@Override
			public void actionPerformed(ActionEvent arg0) {
				format = FormatList[jcbFormat.getSelectedIndex()];
				
			}
		});
		panel.add(jcbFormat, XmippWindowUtil.getConstraints(gbc, 1, 0, 1));
		
		sourcetf = new JTextField(20);
		panel.add(sourcetf, XmippWindowUtil.getConstraints(gbc, 1, 1, 1));
		
		browsebt = XmippWindowUtil.getIconButton("folderopen.gif", this);
		panel.add(browsebt, XmippWindowUtil.getConstraints(gbc, 2, 1, 1));
		
		panel.add(new JLabel("Scale To:"),
				XmippWindowUtil.getConstraints(gbc, 0, 2, 1));
		scaletf = new JFormattedTextField(NumberFormat.getNumberInstance());
		scaletf.setColumns(3);
		scaletf.setValue(1);
		panel.add(scaletf, XmippWindowUtil.getConstraints(gbc, 1, 2));
		
		panel.add(new JLabel("Invert X:"),
				XmippWindowUtil.getConstraints(gbc, 0, 3));
		invertxcb = new JCheckBox();
		panel.add(invertxcb, XmippWindowUtil.getConstraints(gbc, 1, 3));
		
		panel.add(new JLabel("Invert Y:"),
				XmippWindowUtil.getConstraints(gbc, 0, 4));
		invertycb = new JCheckBox();
		panel.add(invertycb, XmippWindowUtil.getConstraints(gbc, 1, 4));
		
	}// function createContent

	@Override
	public void handleActionPerformed(ActionEvent evt) {
			browseDirectory(sourcetf);
		
	}// function actionPerformed

	protected void browseDirectory(JTextField sourcetf) {
		int returnVal = xfc.showOpenDialog(this);
		try {
			if (returnVal == XmippFileChooser.APPROVE_OPTION) {
				path = xfc.getSelectedPath();
				sourcetf.setText(path);
			}
		} catch (Exception ex) {
			showException(ex);
		}

	}

	@Override
	public void handleOk() {
		try {
			path = sourcetf.getText().trim();

			if (path == null || path.equals(""))
				showError(XmippMessage.getEmptyFieldMsg("source"));
			else if (!existsSelectedPath())
				showError(XmippMessage.getPathNotExistsMsg(path));
			else			
				parent.importParticles(format, path, ((Number)scaletf.getValue()).floatValue(), invertxcb.isSelected(), invertycb.isSelected());
		} catch (Exception e) {
			XmippDialog.showException(parent, e);
		}
	}
	
	
	
	
	private boolean existsSelectedPath(){
			return Filename.exists(path);
		
	}//function existsSelectedPaths
<<<<<<< HEAD
=======

	protected void importParticles() {
		String result = null;
		path = sourcetf.getText().trim();

		if (path == null || path.equals(""))
			showError(XmippMessage.getEmptyFieldMsg("source"));
		else if (!existsSelectedPath())
			showError(XmippMessage.getPathNotExistsMsg(path));
		else {			
			if (new File(path).isDirectory()) 
				result = parent.importParticlesFromFolder(format, path, ((Number)scaletf.getValue()).floatValue(), invertxcb.isSelected(), invertycb.isSelected());
			else //only can choose file if TrainingPickerJFrame instance
				result = ((TrainingPickerJFrame)parent).importParticlesFromFile(format, path, ((Number)scaletf.getValue()).floatValue(), invertxcb.isSelected(), invertycb.isSelected());
		}
		if(result != null && !result.isEmpty())
			JOptionPane.showMessageDialog(this, result);
	}
>>>>>>> 0ed6706b
	
	


}<|MERGE_RESOLUTION|>--- conflicted
+++ resolved
@@ -139,8 +139,12 @@
 				showError(XmippMessage.getEmptyFieldMsg("source"));
 			else if (!existsSelectedPath())
 				showError(XmippMessage.getPathNotExistsMsg(path));
-			else			
-				parent.importParticles(format, path, ((Number)scaletf.getValue()).floatValue(), invertxcb.isSelected(), invertycb.isSelected());
+			else
+			{
+				String result = parent.importParticles(format, path, ((Number)scaletf.getValue()).floatValue(), invertxcb.isSelected(), invertycb.isSelected());
+				if(result != null && !result.isEmpty())
+					JOptionPane.showMessageDialog(this, result);
+			}
 		} catch (Exception e) {
 			XmippDialog.showException(parent, e);
 		}
@@ -153,27 +157,7 @@
 			return Filename.exists(path);
 		
 	}//function existsSelectedPaths
-<<<<<<< HEAD
-=======
 
-	protected void importParticles() {
-		String result = null;
-		path = sourcetf.getText().trim();
-
-		if (path == null || path.equals(""))
-			showError(XmippMessage.getEmptyFieldMsg("source"));
-		else if (!existsSelectedPath())
-			showError(XmippMessage.getPathNotExistsMsg(path));
-		else {			
-			if (new File(path).isDirectory()) 
-				result = parent.importParticlesFromFolder(format, path, ((Number)scaletf.getValue()).floatValue(), invertxcb.isSelected(), invertycb.isSelected());
-			else //only can choose file if TrainingPickerJFrame instance
-				result = ((TrainingPickerJFrame)parent).importParticlesFromFile(format, path, ((Number)scaletf.getValue()).floatValue(), invertxcb.isSelected(), invertycb.isSelected());
-		}
-		if(result != null && !result.isEmpty())
-			JOptionPane.showMessageDialog(this, result);
-	}
->>>>>>> 0ed6706b
 	
 	
 
