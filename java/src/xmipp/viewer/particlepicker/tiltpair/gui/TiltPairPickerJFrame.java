package xmipp.viewer.particlepicker.tiltpair.gui;

import java.awt.Color;
import java.awt.Dimension;
import java.awt.FlowLayout;
import java.awt.GridBagConstraints;
import java.awt.GridBagLayout;
import java.awt.GridLayout;
import java.awt.Insets;
import java.awt.event.ActionEvent;
import java.awt.event.ActionListener;
import java.util.List;

import javax.swing.BorderFactory;
import javax.swing.JCheckBoxMenuItem;
import javax.swing.JLabel;
import javax.swing.JMenu;
import javax.swing.JMenuBar;
import javax.swing.JMenuItem;
import javax.swing.JPanel;
import javax.swing.JScrollPane;
import javax.swing.JTable;
import javax.swing.ListSelectionModel;

import xmipp.utils.XmippWindowUtil;
import xmipp.viewer.particlepicker.Family;
import xmipp.viewer.particlepicker.Format;
import xmipp.viewer.particlepicker.ParticlePickerCanvas;
import xmipp.viewer.particlepicker.ParticlePickerJFrame;
import xmipp.viewer.particlepicker.ParticlesJDialog;
import xmipp.viewer.particlepicker.tiltpair.model.TiltPairPicker;
import xmipp.viewer.particlepicker.tiltpair.model.TiltedParticle;
import xmipp.viewer.particlepicker.tiltpair.model.UntiltedMicrograph;
import xmipp.viewer.particlepicker.tiltpair.model.UntiltedParticle;
import xmipp.viewer.particlepicker.training.model.FamilyState;
import xmipp.viewer.particlepicker.training.model.TrainingParticle;




public class TiltPairPickerJFrame extends ParticlePickerJFrame 
{

	private TiltPairPicker pppicker;
	private JMenuBar mb;
	private JPanel particlespn;
	private JPanel micrographpn;
	private UntiltedMicrographCanvas canvas;
	private MicrographPairsTableModel micrographsmd;
	
	
	private float position;
	private int index;
	private JLabel upslb;
	private TiltedMicrographCanvas tiltedcanvas;
	private JCheckBoxMenuItem anglesmi;
	private JMenuItem importffilesmi;
	private ImportParticlesFromFilesTiltPairJDialog importffilesjd;

	public TiltPairPicker getParticlePicker()
	{
		return pppicker;
	}

	public TiltPairPickerJFrame(TiltPairPicker picker)
	{
		super(picker);
		pppicker = picker;
		initComponents();
		enableEdition(picker.getMode() != FamilyState.ReadOnly);
	}

	private void initComponents()
	{
		setResizable(false);
		setTitle("Xmipp Particle Pair Picker");
		initMenuBar();
		setJMenuBar(mb);

		GridBagConstraints constraints = new GridBagConstraints();
		constraints.insets = new Insets(0, 5, 0, 5);
		constraints.anchor = GridBagConstraints.WEST;
		setLayout(new GridBagLayout());

		initParticlesPane();
		add(particlespn, XmippWindowUtil.getConstraints(constraints, 0, 1, 3));
		initMicrographsPane();
		add(micrographpn, XmippWindowUtil.getConstraints(constraints, 0, 2, 3));

		pack();
		position = 0.95f;
		XmippWindowUtil.setLocation(position, 0.5f, this);
		setVisible(true);
	}
	


	public void initMenuBar()
	{
		mb = new JMenuBar();

<<<<<<< HEAD
		filemn.add(importffmi);
		if (pppicker.getFamily().getStep() != FamilyState.Manual)
			importffmi.setEnabled(false);
		importffilesmi = new JMenuItem("Import Particles From Files");
=======
		importffilesmi = new JMenuItem("Import Particles From Micrograph");
>>>>>>> 093d08f6
		importffilesmi.addActionListener(new ActionListener() {
			
			@Override
			public void actionPerformed(ActionEvent arg0) {
				showImportFromFilesDialog();
				
			}
		});
		filemn.add(importffilesmi, 1);
		// Setting menus
		JMenu viewmn = new JMenu("View");
		JMenu helpmn = new JMenu("Help");
		mb.add(filemn);
		mb.add(filtersmn);
		mb.add(viewmn);
		mb.add(helpmn);
		
		anglesmi = new JCheckBoxMenuItem("Angles");
		anglesmi.setEnabled(false);
		anglesmi.addActionListener(new ActionListener()
		{
			
			@Override
			public void actionPerformed(ActionEvent e)
			{
				canvas.repaint();
				tiltedcanvas.repaint();
			}
		});
		viewmn.add(anglesmi);
		viewmn.add(pmi);
		viewmn.add(ijmi);
		helpmn.add(hcontentsmi);
	}
	
	protected void showImportFromFilesDialog(){
		if (importffilesjd == null)
			importffilesjd = new ImportParticlesFromFilesTiltPairJDialog(this);
		importffilesjd.showDialog();
	}

	private void initParticlesPane()
	{
		particlespn = new JPanel();
		GridLayout gl = new GridLayout(2, 1);
		particlespn.setLayout(gl);

		particlespn.setBorder(BorderFactory.createTitledBorder("Particles"));

		JPanel fieldspn = new JPanel(new FlowLayout(FlowLayout.LEFT));

		// Setting color
		initColorPane(pppicker.getFamily().getColor());
		fieldspn.add(colorbt);

		// Setting slider
		initSizePane();
		fieldspn.add(sizepn);

		particlespn.add(fieldspn, 0);
		initImagePane();
		particlespn.add(imagepn, 1);

		index = pppicker.getMicrographIndex();
		System.out.println(index);

		colorbt.addActionListener(new ColorActionListener());

	}

	

	private void initMicrographsPane()
	{
		GridBagConstraints constraints = new GridBagConstraints();
		constraints.insets = new Insets(0, 5, 0, 5);
		constraints.anchor = GridBagConstraints.NORTHWEST;
		micrographpn = new JPanel(new GridBagLayout());
		micrographpn.setBorder(BorderFactory.createTitledBorder("Micrographs"));
		JScrollPane sp = new JScrollPane();
		micrographsmd = new MicrographPairsTableModel(this);
		micrographstb.setModel(micrographsmd);
		formatMicrographsTable();

		sp.setViewportView(micrographstb);
		micrographpn.add(sp, XmippWindowUtil.getConstraints(constraints, 0, 0, 1));
		JPanel infopn = new JPanel();
		upslb = new JLabel(Integer.toString(pppicker.getUntiltedNumber()));
		infopn.add(new JLabel("Particles:"));
		infopn.add(upslb);
		micrographpn.add(infopn, XmippWindowUtil.getConstraints(constraints, 0, 1, 1));
		JPanel buttonspn = new JPanel(new FlowLayout(FlowLayout.LEFT));
		
		buttonspn.add(resetbt);
		micrographpn.add(buttonspn, XmippWindowUtil.getConstraints(constraints, 0, 2, 2));
		

	}
	
	private void formatMicrographsTable() {
		micrographstb.setAutoResizeMode(JTable.AUTO_RESIZE_OFF);
		micrographstb.getColumnModel().getColumn(0).setPreferredWidth(35);
		micrographstb.getColumnModel().getColumn(1).setPreferredWidth(220);
		micrographstb.getColumnModel().getColumn(2).setPreferredWidth(220);
		micrographstb.getColumnModel().getColumn(3).setPreferredWidth(60);
		micrographstb.getColumnModel().getColumn(4).setPreferredWidth(60);
		micrographstb.setPreferredScrollableViewportSize(new Dimension(595, 304));
		micrographstb.setSelectionMode(ListSelectionModel.SINGLE_SELECTION);
		System.out.println(index);
		if(index != -1)
			micrographstb.setRowSelectionInterval(index, index);
	}

	
	

	public void updateSize(int size)
	{
		super.updateSize(size);
		tiltedcanvas.repaint();
	}

	public void setChanged(boolean changed)
	{
		pppicker.setChanged(changed);
		savemi.setEnabled(changed);
	}

	public void updateMicrographsModel(boolean all)
	{
		if (particlesdialog != null)
			loadParticles();
		if(all)
			micrographsmd.fireTableRowsUpdated(0, micrographsmd.getRowCount() - 1 );
		else
			micrographsmd.fireTableRowsUpdated(index, index);
		micrographstb.setRowSelectionInterval(index, index);
		upslb.setText(Integer.toString(pppicker.getUntiltedNumber()));
		anglesmi.setEnabled(pppicker.getMicrograph().getAddedCount() >= 4);
	}

	void initializeCanvas()
	{
		if (canvas == null)
		{
			canvas = new UntiltedMicrographCanvas(this);
			tiltedcanvas = new TiltedMicrographCanvas(this);
			List<UntiltedParticle> particles = getMicrograph().getParticles();
			if(!particles.isEmpty())
				canvas.refreshActive(particles.get(particles.size() - 1));//needs both canvas to be initialized
		}
		else
		{
			canvas.updateMicrograph();
			tiltedcanvas.updateMicrograph();
						
		}
		canvas.display();
		tiltedcanvas.display(0.7f, 0);
		updateZoom();
		
		if(usezoombt.isSelected())
			tiltedcanvas.setZoom(getZoom());
	}

	public ParticlePickerCanvas getCanvas()
	{
		return canvas;
	}

	public UntiltedMicrograph getMicrograph()
	{
		return pppicker.getMicrograph();
	}

	public int getParticleSize()
	{
		return sizesl.getValue();
	}

	public Color getColor()
	{
		return pppicker.getColor();
	}

	@Override
	public Family getFamily()
	{
		return pppicker.getFamily();
	}

	@Override
	public List<? extends TrainingParticle> getAvailableParticles()
	{
		return getMicrograph().getParticles();
	}


	public TiltedMicrographCanvas getTiltedCanvas()
	{
		return tiltedcanvas;
	}
	
	public boolean drawAngles()
	{
		return anglesmi.isSelected();
	}
	
	@Override
	public void changeShapes()
	{
		canvas.repaint();
		tiltedcanvas.repaint();
	}

	public String importParticlesFromFolder(Format format, String dir, float scale, boolean invertx, boolean inverty)
	{
		String result = pppicker.importParticlesFromFolder(dir, format, scale, invertx, inverty);
		getCanvas().repaint();
		updateMicrographsModel(true);
		getCanvas().refreshActive(null);
		tiltedcanvas.repaint();
		return result;
	}
	


	@Override
	protected void resetMicrograph()
	{
		pppicker.resetMicrograph(getMicrograph());
		canvas.refreshActive(null);
		updateMicrographsModel();
		setChanged(true);
		
	}
	
	@Override
	protected void reloadImage()
	{
		getCanvas().getMicrograph().releaseImage();
		getCanvas().updateMicrograph();
		getTiltedCanvas().getMicrograph().releaseImage();
		getTiltedCanvas().updateMicrograph();
		canvas.display();
		getTiltedCanvas().display();
		
	}

	@Override
	protected void loadMicrograph()
	{
		if (this.micrographstb.getSelectedRow() == -1)
			return;// Probably from fireTableDataChanged raised
		if(index == micrographstb.getSelectedRow() && canvas != null && canvas.getIw().isVisible())//micrograph open, no need to reopen
			return;
		pppicker.saveData(getMicrograph());
		getMicrograph().releaseImage();
		
		index = micrographstb.getSelectedRow();
		pppicker.setMicrograph(pppicker.getMicrographs().get(index));
		pppicker.saveConfig();
		setChanged(false);
		anglesmi.setEnabled(getMicrograph().getAddedCount() >= 4);
		initializeCanvas();
		
		pack();
		if (particlesdialog != null)
			loadParticles();
	}

	
	@Override
	protected void openHelpURl() {
		XmippWindowUtil.openURI("http://xmipp.cnb.csic.es/twiki/bin/view/Xmipp/Micrograph__picking_v3");
	}

	@Override
	protected void resetData(){
		pppicker.resetAllMicrographs();		
		canvas.refreshActive(null);
		updateMicrographsModel();
	}
	
	public void importParticlesFromFiles(Format format, String file1, String file2, float scale, boolean invertx, boolean inverty){
			
			getMicrograph().reset();
			String result = pppicker.importParticlesFromFiles(file1, file2, format, getMicrograph(), scale, invertx, inverty);
			pppicker.saveData(getMicrograph());
			setChanged(false);
			getCanvas().repaint();
			tiltedcanvas.repaint();
			updateMicrographsModel();
			updateSize(getFamily().getSize());
			canvas.refreshActive(null);
	}
	
	

<<<<<<< HEAD
	

=======
	@Override
	public String importParticles(Format format, String dir, float scale, boolean invertx, boolean inverty)
	{
		return importParticlesFromFolder(format, dir, scale, invertx, inverty);
		
	}

	@Override
	public ParticlesJDialog initParticlesJDialog()
	{
		return new TiltPairParticlesJDialog(this);
	}
	
>>>>>>> 093d08f6
	@Override
	public String importParticles(Format format, String dir, float scale, boolean invertx, boolean inverty)
	{
		return importParticlesFromFolder(format, dir, scale, invertx, inverty);
		
	}

	@Override
	public ParticlesJDialog initParticlesJDialog()
	{
		return new TiltPairParticlesJDialog(this);
	}

}//class TiltPairPickerJFrame<|MERGE_RESOLUTION|>--- conflicted
+++ resolved
@@ -99,14 +99,10 @@
 	{
 		mb = new JMenuBar();
 
-<<<<<<< HEAD
 		filemn.add(importffmi);
 		if (pppicker.getFamily().getStep() != FamilyState.Manual)
 			importffmi.setEnabled(false);
-		importffilesmi = new JMenuItem("Import Particles From Files");
-=======
 		importffilesmi = new JMenuItem("Import Particles From Micrograph");
->>>>>>> 093d08f6
 		importffilesmi.addActionListener(new ActionListener() {
 			
 			@Override
@@ -404,12 +400,6 @@
 			canvas.refreshActive(null);
 	}
 	
-	
-
-<<<<<<< HEAD
-	
-
-=======
 	@Override
 	public String importParticles(Format format, String dir, float scale, boolean invertx, boolean inverty)
 	{
@@ -422,19 +412,5 @@
 	{
 		return new TiltPairParticlesJDialog(this);
 	}
-	
->>>>>>> 093d08f6
-	@Override
-	public String importParticles(Format format, String dir, float scale, boolean invertx, boolean inverty)
-	{
-		return importParticlesFromFolder(format, dir, scale, invertx, inverty);
-		
-	}
-
-	@Override
-	public ParticlesJDialog initParticlesJDialog()
-	{
-		return new TiltPairParticlesJDialog(this);
-	}
 
 }//class TiltPairPickerJFrame