package xmipp.viewer.particlepicker.tiltpair.gui;

import java.awt.Color;
import java.awt.Dimension;
import java.awt.FlowLayout;
import java.awt.GridBagConstraints;
import java.awt.GridBagLayout;
import java.awt.GridLayout;
import java.awt.Insets;
import java.awt.event.ActionEvent;
import java.awt.event.ActionListener;
import java.util.List;

import javax.swing.BorderFactory;
import javax.swing.JCheckBoxMenuItem;
import javax.swing.JLabel;
import javax.swing.JMenu;
import javax.swing.JMenuBar;
import javax.swing.JMenuItem;
import javax.swing.JPanel;
import javax.swing.JScrollPane;
import javax.swing.JTable;
import javax.swing.ListSelectionModel;

import xmipp.utils.XmippWindowUtil;
import xmipp.viewer.particlepicker.Family;
import xmipp.viewer.particlepicker.Format;
import xmipp.viewer.particlepicker.ParticlePickerCanvas;
import xmipp.viewer.particlepicker.ParticlePickerJFrame;
import xmipp.viewer.particlepicker.ParticlesJDialog;
import xmipp.viewer.particlepicker.tiltpair.model.TiltPairPicker;
import xmipp.viewer.particlepicker.tiltpair.model.UntiltedMicrograph;
import xmipp.viewer.particlepicker.tiltpair.model.UntiltedParticle;
import xmipp.viewer.particlepicker.training.model.FamilyState;
import xmipp.viewer.particlepicker.training.model.TrainingParticle;




public class TiltPairPickerJFrame extends ParticlePickerJFrame 
{

	private TiltPairPicker pppicker;
	private JMenuBar mb;
	private JPanel particlespn;
	private JPanel micrographpn;
	private UntiltedMicrographCanvas canvas;
	private MicrographPairsTableModel micrographsmd;
	
	
	private float position;
	private int index;
	private JLabel upslb;
	private TiltedMicrographCanvas tiltedcanvas;
	private JCheckBoxMenuItem anglesmi;
	private JMenuItem importffilesmi;
	private ImportParticlesFromFilesTiltPairJDialog importffilesjd;

	public TiltPairPicker getParticlePicker()
	{
		return pppicker;
	}

	public TiltPairPickerJFrame(TiltPairPicker picker)
	{
		super(picker);
		pppicker = picker;
		initComponents();
		enableEdition(picker.getMode() != FamilyState.ReadOnly);
		setChanged(false);
	}

	private void initComponents()
	{
		setResizable(false);
		setTitle("Xmipp Particle Pair Picker");
		initMenuBar();
		setJMenuBar(mb);

		GridBagConstraints constraints = new GridBagConstraints();
		constraints.insets = new Insets(0, 5, 0, 5);
		constraints.anchor = GridBagConstraints.WEST;
		setLayout(new GridBagLayout());

		initParticlesPane();
		add(particlespn, XmippWindowUtil.getConstraints(constraints, 0, 1, 3));
		initMicrographsPane();
		add(micrographpn, XmippWindowUtil.getConstraints(constraints, 0, 2, 3));
		JPanel actionspn = new JPanel(new FlowLayout(FlowLayout.RIGHT));
		actionspn.add(savebt);
		actionspn.add(saveandexitbt);
		add(actionspn, XmippWindowUtil.getConstraints(constraints, 0, 3, 3, GridBagConstraints.HORIZONTAL));

		pack();
		position = 0.95f;
		XmippWindowUtil.setLocation(position, 0.5f, this);
		setVisible(true);
	}
	


	public void initMenuBar()
	{
		mb = new JMenuBar();

		filemn.add(importffmi);
		if (pppicker.getFamily().getStep() != FamilyState.Manual)
			importffmi.setEnabled(false);
		importffilesmi = new JMenuItem("Import Particles From Micrograph");
		importffilesmi.addActionListener(new ActionListener() {
			
			@Override
			public void actionPerformed(ActionEvent arg0) {
				showImportFromFilesDialog();
				
			}
		});
		filemn.add(importffilesmi, 1);
		// Setting menus
		JMenu viewmn = new JMenu("View");
		mb.add(filemn);
		mb.add(filtersmn);
		mb.add(viewmn);
		mb.add(helpmn);
		
		anglesmi = new JCheckBoxMenuItem("Angles");
		anglesmi.setEnabled(false);
		anglesmi.addActionListener(new ActionListener()
		{
			
			@Override
			public void actionPerformed(ActionEvent e)
			{
				canvas.repaint();
				tiltedcanvas.repaint();
			}
		});
		viewmn.add(anglesmi);
		viewmn.add(pmi);
		viewmn.add(ijmi);
	}
	
	protected void showImportFromFilesDialog(){
		if (importffilesjd == null)
			importffilesjd = new ImportParticlesFromFilesTiltPairJDialog(this);
		importffilesjd.showDialog();
	}

	private void initParticlesPane()
	{
		particlespn = new JPanel();
		GridLayout gl = new GridLayout(2, 1);
		particlespn.setLayout(gl);

		particlespn.setBorder(BorderFactory.createTitledBorder("Particles"));

		JPanel fieldspn = new JPanel(new FlowLayout(FlowLayout.LEFT));

		// Setting color
		initColorPane(pppicker.getFamily().getColor());
		fieldspn.add(colorbt);

		// Setting slider
		initSizePane();
		fieldspn.add(sizepn);

		particlespn.add(fieldspn, 0);
		initImagePane();
		particlespn.add(imagepn, 1);

		index = pppicker.getMicrographIndex();

		colorbt.addActionListener(new ColorActionListener());

	}

	

	private void initMicrographsPane()
	{
		GridBagConstraints constraints = new GridBagConstraints();
		constraints.insets = new Insets(0, 5, 0, 5);
		constraints.anchor = GridBagConstraints.NORTHWEST;
		micrographpn = new JPanel(new GridBagLayout());
		micrographpn.setBorder(BorderFactory.createTitledBorder("Micrographs"));
		JScrollPane sp = new JScrollPane();
		micrographsmd = new MicrographPairsTableModel(this);
		micrographstb.setModel(micrographsmd);
		formatMicrographsTable();

		sp.setViewportView(micrographstb);
		micrographpn.add(sp, XmippWindowUtil.getConstraints(constraints, 0, 0, 1));
		JPanel infopn = new JPanel();
		upslb = new JLabel(Integer.toString(pppicker.getUntiltedNumber()));
		infopn.add(new JLabel("Particles:"));
		infopn.add(upslb);
		micrographpn.add(infopn, XmippWindowUtil.getConstraints(constraints, 0, 1, 1));
		JPanel buttonspn = new JPanel(new FlowLayout(FlowLayout.LEFT));
		
		buttonspn.add(resetbt);
		micrographpn.add(buttonspn, XmippWindowUtil.getConstraints(constraints, 0, 2, 2));
		

	}
	
	private void formatMicrographsTable() {
		micrographstb.setAutoResizeMode(JTable.AUTO_RESIZE_OFF);
		micrographstb.getColumnModel().getColumn(0).setPreferredWidth(35);
		micrographstb.getColumnModel().getColumn(1).setPreferredWidth(220);
		micrographstb.getColumnModel().getColumn(2).setPreferredWidth(220);
		micrographstb.getColumnModel().getColumn(3).setPreferredWidth(60);
		micrographstb.getColumnModel().getColumn(4).setPreferredWidth(60);
		micrographstb.setPreferredScrollableViewportSize(new Dimension(595, 304));
		micrographstb.setSelectionMode(ListSelectionModel.SINGLE_SELECTION);
		if(index != -1)
			micrographstb.setRowSelectionInterval(index, index);
	}

	
	

	public void updateSize(int size)
	{
		super.updateSize(size);
		tiltedcanvas.repaint();
	}

	public void setChanged(boolean changed)
	{
		pppicker.setChanged(changed);
		savemi.setEnabled(changed);
		savebt.setEnabled(changed);
	}

	public void updateMicrographsModel(boolean all)
	{
		if (particlesdialog != null)
			loadParticles();
		if(all)
			micrographsmd.fireTableRowsUpdated(0, micrographsmd.getRowCount() - 1 );
		else
			micrographsmd.fireTableRowsUpdated(index, index);
		micrographstb.setRowSelectionInterval(index, index);
		upslb.setText(Integer.toString(pppicker.getUntiltedNumber()));
		anglesmi.setEnabled(pppicker.getMicrograph().getAddedCount() >= 4);
	}

	void initializeCanvas()
	{
		if (canvas == null)
		{
			canvas = new UntiltedMicrographCanvas(this);
			tiltedcanvas = new TiltedMicrographCanvas(this);
			List<UntiltedParticle> particles = getMicrograph().getParticles();
			if(!particles.isEmpty())
				canvas.refreshActive(particles.get(particles.size() - 1));//needs both canvas to be initialized
		}
		else
		{
			canvas.updateMicrograph();
			tiltedcanvas.updateMicrograph();
						
		}
		canvas.display();
		tiltedcanvas.display(0.7f, 0);
		updateZoom();
		
		if(usezoombt.isSelected())
			tiltedcanvas.setZoom(getZoom());
	}

	public ParticlePickerCanvas getCanvas()
	{
		return canvas;
	}

	public UntiltedMicrograph getMicrograph()
	{
		return pppicker.getMicrograph();
	}

	public int getParticleSize()
	{
		return sizesl.getValue();
	}

	public Color getColor()
	{
		return pppicker.getColor();
	}

	@Override
	public Family getFamily()
	{
		return pppicker.getFamily();
	}

	@Override
	public List<? extends TrainingParticle> getAvailableParticles()
	{
		return getMicrograph().getParticles();
	}


	public TiltedMicrographCanvas getTiltedCanvas()
	{
		return tiltedcanvas;
	}
	
	public boolean drawAngles()
	{
		return anglesmi.isSelected();
	}
	
	@Override
	public void changeShapes()
	{
		canvas.repaint();
		tiltedcanvas.repaint();
	}

	public String importParticlesFromFolder(Format format, String dir, float scale, boolean invertx, boolean inverty)
	{
		String result = pppicker.importParticlesFromFolder(dir, format, scale, invertx, inverty);
		getCanvas().repaint();
		updateMicrographsModel(true);
		getCanvas().refreshActive(null);
		tiltedcanvas.repaint();
		return result;
	}
	


	@Override
	protected void resetMicrograph()
	{
		pppicker.resetMicrograph(getMicrograph());
		canvas.refreshActive(null);
		updateMicrographsModel();
		setChanged(true);
		
	}
	
	@Override
	protected void reloadImage()
	{
		getCanvas().getMicrograph().releaseImage();
		getCanvas().updateMicrograph();
		getTiltedCanvas().getMicrograph().releaseImage();
		getTiltedCanvas().updateMicrograph();
		canvas.display();
		getTiltedCanvas().display();
		
	}

	@Override
	protected void loadMicrograph()
	{
		if (this.micrographstb.getSelectedRow() == -1)
			return;// Probably from fireTableDataChanged raised
		if(index == micrographstb.getSelectedRow() && canvas != null && canvas.getIw().isVisible())//micrograph open, no need to reopen
			return;
		pppicker.saveData(getMicrograph());
		getMicrograph().releaseImage();
		
		index = micrographstb.getSelectedRow();
		pppicker.setMicrograph(pppicker.getMicrographs().get(index));
		pppicker.saveConfig();
		setChanged(false);
		anglesmi.setEnabled(getMicrograph().getAddedCount() >= 4);
		initializeCanvas();
		
		pack();
		if (particlesdialog != null)
			loadParticles();
	}

	
	@Override
	protected void openHelpURl() {
		XmippWindowUtil.openURI("http://xmipp.cnb.csic.es/twiki/bin/view/Xmipp/Micrograph__picking_v3");
	}

<<<<<<< HEAD
	@Override
	protected void resetData(){
		pppicker.resetAllMicrographs();		
		canvas.refreshActive(null);
		updateMicrographsModel();
	}
=======
	
>>>>>>> 49d358ec
	
	public void importParticlesFromFiles(Format format, String file1, String file2, float scale, boolean invertx, boolean inverty){
			
			getMicrograph().reset();
			String result = pppicker.importParticlesFromFiles(file1, file2, format, getMicrograph(), scale, invertx, inverty);
			pppicker.saveData(getMicrograph());
			setChanged(false);
			getCanvas().repaint();
			tiltedcanvas.repaint();
			updateMicrographsModel();
			updateSize(getFamily().getSize());
			canvas.refreshActive(null);
	}
	
	@Override
	public String importParticles(Format format, String dir, float scale, boolean invertx, boolean inverty)
	{
		return importParticlesFromFolder(format, dir, scale, invertx, inverty);
		
	}

	@Override
	public ParticlesJDialog initParticlesJDialog()
	{
		return new TiltPairParticlesJDialog(this);
	}

}//class TiltPairPickerJFrame<|MERGE_RESOLUTION|>--- conflicted
+++ resolved
@@ -381,16 +381,7 @@
 		XmippWindowUtil.openURI("http://xmipp.cnb.csic.es/twiki/bin/view/Xmipp/Micrograph__picking_v3");
 	}
 
-<<<<<<< HEAD
-	@Override
-	protected void resetData(){
-		pppicker.resetAllMicrographs();		
-		canvas.refreshActive(null);
-		updateMicrographsModel();
-	}
-=======
-	
->>>>>>> 49d358ec
+
 	
 	public void importParticlesFromFiles(Format format, String file1, String file2, float scale, boolean invertx, boolean inverty){
 			
