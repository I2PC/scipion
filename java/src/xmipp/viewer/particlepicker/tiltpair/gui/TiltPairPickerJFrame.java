--- conflicted
+++ resolved
@@ -63,13 +63,8 @@
 		super(picker);
 		pppicker = picker;
 		initComponents();
-<<<<<<< HEAD
-		if (picker.getMode() == Mode.ReadOnly)
-			enableEdition(false);
-=======
 		enableEdition(picker.getMode() != FamilyState.ReadOnly);
 		setChanged(false);
->>>>>>> 88006ab7
 	}
 
 	private void initComponents()
@@ -94,12 +89,9 @@
 		initMicrographsPane();
 		add(micrographpn, XmippWindowUtil.getConstraints(constraints, 0, 2, 3));
 		JPanel actionspn = new JPanel(new FlowLayout(FlowLayout.RIGHT));
-<<<<<<< HEAD
-=======
 		actionspn.add(savebt);
 		actionspn.add(saveandexitbt);
 		add(actionspn, XmippWindowUtil.getConstraints(constraints, 0, 3, 3, GridBagConstraints.HORIZONTAL));
->>>>>>> 88006ab7
 
 		actionspn.add(savebt);
 		actionspn.add(saveandexitbt);
@@ -361,11 +353,7 @@
 		XmippWindowUtil.openURI("http://xmipp.cnb.csic.es/twiki/bin/view/Xmipp/Micrograph__picking_v3");
 	}
 
-<<<<<<< HEAD
-=======
-
->>>>>>> 88006ab7
-	
+
 	
 	public String importParticlesFromFiles(Format format, String file1, String file2, float scale, boolean invertx, boolean inverty){
 			
