--- conflicted
+++ resolved
@@ -160,11 +160,7 @@
 	@Override
 	public void refreshActive(Particle p)
 	{
-<<<<<<< HEAD
-		if(p!= null)
-=======
 		if(p != null)
->>>>>>> 6c2987eb
 			frame.getCanvas().refreshActive(((TiltedParticle) p).getUntiltedParticle());
 	}
 
