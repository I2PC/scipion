--- conflicted
+++ resolved
@@ -185,7 +185,6 @@
 	}
 
 	@Override
-<<<<<<< HEAD
 	protected void doCustomPaint(Graphics2D g2)
 	{
 		g2.setColor(frame.getColor());
@@ -217,8 +216,8 @@
 	public void setMicrograph(Micrograph m)
 	{
 		um = (UntiltedMicrograph)m;
-		
-=======
+	}
+	
 	protected void manageActive(int x, int y)
 	{
 		if(!activemoved)
@@ -226,7 +225,6 @@
 		if (active.getUntiltedParticle().isAdded())
 			um.initAligner();
 		setActiveMoved(false);
->>>>>>> a6f8c7e3
 	}
 	
 
