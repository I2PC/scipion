package xmipp.viewer.particlepicker.tiltpair.model;

import java.io.File;
import java.util.ArrayList;
import java.util.Hashtable;
import java.util.List;
import java.util.logging.Level;

import xmipp.jni.Filename;
import xmipp.jni.MDLabel;
import xmipp.jni.MetaData;
import xmipp.viewer.particlepicker.Family;
import xmipp.viewer.particlepicker.Format;
import xmipp.viewer.particlepicker.Micrograph;
import xmipp.viewer.particlepicker.ParticlePicker;
import xmipp.viewer.particlepicker.training.model.FamilyState;

public class TiltPairPicker extends ParticlePicker {

	protected List<UntiltedMicrograph> micrographs;
	private UntiltedMicrograph micrograph;

	public TiltPairPicker(String selfile, String outputdir, FamilyState state) {
		super(selfile, outputdir, state);
		
		for(UntiltedMicrograph um: micrographs)
			loadMicrographParticles(um);
	}

	public void loadData() {
		try {
			loadEmptyMicrographs();
			for(UntiltedMicrograph um: micrographs)
				loadMicrographParticles(um);

		} catch (Exception e) {
			getLogger().log(Level.SEVERE, e.getMessage(), e);
			throw new IllegalArgumentException(e);
		}

	}
	
	public void loadEmptyMicrographs() {
		try {
			MetaData md = new MetaData(selfile);
			// md.readPlain(pairsfile, "image tilted_image");
			if(micrographs == null)
				this.micrographs = new ArrayList<UntiltedMicrograph>();
			else
				micrographs.clear();
			UntiltedMicrograph untiltedmicrograph;
			TiltedMicrograph tiltedmicrograph;
			String image, tiltedimage;

			long[] ids = md.findObjects();
			for (long id : ids) {
				image = md.getValueString(MDLabel.MDL_MICROGRAPH, id);
				tiltedimage = md.getValueString(MDLabel.MDL_MICROGRAPH_TILTED, id);
				tiltedmicrograph = new TiltedMicrograph(tiltedimage);
				untiltedmicrograph = new UntiltedMicrograph(image, tiltedmicrograph);
				tiltedmicrograph.setUntiltedMicrograph(untiltedmicrograph);
				micrographs.add(untiltedmicrograph);
				
			}
			if (micrographs.size() == 0) throw new IllegalArgumentException(String.format("No micrographs specified on %s", selfile));

		} catch (Exception e) {
			getLogger().log(Level.SEVERE, e.getMessage(), e);
			throw new IllegalArgumentException(e);
		}

	}

	public void loadMicrographParticles(UntiltedMicrograph micrograph) {
		String ufile = getOutputPath(micrograph.getPosFile());
		String tfile = getOutputPath(micrograph.getTiltedMicrograph().getPosFile());
		if (Filename.exists(ufile) && Filename.exists(tfile)) loadMicrographData(micrograph, ufile, tfile);
	}

	/* Return number of particles loaded */
	public int loadMicrographParticles(UntiltedMicrograph um, MetaData uMd, MetaData tMd) {
		um.reset();
		UntiltedParticle up;
		TiltedParticle tp;
		TiltedMicrograph tm = um.getTiltedMicrograph();
		int x, y;
		long[] uIds = uMd.findObjects();
		long[] tIds = tMd.findObjects();
		long id;
		int particles = 0;

		for (int i = 0; i < uIds.length; ++i) {
			// Add untilted particle
			id = uIds[i];
			x = uMd.getValueInt(MDLabel.MDL_XCOOR, id);
			y = uMd.getValueInt(MDLabel.MDL_YCOOR, id);
			up = new UntiltedParticle(x, y, um, family);
			um.addParticle(up);
			// Set tilted pair particle
			id = tIds[i];
			x = tMd.getValueInt(MDLabel.MDL_XCOOR, id);
			y = tMd.getValueInt(MDLabel.MDL_YCOOR, id);
			tp = new TiltedParticle(x, y, up);
			up.setTiltedParticle(tp);
			tm.addParticle(tp);
			++particles;
		}

		um.initAligner();

		return particles;
	}// loadMicrographs

	public void loadMicrographData(UntiltedMicrograph um, String uPosFile, String tPosFile) {
		try {
			loadMicrographParticles(um, new MetaData(uPosFile), new MetaData(tPosFile));
		} catch (Exception e) {
			getLogger().log(Level.SEVERE, e.getMessage(), e);
			throw new IllegalArgumentException(e.getMessage());
		}
	}

	public int getNextFreeMicrograph() {
		int count = 0;
		for (UntiltedMicrograph m : micrographs) {
			if (m.hasData()) return count;
			count++;
		}
		return -1;
	}

	public List<UntiltedMicrograph> getMicrographs() {
		return micrographs;
	}

	public void resetMicrograph(UntiltedMicrograph m) {
		m.reset();
		setChanged(true);
	}

	public void resetAllMicrographs() {
		for (UntiltedMicrograph um : micrographs)
			um.reset();
		setChanged(true);
	}

	public int getUntiltedNumber() {
		int count = 0;
		for (UntiltedMicrograph um : micrographs)
			count += um.getParticles().size();
		return count;
	}

	public int getTiltedNumber() {
		int count = 0;
		for (UntiltedMicrograph um : micrographs)
			count += um.getTiltedMicrograph().getParticles().size();
		return count;
	}

	public void saveData() {
		super.saveData();
		long id;

		try {
			MetaData  anglesmd;
			anglesmd = new MetaData(selfile);

			Hashtable<String, Long> micrographsDict = new Hashtable<String, Long>();
			for (long mid : anglesmd.findObjects())
				micrographsDict.put(anglesmd.getValueString(MDLabel.MDL_MICROGRAPH, mid), mid);

			for (UntiltedMicrograph m : micrographs) {
				if (m.hasData()) {

					id = micrographsDict.get(m.getFile());
					anglesmd.setValueDouble(MDLabel.MDL_ANGLE_Y, (double) m.getUntiltedAngle(), id);
					anglesmd.setValueDouble(MDLabel.MDL_ANGLE_Y2, (double) m.getTiltedAngle(), id);
					anglesmd.setValueDouble(MDLabel.MDL_ANGLE_TILT, (double) m.getTiltAngle(), id);

					anglesmd.write(selfile);
				}
				saveData(m);

			}

		} catch (Exception e) {
			getLogger().log(Level.SEVERE, e.getMessage(), e);
			throw new IllegalArgumentException(e.getMessage());
		}

	}

	@Override
	public void saveData(Micrograph m) {
		UntiltedMicrograph um = (UntiltedMicrograph) m;
		String file = getOutputPath(um.getPosFile());
		long id;

		try {
			MetaData md, md2;
			TiltedParticle tp;

			if (!m.hasData())
				new File(file).delete();
			else {

				md = new MetaData();
				md2 = new MetaData();

				for (UntiltedParticle p : um.getParticles()) {
					tp = p.getTiltedParticle();
					if (tp != null) {
						id = md.addObject();
						md.setValueInt(MDLabel.MDL_XCOOR, p.getX(), id);
						md.setValueInt(MDLabel.MDL_YCOOR, p.getY(), id);

						id = md2.addObject();
						md2.setValueInt(MDLabel.MDL_XCOOR, tp.getX(), id);
						md2.setValueInt(MDLabel.MDL_YCOOR, tp.getY(), id);
					}
				}
				String template = family.getName() + "@%s";
				md.write(String.format(template, file));
				md2.write(String.format(template, getOutputPath(um.getTiltedMicrograph().getPosFile())));
			}

		} catch (Exception e) {
			getLogger().log(Level.SEVERE, e.getMessage(), e);
			throw new IllegalArgumentException(e.getMessage());
		}

	}

	
	public int getManualParticlesNumber() {
		int count = 0;
		for (UntiltedMicrograph um : micrographs)
			count += um.getParticles().size();
		return count;
	}

	

	
	public Format detectFormat(String path) {
		Format[] formats = { Format.Xmipp24, Format.Xmipp30, Format.Eman };

		for (UntiltedMicrograph um : micrographs) {
			for (Format f : formats)
				if (Filename.exists(getImportMicrographName(path, um.getFile(), f))) return f;
		}
		return Format.Unknown;
	}// function detectFormat

	
	public int importParticlesFromFolder(String path, Format f, float scale, boolean invertx, boolean inverty) {
		if (f == Format.Auto) f = detectFormat(path);
		if (f == Format.Unknown) return 0;

		String uFn, tFn;
		int particles = 0;

		for (UntiltedMicrograph um : micrographs) {
			uFn = getImportMicrographName(path, um.getFile(), f);
			tFn = getImportMicrographName(path, um.getTiltedMicrograph().getFile(), f);
			if (Filename.exists(uFn) && Filename.exists(tFn)) particles += importParticlesFromFiles(uFn, tFn, f, um, scale, invertx, inverty);
		}

		return particles;
	}// function importParticlesFromFolder

	public int importParticlesFromFiles(String uPath, String tPath, Format f, UntiltedMicrograph um, float scale, boolean invertx, boolean inverty) {
		MetaData uMd = new MetaData();
		fillParticlesMdFromFile(uPath, f, um, uMd, scale, invertx, inverty);
		MetaData tMd = new MetaData();
		fillParticlesMdFromFile(tPath, f, um.getTiltedMicrograph(), tMd, scale, invertx, inverty);

		int particles = loadMicrographParticles(um, uMd, tMd);
		uMd.destroy();
		tMd.destroy();
		return particles;
	}// function importParticlesFromFiles
	
	public String getImportMicrographName(String path, String filename, Format f) {
		String base = Filename.removeExtension(Filename.getBaseName(filename));
		switch (f) {
		case Xmipp24:
			return Filename.join(path, base, base + ".raw.Common.pos");
		case Xmipp30:
			return Filename.join(path, base + ".pos");
		case Eman:
			return Filename.join(path, base + "_ptcls.box");

		default:
			return null;
		}
	}
	
	public UntiltedMicrograph getMicrograph()
	{
		return micrograph;
	}

	@Override
	public void setMicrograph(Micrograph m) {
		this.micrograph = (UntiltedMicrograph)m;
		
	}

<<<<<<< HEAD
	public void saveConfig()
	{
		try
		{
			MetaData md;
			String file = configfile;
			md = new MetaData();
			long id = md.addObject();
			md.setValueString(MDLabel.MDL_MICROGRAPH, getMicrograph().getName(), id);
			md.write(file);
			md.destroy();

		}
		catch (Exception e)
		{
			getLogger().log(Level.SEVERE, e.getMessage(), e);
			throw new IllegalArgumentException(e.getMessage());
		}
	}

	public void loadConfig()
	{
		String file = configfile;
		if (!new File(file).exists())
		{
			setMicrograph(getMicrographs().get(0));
			return;
		}

		String mname;
		try
		{
			MetaData md = new MetaData(file);
			for (long id : md.findObjects())
			{

=======
	public void loadConfig() {
		String file = configfile;
		if (!new File(file).exists()) {
			setMicrograph(getMicrographs().get(0));
			return;

		}

		String mname;
		try {
			MetaData md = new MetaData(file);
			for (long id : md.findObjects()) {
>>>>>>> 48330b3f
				mname = md.getValueString(MDLabel.MDL_MICROGRAPH, id);
				setMicrograph(getMicrograph(mname));
			}
			md.destroy();
<<<<<<< HEAD
		}
		catch (Exception e)
		{
=======
		} catch (Exception e) {
>>>>>>> 48330b3f
			getLogger().log(Level.SEVERE, e.getMessage(), e);
			throw new IllegalArgumentException(e.getMessage());
		}
	}
<<<<<<< HEAD

=======
	
	public void saveConfig() {
		try {
			MetaData md;
			String file = configfile;
			md = new MetaData();
			long id = md.addObject();
			md.setValueString(MDLabel.MDL_MICROGRAPH, getMicrograph().getName(), id);
			md.write(file);
			md.destroy();

		} catch (Exception e) {
			getLogger().log(Level.SEVERE, e.getMessage(), e);
			throw new IllegalArgumentException(e.getMessage());
		}
	}
>>>>>>> 48330b3f
	


}// class TiltPairPicker<|MERGE_RESOLUTION|>--- conflicted
+++ resolved
@@ -308,11 +308,34 @@
 		
 	}
 
-<<<<<<< HEAD
-	public void saveConfig()
-	{
-		try
-		{
+	
+
+	public void loadConfig() {
+		String file = configfile;
+		if (!new File(file).exists()) {
+			setMicrograph(getMicrographs().get(0));
+			return;
+
+		}
+
+		String mname;
+		try {
+			MetaData md = new MetaData(file);
+			for (long id : md.findObjects()) {
+				mname = md.getValueString(MDLabel.MDL_MICROGRAPH, id);
+				setMicrograph(getMicrograph(mname));
+			}
+			md.destroy();
+
+		} catch (Exception e) {
+			getLogger().log(Level.SEVERE, e.getMessage(), e);
+			throw new IllegalArgumentException(e.getMessage());
+		}
+	}
+
+	
+	public void saveConfig() {
+		try {
 			MetaData md;
 			String file = configfile;
 			md = new MetaData();
@@ -321,79 +344,11 @@
 			md.write(file);
 			md.destroy();
 
-		}
-		catch (Exception e)
-		{
-			getLogger().log(Level.SEVERE, e.getMessage(), e);
-			throw new IllegalArgumentException(e.getMessage());
-		}
-	}
-
-	public void loadConfig()
-	{
-		String file = configfile;
-		if (!new File(file).exists())
-		{
-			setMicrograph(getMicrographs().get(0));
-			return;
-		}
-
-		String mname;
-		try
-		{
-			MetaData md = new MetaData(file);
-			for (long id : md.findObjects())
-			{
-
-=======
-	public void loadConfig() {
-		String file = configfile;
-		if (!new File(file).exists()) {
-			setMicrograph(getMicrographs().get(0));
-			return;
-
-		}
-
-		String mname;
-		try {
-			MetaData md = new MetaData(file);
-			for (long id : md.findObjects()) {
->>>>>>> 48330b3f
-				mname = md.getValueString(MDLabel.MDL_MICROGRAPH, id);
-				setMicrograph(getMicrograph(mname));
-			}
-			md.destroy();
-<<<<<<< HEAD
-		}
-		catch (Exception e)
-		{
-=======
-		} catch (Exception e) {
->>>>>>> 48330b3f
-			getLogger().log(Level.SEVERE, e.getMessage(), e);
-			throw new IllegalArgumentException(e.getMessage());
-		}
-	}
-<<<<<<< HEAD
-
-=======
-	
-	public void saveConfig() {
-		try {
-			MetaData md;
-			String file = configfile;
-			md = new MetaData();
-			long id = md.addObject();
-			md.setValueString(MDLabel.MDL_MICROGRAPH, getMicrograph().getName(), id);
-			md.write(file);
-			md.destroy();
-
-		} catch (Exception e) {
-			getLogger().log(Level.SEVERE, e.getMessage(), e);
-			throw new IllegalArgumentException(e.getMessage());
-		}
-	}
->>>>>>> 48330b3f
+		} catch (Exception e) {
+			getLogger().log(Level.SEVERE, e.getMessage(), e);
+			throw new IllegalArgumentException(e.getMessage());
+		}
+	}
 	
 
 
