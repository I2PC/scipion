--- conflicted
+++ resolved
@@ -281,37 +281,10 @@
 
 	}
 
-<<<<<<< HEAD
-	
-	public int getManualParticlesNumber() {
-=======
-	@Override
-	public int getManualParticlesNumber(Family f)
-	{
->>>>>>> 0ed6706b
-		int count = 0;
-		for (UntiltedMicrograph um : micrographs)
-			count += um.getParticles().size();
-		return count;
-	}
-
-<<<<<<< HEAD
 	
 
 	
 	public Format detectFormat(String path) {
-=======
-	@Override
-	public void exportParticles(String path)
-	{
-		throw new UnsupportedOperationException();
-
-	}// function exportParticles
-
-	@Override
-	public Format detectFormat(String path)
-	{
->>>>>>> 0ed6706b
 		Format[] formats = { Format.Xmipp24, Format.Xmipp30, Format.Eman };
 
 		for (UntiltedMicrograph um : micrographs)
@@ -323,20 +296,10 @@
 		return Format.Unknown;
 	}// function detectFormat
 
-<<<<<<< HEAD
 	
-	public int importParticlesFromFolder(String path, Format f, float scale, boolean invertx, boolean inverty) {
+	public String importParticlesFromFolder(String path, Format f, float scale, boolean invertx, boolean inverty) {
 		if (f == Format.Auto) f = detectFormat(path);
-		if (f == Format.Unknown) return 0;
-=======
-	@Override
-	public String importParticlesFromFolder(String path, Format f, float scale, boolean invertx, boolean inverty)
-	{
-		if (f == Format.Auto)
-			f = detectFormat(path);
-		if (f == Format.Unknown)
-			return null;
->>>>>>> 0ed6706b
+		if (f == Format.Unknown) return "Unknown format";
 
 		String uFn, tFn;
 		String result = "";
@@ -394,14 +357,8 @@
 
 	}
 
-<<<<<<< HEAD
-	
 
 	public void loadConfig() {
-=======
-	public void loadConfig()
-	{
->>>>>>> 0ed6706b
 		String file = configfile;
 		if (!new File(file).exists())
 		{
@@ -420,29 +377,16 @@
 				setMicrograph(getMicrograph(mname));
 			}
 			md.destroy();
-<<<<<<< HEAD
 
 		} catch (Exception e) {
-=======
-		}
-		catch (Exception e)
-		{
->>>>>>> 0ed6706b
 			getLogger().log(Level.SEVERE, e.getMessage(), e);
 			throw new IllegalArgumentException(e.getMessage());
 		}
 	}
 
-<<<<<<< HEAD
 	
 	public void saveConfig() {
 		try {
-=======
-	public void saveConfig()
-	{
-		try
-		{
->>>>>>> 0ed6706b
 			MetaData md;
 			String file = configfile;
 			md = new MetaData();
