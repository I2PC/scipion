--- conflicted
+++ resolved
@@ -312,18 +312,7 @@
 		String uFn = null, tFn = null;
 		String result = "";
                 importSize(path, f, scale);
-<<<<<<< HEAD
-		for (UntiltedMicrograph um : micrographs)
-		{
-			uFn = getImportMicrographName(path, um.getFile(), f);
-			tFn = getImportMicrographName(path, um.getTiltedMicrograph().getFile(), f);
-			if (Filename.exists(uFn) && Filename.exists(tFn))
-			{
-				result += importParticlesFromFiles(uFn, tFn, f, um, scale, invertx, inverty);
-				saveData(um);
-
-			}
-=======
+
 		
                 for(UntiltedMicrograph m: micrographs)
                 {
@@ -340,7 +329,6 @@
                         result += importParticlesFromFiles(uFn, tFn, f, m, scale, invertx, inverty);
                         saveData(m);
                     }           
->>>>>>> 82d82f21
 		}
                 super.saveData();
 		return result;
