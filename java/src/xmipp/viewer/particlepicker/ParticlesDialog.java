--- conflicted
+++ resolved
@@ -102,11 +102,7 @@
                 sp.getVAdjustable().setValue(sp.getVAdjustable().getMaximum());
                 sp.getHAdjustable().setValue(sp.getHAdjustable().getMaximum());
 		pack();
-<<<<<<< HEAD
 
-=======
-                
->>>>>>> 69a61cac
 	}
         
         
