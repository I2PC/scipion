--- conflicted
+++ resolved
@@ -59,12 +59,8 @@
 import xmipp.utils.XmippWindowUtil;
 import xmipp.viewer.particlepicker.training.gui.TemplatesJDialog;
 import xmipp.viewer.particlepicker.training.model.FamilyState;
-<<<<<<< HEAD
-
-=======
 import xmipp.viewer.particlepicker.training.model.TrainingParticle;
 import xmipp.viewer.windows.QuickHelpJDialog;
->>>>>>> b1f117f4
 
 public abstract class ParticlePickerJFrame extends JFrame implements ActionListener
 {
@@ -235,13 +231,10 @@
 			@Override
 			public void actionPerformed(ActionEvent e)
 			{
-<<<<<<< HEAD
 				if (importpjd == null)
 					importpjd = new ImportParticlesJDialog(ParticlePickerJFrame.this);
 				importpjd.showDialog();
-=======
-				showImportDialog();
->>>>>>> b1f117f4
+
 			}
 		});
 
@@ -422,15 +415,9 @@
 				reloadImage();
 			}
 
-<<<<<<< HEAD
 			getParticlePicker().saveFilters();
 		} catch (Exception ex) {
-=======
-			getParticlePicker().persistFilters();
-		}
-		catch (Exception ex)
-		{
->>>>>>> b1f117f4
+
 
 			ex.printStackTrace();
 			showException(ex);
@@ -462,12 +449,8 @@
 		return getParticlePicker().getFamily();
 	}
 
-<<<<<<< HEAD
 	
-=======
-	public abstract ParticlesJDialog initParticlesJDialog();
-
->>>>>>> b1f117f4
+
 	public abstract ParticlePickerCanvas getCanvas();
 	
 	public abstract ParticlesJDialog initParticlesJDialog();
@@ -477,17 +460,8 @@
 		try
 		{
 			if (particlesdialog == null)
-<<<<<<< HEAD
 				particlesdialog = initParticlesJDialog();
 			else {
-=======
-				if (ParticlePickerJFrame.this instanceof TrainingPickerJFrame)
-					particlesdialog = new ParticlesJDialog(ParticlePickerJFrame.this);
-				else
-					particlesdialog = new TiltPairParticlesJDialog(ParticlePickerJFrame.this);
-			else
-			{
->>>>>>> b1f117f4
 
 				particlesdialog.loadParticles(false);
 				particlesdialog.setVisible(true);
@@ -530,20 +504,11 @@
 			return false;
 		return true;
 	}
-<<<<<<< HEAD
 	
 	public boolean isPickingAvailable() {
 		if (getCanvas().getTool() != Tool.PICKER) return false;
 		if (getParticlePicker().getMode() == FamilyState.ReadOnly) return false;
-=======
-
-	public boolean isPickingAvailable()
-	{
-		if (getCanvas().getTool() != Tool.PICKER)
-			return false;
-		if (getParticlePicker().getMode() == FamilyState.ReadOnly)
-			return false;
->>>>>>> b1f117f4
+
 		return true;
 	}
 
@@ -582,13 +547,8 @@
 		getParticlePicker().saveFamilies();
 	}
 
-<<<<<<< HEAD
 
 	protected void initImagePane() {
-=======
-	protected void initImagePane()
-	{
->>>>>>> b1f117f4
 		imagepn = new JPanel(new FlowLayout(FlowLayout.LEFT));
 		//imagepn.setBorder(BorderFactory.createTitledBorder("Image"));
 
@@ -596,28 +556,15 @@
 		usezoombt = new JToggleButton("-1", XmippResource.getIcon("zoom.png"));
 		usezoombt.setToolTipText("Keep zoom");
 		usezoombt.setFocusable(false);
-<<<<<<< HEAD
 		eraserbt = new JToggleButton("Eraser", XmippResource.getIcon("clean.gif"));
 		
 		usezoombt.setFocusable(false);
-
-		
-=======
-		// eraserbt = new JToggleButton("Eraser",
-		// XmippResource.getIcon("clean.gif"));
-		// eraserbt.setFocusable(false);
-
->>>>>>> b1f117f4
 		JToolBar tb = new JToolBar();
 
 		tb.setFloatable(false);
 		tb.add(usezoombt);
-<<<<<<< HEAD
 		tb.add(eraserbt);
 
-=======
-		// tb.add(eraserbt);
->>>>>>> b1f117f4
 		// usezoombt.setBorderPainted(false);
 		paintpn.add(tb);
 
@@ -664,7 +611,6 @@
 		return Double.parseDouble(usezoombt.getText());
 	}
 
-<<<<<<< HEAD
 
 	public boolean isEraserMode()
 	{
@@ -672,14 +618,7 @@
 	}
 
 	
-	
-=======
-	// public boolean isEraserMode()
-	// {
-	// return eraserbt.isSelected();
-	// }
-
->>>>>>> b1f117f4
+
 	protected void displayZoom()
 	{
 
@@ -798,15 +737,10 @@
 		sizesl.setValue(size);
 		getCanvas().repaint();
 		getFamily().setSize(size);
-<<<<<<< HEAD
+
 		if (particlesdialog != null) {
 			for (PickerParticle p : getAvailableParticles())
-=======
-		if (particlesdialog != null)
-		{
-			for (TrainingParticle p : getAvailableParticles())
->>>>>>> b1f117f4
-				p.resetParticleCanvas();
+			p.resetParticleCanvas();
 			loadParticles();
 		}
 		getParticlePicker().saveFamilies();
@@ -832,22 +766,13 @@
 
 	protected abstract void resetData();
 
-<<<<<<< HEAD
 
 	public abstract String importParticles(Format format, String dir, float scale, boolean invertx, boolean inverty);
 	
 	public Color getColor()
 	{
 		return getFamily().getColor();
-=======
-	public abstract String importParticles(Format format, String dir, float scale, boolean invertx, boolean inverty);
-
-	protected void showImportDialog()
-	{
-		if (importpjd == null)
-			importpjd = new ImportParticlesJDialog(ParticlePickerJFrame.this);
-		importpjd.showDialog();
->>>>>>> b1f117f4
+
 	}
 	
 	public Map<String, String> getKeyAssist()
