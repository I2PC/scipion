--- conflicted
+++ resolved
@@ -18,26 +18,17 @@
 import java.awt.event.KeyListener;
 import java.awt.event.MouseEvent;
 import java.awt.event.MouseWheelEvent;
-<<<<<<< HEAD
 import xmipp.ij.commons.XmippImageCanvas;
 import xmipp.jni.Particle;
+import xmipp.utils.XmippDialog;
 import xmipp.utils.XmippResource;
-=======
-import java.util.logging.Level;
-
-import javax.swing.JOptionPane;
-
-import xmipp.ij.commons.XmippImageCanvas;
-import xmipp.jni.Program;
-import xmipp.utils.XmippDialog;
->>>>>>> bf6420bc
+
 import xmipp.utils.XmippWindowUtil;
 import xmipp.viewer.particlepicker.training.model.TrainingParticle;
 
 
 public abstract class ParticlePickerCanvas extends XmippImageCanvas
 {
-<<<<<<< HEAD
 	public final static BasicStroke dashedst = new BasicStroke(1.0f, BasicStroke.CAP_BUTT, BasicStroke.JOIN_MITER, 10.0f, new float[] { 10.0f }, 0.0f);
 	public final static BasicStroke continuousst = new BasicStroke();
 	public final static BasicStroke activedst = new BasicStroke(3.0f, BasicStroke.CAP_BUTT, BasicStroke.JOIN_MITER, 10.0f, new float[] { 10.0f }, 0.0f);
@@ -51,12 +42,6 @@
 	
 	public abstract void setMicrograph(Micrograph m);
 	
-=======
-
-	protected ImageWindow iw;
-
-	private static boolean tongleSetSelected = false;
->>>>>>> bf6420bc
 
 	private static boolean tongleSetSelected = false;
 
@@ -106,7 +91,6 @@
 
 			}
 		});
-<<<<<<< HEAD
 
 		addMouseMotionListener(this);
 
@@ -129,48 +113,7 @@
 		if (!getFrame().isEraserMode())
 			setCursor(crosshairCursor);
 		else if (getFrame().isPickingAvailable(e))
-=======
-		// addMouseMotionListener(new MouseMotionListener() {
-		// @Override
-		// public void mouseMoved(MouseEvent e) {
-		// if(!getFrame().isEraserMode())
-		// return;
-		//
-		// final int x = e.getX();
-		// final int y = e.getY();
-		// // only display a hand if the cursor is over the items
-		// final Rectangle cellBounds = getBounds();
-		// Toolkit toolkit = Toolkit.getDefaultToolkit();
-		// Cursor eraserCursor =
-		// toolkit.createCustomCursor(XmippResource.getImage("clean.gif"), new
-		// Point(5, 5), "Eraser");
-		// if (cellBounds != null && cellBounds.contains(x, y)) {
-		// setCursor(eraserCursor);
-		// } else {
-		// setCursor(new Cursor(Cursor.DEFAULT_CURSOR));
-		// }
-		//
-		// }
-		//
-		//
-		// @Override
-		// public void mouseDragged(MouseEvent e) {
-		// }
-		// });
-	}
-
-	protected void refresh()
-	{
-		getFrame().updateMicrographsModel();
-		getFrame().setChanged(true);
-		repaint();
-
-	}
-
-	public void display()
-	{
-		if (iw != null && iw.isVisible())
->>>>>>> bf6420bc
+
 		{
 
 			final int x = e.getX();
@@ -184,7 +127,6 @@
 			else
 				setCursor(new Cursor(Cursor.DEFAULT_CURSOR));
 		}
-<<<<<<< HEAD
 	}
 
 	protected void refresh()
@@ -197,16 +139,7 @@
 
 	
 
-=======
-		else
-			this.iw = new ImageWindow(getImage(), this);// if you dont provide
-														// iw, I init mine
-		iw.setTitle(getMicrograph().getName());
-		// iw.maximize();
-		iw.pack();
-	}
-
->>>>>>> bf6420bc
+
 	public void display(float xlocation, float ylocation)
 	{
 		boolean relocate = (iw == null);
@@ -281,7 +214,6 @@
 	
 	protected void drawShape(Graphics2D g2, TrainingParticle p, boolean all)
 	{
-<<<<<<< HEAD
 		drawShape(g2, p, all, continuousst);
 	}
 	
@@ -304,16 +236,6 @@
 		x = getXOnImage(x);
 		y = getYOnImage(y);
 		int distance = (int) (radius/3. * magnification);
-=======
-
-		int x0 = (int) getSrcRect().getX();
-		int y0 = (int) getSrcRect().getY();
-		int size = (int) (p.getFamily().getSize() * magnification);
-		int radius = (int) (p.getFamily().getSize() / 2 * magnification);
-		int x = (int) ((p.getX() - x0) * magnification);
-		int y = (int) ((p.getY() - y0) * magnification);
-		int distance = (int) (10 * magnification);
->>>>>>> bf6420bc
 
 		if (getFrame().isShapeSelected(Shape.Rectangle) || all)
 			g2.drawRect(x - radius, y - radius, length, length);
@@ -382,17 +304,6 @@
 		int width = imp.getWidth();
 		return x / m + width / 2.f;
 	}
-
-<<<<<<< HEAD
-	
-=======
-	public void updateMicrographData()
-	{
-		Micrograph m = getMicrograph();
-		imp = m.getImagePlus(getFrame().getParticlePicker().getFilters());
-		m.runImageJFilters(getFrame().getParticlePicker().getFilters());
-	}
->>>>>>> bf6420bc
 
 	public abstract Micrograph getMicrograph();
 
@@ -433,12 +344,6 @@
 		g.drawImage(offscreen, 0, 0, this);
 	}
 
-<<<<<<< HEAD
 	protected abstract void doCustomPaint(Graphics2D g2);
-	
-	
-	
-
-=======
->>>>>>> bf6420bc
+
 }