--- conflicted
+++ resolved
@@ -132,16 +132,6 @@
 
 	}
 
-<<<<<<< HEAD
-
-=======
-	public void display()
-	{
-		super.display();								
-		iw.setTitle(getMicrograph().getName());
-		
-	}
->>>>>>> 9a0634a8
 
 	public void display(float xlocation, float ylocation)
 	{
