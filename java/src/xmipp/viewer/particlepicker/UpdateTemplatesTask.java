--- conflicted
+++ resolved
@@ -23,56 +23,11 @@
 	@Override
 	public void doTask()
 	{
-<<<<<<< HEAD
 			picker.updateTemplates();
 			if(dialog != null && dialog.isVisible())
 				dialog.loadTemplates(true);
 			System.out.println("Templates updated");
 		
-
-=======
-		try
-		{
-			Family f = picker.getFamily();
-
-			if (f.getStep() != FamilyState.Manual)
-				return;
-
-			f.initTemplates();
-			ImageGeneric igp;
-			List<TrainingParticle> particles;
-			MicrographFamilyData mfd;
-			TrainingParticle particle;
-			try
-			{
-				for (TrainingMicrograph m : picker.getMicrographs())
-				{
-					mfd = m.getFamilyData(f);
-					for (int i = 0; i < mfd.getManualParticles().size(); i++)
-					{
-						particles = mfd.getManualParticles();
-						particle = particles.get(i);
-						igp = particle.getImageGeneric();
-						if (f.getTemplateIndex() < f.getTemplatesNumber())
-							f.setTemplate(igp);
-						else
-						{
-							double[] align = f.getTemplates().alignImage(igp);
-							particle.setLastalign(align);
-						}
-					}
-				}
-				f.saveTemplates();
-				if(dialog != null && dialog.isVisible())
-					dialog.loadTemplates(true);
-			}
-			catch (Exception e)
-			{
-				throw new IllegalArgumentException(e.getMessage());
-			}
->>>>>>> 88006ab7
-
-
 	}
 
 }