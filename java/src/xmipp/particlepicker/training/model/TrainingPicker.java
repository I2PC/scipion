--- conflicted
+++ resolved
@@ -541,28 +541,7 @@
 		}
 	}
 
-<<<<<<< HEAD
-	public void updateFamilyTemplates(Family f) {
-		ImageGeneric igp;
-		List<TrainingParticle> particles;
-		MicrographFamilyData mfd;
-		for (TrainingMicrograph m : micrographs) {
-			mfd = m.getFamilyData(f);
-			for (int i = 0; i < mfd.getManualParticles().size(); i++) {
-				particles = mfd.getManualParticles();
-				igp = particles.get(i).getImageGeneric();
-				if (i < f.getTemplatesNumber())
-					f.setTemplate((int) (ImageGeneric.FIRST_IMAGE + i), igp);
-				else
-					try {
-						f.getTemplates().alignImages(igp);
-					} catch (Exception e) {
-						throw new IllegalArgumentException(e.getMessage());
-					}
-			}
-		}
-
-=======
+
 	// public void updateFamilyTemplates(Family f) {
 	// ImageGeneric igp;
 	// List<TrainingParticle> particles;
@@ -599,7 +578,7 @@
 		default:
 			return null;
 		}
->>>>>>> adaa4a70
+
 	}
 
 	public boolean hasParticles() {
