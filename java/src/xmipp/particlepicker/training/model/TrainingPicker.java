package xmipp.particlepicker.training.model;

import java.io.File;
import java.util.ArrayList;
import java.util.Arrays;
import java.util.List;
import java.util.logging.Level;

import xmipp.jni.Filename;
import xmipp.jni.ImageGeneric;
import xmipp.jni.MDLabel;
import xmipp.jni.MetaData;
import xmipp.particlepicker.Family;
import xmipp.particlepicker.Format;
import xmipp.particlepicker.Micrograph;
import xmipp.particlepicker.ParticlePicker;
import xmipp.particlepicker.tiltpair.model.UntiltedMicrograph;
import xmipp.utils.XmippMessage;

public abstract class TrainingPicker extends ParticlePicker
{

	protected List<TrainingMicrograph> micrographs;
	private TrainingMicrograph micrograph;

	public static FamilyState previousStep(FamilyState step)
	{
		if (step == FamilyState.Manual)
			return null;
		if (step == FamilyState.Supervised)
			return FamilyState.Manual;
		return null;
	}

	public TrainingPicker(String selfile, String outputdir, String fname, FamilyState mode)
	{
		super(selfile, outputdir, fname, mode);

	}

	public TrainingPicker(String selfile, String outputdir, FamilyState mode)
	{
		super(selfile, outputdir, mode);

	}

	public boolean hasEmptyMicrographs(Family f)
	{
		for (TrainingMicrograph m : micrographs)
			if (m.getFamilyData(f).isEmpty())
				return true;
		return false;
	}

	public static FamilyState nextStep(FamilyState step)
	{
		if (step == FamilyState.Manual)
			return FamilyState.Supervised;
		if (step == FamilyState.Supervised)
			return FamilyState.Review;
		return null;
	}

	public List<TrainingMicrograph> getMicrographs()
	{
		return micrographs;
	}

	public TrainingMicrograph getMicrograph()
	{
		return micrograph;
	}

	public void loadMicrographs()
	{
		try
		{
			loadEmptyMicrographs();
			for (TrainingMicrograph m : micrographs)
				loadMicrographData(m);

		}
		catch (Exception e)
		{
			getLogger().log(Level.SEVERE, e.getMessage(), e);
			throw new IllegalArgumentException(e);
		}

	}

	public void loadMicrographData(TrainingMicrograph micrograph)
	{
		try
		{
			String fname;
			Family family;
			MicrographFamilyState state;
			MicrographFamilyData mfd;
			Integer autopickpercent;
			List<MicrographFamilyData> mfdatas = new ArrayList<MicrographFamilyData>();
			if (!new File(getOutputPath(micrograph.getPosFile())).exists())
				return;

			MetaData md = new MetaData("families@" + getOutputPath(micrograph.getPosFile()));
			boolean hasautopercent = md.containsLabel(MDLabel.MDL_PICKING_AUTOPICKPERCENT);
			for (long id : md.findObjects())
			{

				fname = md.getValueString(MDLabel.MDL_PICKING_FAMILY, id);
				state = MicrographFamilyState.valueOf(md.getValueString(MDLabel.MDL_PICKING_MICROGRAPH_FAMILY_STATE, id));
				family = getFamily(fname);
				if (family == null)
					throw new IllegalArgumentException(XmippMessage.getIllegalValueMsg("family", fname));
				if (hasautopercent)
					autopickpercent = md.getValueInt(MDLabel.MDL_PICKING_AUTOPICKPERCENT, id);
				else
					autopickpercent = 50;// compatibility with previous projects
				mfd = new MicrographFamilyData(micrograph, family, state, autopickpercent);

				if (getMode() == FamilyState.Review && mfd.getStep() != FamilyState.Review)
				{
					mfd.setState(MicrographFamilyState.Review);
					setChanged(true);
				}
				loadManualParticles(mfd, getOutputPath(micrograph.getPosFile()));
				loadAutomaticParticles(mfd, getOutputPath(micrograph.getAutoPosFile()), false);
				mfdatas.add(mfd);
			}
			micrograph.setFamiliesState(mfdatas);
			md.destroy();
		}
		catch (Exception e)
		{
			getLogger().log(Level.SEVERE, e.getMessage(), e);
			throw new IllegalArgumentException(e.getMessage());
		}

	}

	public void loadManualParticles(MicrographFamilyData mfd)
	{
		loadManualParticles(mfd, getOutputPath(mfd.getMicrograph().getPosFile()));
	}

	public void loadManualParticles(MicrographFamilyData mfd, String file)
	{
		if (!new File(file).exists())
			return;
		Family family = mfd.getFamily();
		if (!containsBlock(file, family.getName()))
			return;
		int x, y;
		TrainingParticle particle;

		try
		{
			MetaData md = new MetaData(family.getName() + "@" + file);

			for (long id : md.findObjects())
			{

				x = md.getValueInt(MDLabel.MDL_XCOOR, id);
				y = md.getValueInt(MDLabel.MDL_YCOOR, id);
				particle = new TrainingParticle(x, y, family, mfd.getMicrograph());
				mfd.addManualParticle(particle);
			}
			md.destroy();
		}
		catch (Exception e)
		{
			getLogger().log(Level.SEVERE, e.getMessage(), e);
			throw new IllegalArgumentException(e.getMessage());
		}
	}

	public void loadAutomaticParticles(MicrographFamilyData mfd)
	{
		loadAutomaticParticles(mfd, getOutputPath(mfd.getMicrograph().getAutoPosFile()), false);
	}

	public void loadAutomaticParticles(MicrographFamilyData mfd, String file, boolean imported)
	{
		if (!new File(file).exists())
			return;
		Family f = mfd.getFamily();
		if (!containsBlock(file, f.getName()))
			return;
		int x, y;
		AutomaticParticle particle;
		Double cost;
		boolean deleted;
		try
		{
			MetaData md = new MetaData(f.getName() + "@" + file);

			for (long id : md.findObjects())
			{

				x = md.getValueInt(MDLabel.MDL_XCOOR, id);
				y = md.getValueInt(MDLabel.MDL_YCOOR, id);
				cost = md.getValueDouble(MDLabel.MDL_COST, id);
				if (cost == null)
					throw new IllegalArgumentException("Invalid format for " + file);
				deleted = (md.getValueInt(MDLabel.MDL_ENABLED, id) == 1) ? false : true;
				particle = new AutomaticParticle(x, y, f, mfd.getMicrograph(), cost, deleted);
				mfd.addAutomaticParticle(particle, imported);
			}
			md.destroy();
		}
		catch (Exception e)
		{
			getLogger().log(Level.SEVERE, e.getMessage(), e);
			throw new IllegalArgumentException(e.getMessage());
		}
	}

	public void saveMicrographs()
	{
		try
		{
			for (TrainingMicrograph m : micrographs)
				saveData(m);

		}
		catch (Exception e)
		{
			getLogger().log(Level.SEVERE, e.getMessage(), e);
			throw new IllegalArgumentException(e.getMessage());
		}

	}

	public void saveData(Micrograph m)
	{
		TrainingMicrograph tm = (TrainingMicrograph) m;
		long id;
		try
		{
			MetaData md;
			String block = null;
			String file;
			file = getOutputPath(m.getPosFile());
			if (!m.hasData())
				new File(file).delete();
			else
			{
				persistMicrographState(tm);
				for (MicrographFamilyData mfd : tm.getFamiliesData())
				{
					md = new MetaData();
					for (TrainingParticle p : mfd.getManualParticles())
					{
						id = md.addObject();
						md.setValueInt(MDLabel.MDL_XCOOR, p.getX(), id);
						md.setValueInt(MDLabel.MDL_YCOOR, p.getY(), id);
					}
					block = mfd.getFamily().getName() + "@" + file;
					md.writeBlock(block);
					md.destroy();
				}
			}
			saveAutomaticParticles(tm);
			saveTemplates();
		}
		catch (Exception e)
		{
			getLogger().log(Level.SEVERE, e.getMessage(), e);
			throw new IllegalArgumentException(e.getMessage());
		}

	}

	public void saveAutomaticParticles(TrainingMicrograph m)
	{

		if (!m.hasAutomaticParticles())
			new File(getOutputPath(m.getAutoPosFile())).delete();
		else
			for (MicrographFamilyData mfd : m.getFamiliesData())
				saveAutomaticParticles(mfd);
	}

	public void saveAutomaticParticles(MicrographFamilyData mfd)
	{
		try
		{

			long id;
			if (mfd.hasAutomaticParticles())
			{
				String file = getOutputPath(mfd.getMicrograph().getAutoPosFile());
				String section = mfd.getFamily().getName() + "@" + file;
				MetaData md = new MetaData();
				for (AutomaticParticle p : mfd.getAutomaticParticles())
				{
					id = md.addObject();
					md.setValueInt(MDLabel.MDL_XCOOR, p.getX(), id);
					md.setValueInt(MDLabel.MDL_YCOOR, p.getY(), id);
					md.setValueDouble(MDLabel.MDL_COST, p.getCost(), id);
					md.setValueInt(MDLabel.MDL_ENABLED, (!p.isDeleted()) ? 1 : -1, id);
				}
				md.write(section);
				md.destroy();
			}

		}
		catch (Exception e)
		{
			getLogger().log(Level.SEVERE, e.getMessage(), e);
			throw new IllegalArgumentException(e.getMessage());
		}
	}

	public void persistMicrographState(TrainingMicrograph m)
	{
		long id;
		try
		{
			String file = getOutputPath(m.getPosFile());
			MetaData md = new MetaData();
			for (MicrographFamilyData mfd : m.getFamiliesData())
			{
				id = md.addObject();
				md.setValueString(MDLabel.MDL_PICKING_FAMILY, mfd.getFamily().getName(), id);
				md.setValueString(MDLabel.MDL_PICKING_MICROGRAPH_FAMILY_STATE, mfd.getState().toString(), id);
				md.setValueInt(MDLabel.MDL_PICKING_AUTOPICKPERCENT, mfd.getAutopickpercent(), id);
			}
			md.writeBlock("families@" + file);
			md.destroy();

		}
		catch (Exception e)
		{
			getLogger().log(Level.SEVERE, e.getMessage(), e);
			throw new IllegalArgumentException(e.getMessage());
		}
	}

	public int getNextFreeMicrograph(int index)
	{
		if (micrographs.size() < index)
			return -1;
		for (int i = index; i < micrographs.size(); i++)
		{
			if (micrographs.get(i).getFamilyData(family).getState() == MicrographFamilyState.Available)
				return i;
		}
		return -1;
	}

	public void resetFamilyData(MicrographFamilyData mfd)
	{
		String block;
		try
		{
			MetaData emptymd = new MetaData();
			// just in case of user reset
			if (this instanceof SupervisedParticlePicker)
				new File(((SupervisedParticlePicker) this).getTrainingAutoFeaturesVectorFile(mfd)).delete();

			if (!mfd.getAutomaticParticles().isEmpty())
			{
				// removing automatic particles
				block = String.format("%s@%s", mfd.getFamily().getName(), getOutputPath(mfd.getMicrograph().getAutoPosFile()));

				emptymd.writeBlock(block);
			}
			if (!mfd.getManualParticles().isEmpty())
			{
				// removing manual particles
				block = String.format("%s@%s", mfd.getFamily().getName(), getOutputPath(mfd.getMicrograph().getPosFile()));
				emptymd.writeBlock(block);
			}
			mfd.reset();// Resetting family data
			emptymd.destroy();

		}
		catch (Exception e)
		{
			getLogger().log(Level.SEVERE, e.getMessage(), e);
			throw new IllegalArgumentException(e);
		}

	}

	public void saveData() {
		//System.out.println("Saving data...");
		if (isChanged()) {

			super.saveData();
<<<<<<< HEAD
			persistMicrographs();
			try
			{
				for (Family f : families)
				{
					updateFamilyTemplates(f);
					f.getTemplates().write(getOutputPath(f.getName() + "_template.stk"));
					
				}
=======
			saveMicrographs();
			saveTemplates();
		}
	}

	public void saveTemplates()
	{
		
		try
		{
			for (Family f : families)
			{
				updateFamilyTemplates(f);
				f.getTemplates().write(getOutputPath(f.getName() + "_template.stk"));
>>>>>>> 021932b1
			}
			catch (Exception e)
			{

				getLogger().log(Level.SEVERE, e.getMessage(), e);
				throw new IllegalArgumentException(e);
			}
		}
		catch (Exception e)
		{
			getLogger().log(Level.SEVERE, e.getMessage(), e);
			throw new IllegalArgumentException(e);
		}

	}

	public int getAutomaticNumber(Family f, double threshold)
	{
		MicrographFamilyData mfd;
		int count = 0;
		for (TrainingMicrograph m : micrographs)
		{
			mfd = m.getFamilyData(f);
			count += mfd.getAutomaticParticles(threshold);
		}
		return count;
	}

	@Override
	public int getManualParticlesNumber(Family f)
	{
		int count = 0;
		for (TrainingMicrograph m : micrographs)
			count += m.getFamilyData(f).getManualParticles().size();
		return count;
	}

	public void exportParticles(String file)
	{

		try
		{
			MetaData md = new MetaData();
			MicrographFamilyData mfd;
			boolean append = false;
			long id;
			for (TrainingMicrograph m : micrographs)
			{

				mfd = m.getFamilyData(family);
				if (!mfd.isEmpty())
				{
					for (TrainingParticle p : mfd.getParticles())
					{
						id = md.addObject();
						md.setValueInt(MDLabel.MDL_XCOOR, p.getX(), id);
						md.setValueInt(MDLabel.MDL_YCOOR, p.getY(), id);
						md.setValueDouble(MDLabel.MDL_COST, p.getCost(), id);
					}
					if (!append)
						md.write("mic_" + m.getName() + "@" + file);
					else
						md.writeBlock("mic_" + m.getName() + "@" + file);
					append = true;
					md.clear();
				}
			}
			md.destroy();
		}
		catch (Exception e)
		{
			getLogger().log(Level.SEVERE, e.getMessage(), e);
			throw new IllegalArgumentException(e);
		}
	}

	@Override
	public Format detectFormat(String path)
	{
		Format[] formats = { Format.Xmipp24, Format.Xmipp30, Format.Eman };

		for (TrainingMicrograph m : micrographs)
		{
			for (Format f : formats)
			{
				if (Filename.exists(getImportMicrographName(path, m.getFile(), f)))
					return f;
			}
		}
		return Format.Unknown;
	}

	/** Return the number of particles imported from a file */
	public int importParticlesFromFile(String path, Format f, Micrograph m, float scale, boolean invertx, boolean inverty)
	{
		MetaData md = new MetaData();
		fillParticlesMdFromFile(path, f, m, md, scale, invertx, inverty);
		int particles = (md != null) ? importParticlesFromMd(m, md) : 0;
		md.destroy();
		return particles;
	}// function importParticlesFromFile

	@Override
	/** Return the number of particles imported */
	public int importParticlesFromFolder(String path, Format f, float scale, boolean invertx, boolean inverty)
	{
		if (f == Format.Auto)
			f = detectFormat(path);
		if (f == Format.Unknown)
			return 0;

		String filename;
		int particles = 0;

		// System.out.println("==========MICROGRAPHS==========");
		// for (TrainingMicrograph m : micrographs)
		// System.out.println("      name: " + m.getFile());
		// System.out.format("  number: %d\n", micrographs.size());
		//
		// System.out.println("==========IMPORTING==========");
		for (TrainingMicrograph m : micrographs)
		{
			filename = getImportMicrographName(path, m.getFile(), f);
			System.out.println("  filename: " + filename);
			if (Filename.exists(filename))
			{
				// System.out.println("    ........EXISTS");
				particles += importParticlesFromFile(filename, f, m, scale, invertx, inverty);
			}
		}
		// System.out.format("==========PARTICLES: %d\n", particles);
		return particles;
	}// function importParticlesFromFolder

	public void importAllParticles(String file)
	{// Expected a file for all
		// micrographs
		try
		{
			String[] blocksArray = MetaData.getBlocksInMetaDataFile(file);
			List<String> blocks = Arrays.asList(blocksArray);
			String block;
			MetaData md = new MetaData();

			for (TrainingMicrograph m : micrographs)
			{
				m.reset();
				block = "mic_" + m.getName();
				if (blocks.contains(block))
				{
					String blockName = block + "@" + file;
					md.read(blockName);
					importParticlesFromMd(m, md);
				}
			}
			md.destroy();
		}
		catch (Exception e)
		{
			getLogger().log(Level.SEVERE, e.getMessage(), e);
			throw new IllegalArgumentException(e);
		}

	}// function importAllParticles

	public void importAllParticles(String file, float scale, boolean invertx, boolean inverty)
	{// Expected a file for all
		// micrographs
		try
		{
			String[] blocksArray = MetaData.getBlocksInMetaDataFile(file);
			List<String> blocks = Arrays.asList(blocksArray);
			String block;
			MetaData md = new MetaData();
			int width, height;

			for (TrainingMicrograph m : micrographs)
			{
				m.reset();
				block = "mic_" + m.getName();
				if (blocks.contains(block))
				{
					String blockName = block + "@" + file;
					md.read(blockName);
					width = (int) (m.width / scale);// original width
					height = (int) (m.height / scale);// original height
					if (invertx)
						md.operate(String.format("xcoor=%d-xcoor", width));
					if (inverty)
						md.operate(String.format("ycoor=%d-ycoor", height));
					if (scale != 1.f)
						md.operate(String.format("xcoor=xcoor*%f,ycoor=ycoor*%f", scale, scale));
					importParticlesFromMd(m, md);
				}
			}
			md.destroy();
		}
		catch (Exception e)
		{
			getLogger().log(Level.SEVERE, e.getMessage(), e);
			throw new IllegalArgumentException(e);
		}

	}// function importAllParticles

	/**
	 * Import particles from md, all method to import from files should create
	 * an md and call this function
	 */
	public int importParticlesFromMd(Micrograph m, MetaData md)
	{

		m.reset();
		TrainingMicrograph tm = (TrainingMicrograph) m;
		long[] ids = md.findObjects();
		int x, y;
		double cost;
		boolean hasCost = md.containsLabel(MDLabel.MDL_COST);
		int particles = 0;
		int size = family.getSize();

		for (long id : ids)
		{
			x = md.getValueInt(MDLabel.MDL_XCOOR, id);
			y = md.getValueInt(MDLabel.MDL_YCOOR, id);
			if (!m.fits(x, y, size))// ignore out of
			// bounds particle
			{
				System.out.println(XmippMessage.getOutOfBoundsMsg("Particle") + String.format(" on x:%s y:%s", x, y));
				continue;
			}
			cost = hasCost ? md.getValueDouble(MDLabel.MDL_COST, id) : 0;
			if (cost == 0 || cost > 1)
				tm.addManualParticle(new TrainingParticle(x, y, family, tm, cost));
			else
				tm.addAutomaticParticle(new AutomaticParticle(x, y, family, tm, cost, false), true);
			++particles;
		}
		return particles;
	}// function importParticlesFromMd

	public void removeFamily(Family family)
	{
		if (getManualParticlesNumber(family) > 0) // perhaps I have to check
													// automatic particles
			throw new IllegalArgumentException(XmippMessage.getAssociatedDataMsg("family"));
		if (families.size() == 1)
			throw new IllegalArgumentException(XmippMessage.getIllegalDeleteMsg("family"));
		families.remove(family);
		for (TrainingMicrograph m : micrographs)
			m.removeFamilyData(family);
	}

	public static void main(String[] args)
	{
		try
		{
			String file = "/home/airen/DNABC/ParticlePicking/Auto/run_001/DefaultFamily_extract_list.xmd";
			MetaData md = new MetaData();
			long[] ids;
			int x, y;
			Double cost;
			String[] blocksArray = MetaData.getBlocksInMetaDataFile(file);
			List<String> blocks = Arrays.asList(blocksArray);
			for (String block : blocksArray)
			{
				String blockName = block + "@" + file;
				md.read(blockName);

				ids = md.findObjects();
				for (long id : ids)
				{
					x = y = 100;
					cost = 0.0;
					x = md.getValueInt(MDLabel.MDL_XCOOR, id);
					y = md.getValueInt(MDLabel.MDL_YCOOR, id);
					cost = md.getValueDouble(MDLabel.MDL_COST, id);
				}
			}
			md.destroy();
		}
		catch (Exception e)
		{
			getLogger().log(Level.SEVERE, e.getMessage(), e);
			throw new IllegalArgumentException(e);
		}
	}


	public void updateFamilyTemplates(Family f)
	{
		if(family.getStep() != FamilyState.Manual)
			return;//nothing to update
		ImageGeneric igp;
		List<TrainingParticle> particles;
		MicrographFamilyData mfd;
		try
		{
		for (TrainingMicrograph m : micrographs)
		{
			mfd = m.getFamilyData(f);
			for (int i = 0; i < mfd.getManualParticles().size(); i++)
			{
				particles = mfd.getManualParticles();
				igp = particles.get(i).getImageGeneric();
				if (i < f.getTemplatesNumber())
					f.setTemplate((int) (ImageGeneric.FIRST_IMAGE + i), igp);
				else
					
						f.getTemplates().alignImages(igp);
					}
					
			}
		}
		catch (Exception e)
		{
			throw new IllegalArgumentException(e.getMessage());
		}

	}

	public String getImportMicrographName(String path, String filename, Format f) {

		String base = Filename.removeExtension(Filename.getBaseName(filename));
		switch (f)
		{
		case Xmipp24:
			return Filename.join(path, base, base + ".raw.Common.pos");
		case Xmipp30:
			return Filename.join(path, base + ".pos");
		case Eman:
			return Filename.join(path, base + ".box");

		default:
			return null;
		}

	}

	public boolean hasParticles() {
		System.out.println("Looking for particles");
		for(TrainingMicrograph m: micrographs)
			for(MicrographFamilyData mfd: m.getFamiliesData())
				if(mfd.hasManualParticles())
					return true;
		return false;
        }
	@Override
	public void setMicrograph(Micrograph m)
	{
		this.micrograph = (TrainingMicrograph) m;

	}

	public void loadEmptyMicrographs()
	{
		if (micrographs == null)
			micrographs = new ArrayList<TrainingMicrograph>();
		else
			micrographs.clear();
		TrainingMicrograph micrograph;
		String psd = null, ctf = null, filename;
		try
		{
			MetaData md = new MetaData(getMicrographsSelFile());
			md.removeDisabled();
			int fileLabel;

			if (md.containsLabel(MDLabel.MDL_MICROGRAPH))
				fileLabel = MDLabel.MDL_MICROGRAPH;
			else if (md.containsLabel(MDLabel.MDL_IMAGE))
				fileLabel = MDLabel.MDL_IMAGE;
			else
				throw new IllegalArgumentException(String.format("Labels MDL_MICROGRAPH or MDL_IMAGE not found in metadata %s", selfile));
			boolean existspsd = md.containsLabel(MDLabel.MDL_PSD_ENHANCED);
			boolean existsctf = md.containsLabel(MDLabel.MDL_CTF_MODEL);
			long[] ids = md.findObjects();
			for (long id : ids)
			{

				filename = md.getValueString(fileLabel, id);
				if (existspsd)
					psd = md.getValueString(MDLabel.MDL_PSD_ENHANCED, id);
				if (existsctf)
					ctf = md.getValueString(MDLabel.MDL_CTF_MODEL, id);
				micrograph = new TrainingMicrograph(filename, psd, ctf, families, getMode());
				micrographs.add(micrograph);
			}
			if (micrographs.size() == 0)
				throw new IllegalArgumentException(String.format("No micrographs specified on %s", getMicrographsSelFile()));
			md.destroy();
		}
		catch (Exception e)
		{
			getLogger().log(Level.SEVERE, e.getMessage(), e);
			throw new IllegalArgumentException(e);
		}
	}

	public MicrographFamilyData getFamilyData()
	{
		return micrograph.getFamilyData(family);
	}

	public boolean isReviewFile(String file)
	{
		try
		{
			MetaData md = new MetaData(file);

			if (!md.containsLabel(MDLabel.MDL_XCOOR))
				return false;
			if (!md.containsLabel(MDLabel.MDL_YCOOR))
				return false;
			if (!md.containsLabel(MDLabel.MDL_COST))
				return false;
			String[] blocksArray = MetaData.getBlocksInMetaDataFile(file);
			List<String> blocks = Arrays.asList(blocksArray);

			String name;
			for (String block : blocks)
			{
				name = block.replace("mic_", "");
				if (getMicrograph(name) == null)
					return false;

			}

			md.destroy();
			return true;
		}
		catch (Exception e)
		{
			return false;
		}
	}
}<|MERGE_RESOLUTION|>--- conflicted
+++ resolved
@@ -1,5 +1,6 @@
 package xmipp.particlepicker.training.model;
 
+import java.awt.Color;
 import java.io.File;
 import java.util.ArrayList;
 import java.util.Arrays;
@@ -388,47 +389,12 @@
 		if (isChanged()) {
 
 			super.saveData();
-<<<<<<< HEAD
-			persistMicrographs();
-			try
-			{
-				for (Family f : families)
-				{
-					updateFamilyTemplates(f);
-					f.getTemplates().write(getOutputPath(f.getName() + "_template.stk"));
-					
-				}
-=======
 			saveMicrographs();
 			saveTemplates();
 		}
 	}
 
-	public void saveTemplates()
-	{
-		
-		try
-		{
-			for (Family f : families)
-			{
-				updateFamilyTemplates(f);
-				f.getTemplates().write(getOutputPath(f.getName() + "_template.stk"));
->>>>>>> 021932b1
-			}
-			catch (Exception e)
-			{
-
-				getLogger().log(Level.SEVERE, e.getMessage(), e);
-				throw new IllegalArgumentException(e);
-			}
-		}
-		catch (Exception e)
-		{
-			getLogger().log(Level.SEVERE, e.getMessage(), e);
-			throw new IllegalArgumentException(e);
-		}
-
-	}
+	
 
 	public int getAutomaticNumber(Family f, double threshold)
 	{
@@ -701,12 +667,14 @@
 			throw new IllegalArgumentException(e);
 		}
 	}
-
-
-	public void updateFamilyTemplates(Family f)
+	
+	
+
+	public void updateTemplates(Family f)
 	{
 		if(family.getStep() != FamilyState.Manual)
 			return;//nothing to update
+		f.initTemplates();
 		ImageGeneric igp;
 		List<TrainingParticle> particles;
 		MicrographFamilyData mfd;
@@ -734,6 +702,30 @@
 		}
 
 	}
+	
+	
+	public void saveTemplates()
+	{
+		ImageGeneric templates;
+		try
+		{
+			for (Family f : families)
+			{
+
+				updateTemplates(f);
+				templates = f.getTemplates();
+				if (templates != null)
+					templates.write(getTemplatesFile(f.getName()));
+			}
+		}
+		catch (Exception e)
+		{
+			getLogger().log(Level.SEVERE, e.getMessage(), e);
+			throw new IllegalArgumentException(e);
+		}
+
+	}
+
 
 	public String getImportMicrographName(String path, String filename, Format f) {
 
