package xmipp.particlepicker.training.model;

import java.io.BufferedReader;
import java.io.File;
import java.io.FileReader;
import java.io.IOException;
import java.util.ArrayList;
import java.util.Arrays;
import java.util.List;
import java.util.logging.Level;
import xmipp.jni.ImageGeneric;
import xmipp.jni.MDLabel;
import xmipp.jni.MetaData;
import xmipp.particlepicker.Family;
import xmipp.particlepicker.Micrograph;
import xmipp.particlepicker.ParticlePicker;
import xmipp.utils.DEBUG;
import xmipp.utils.XmippMessage;

public abstract class TrainingPicker extends ParticlePicker {

	protected List<TrainingMicrograph> micrographs;

	public static FamilyState previousStep(FamilyState step) {
		if (step == FamilyState.Manual)
			return null;
		if (step == FamilyState.Supervised)
			return FamilyState.Manual;
		return null;
	}

	public TrainingPicker(String selfile, String outputdir, String fname,
			FamilyState mode) {
		super(selfile, outputdir, fname, mode);
		this.micrographs = new ArrayList<TrainingMicrograph>();

	}

	public TrainingPicker(String selfile, String outputdir, FamilyState mode) {
		super(selfile, outputdir, mode);
		this.micrographs = new ArrayList<TrainingMicrograph>();

	}

	public boolean hasEmptyMicrographs(Family f) {
		for (TrainingMicrograph m : micrographs)
			if (m.getFamilyData(f).isEmpty())
				return true;
		return false;
	}

	public static FamilyState nextStep(FamilyState step) {
		if (step == FamilyState.Manual)
			return FamilyState.Supervised;
		if (step == FamilyState.Supervised)
			return FamilyState.Review;
		return null;
	}

	public List<TrainingMicrograph> getMicrographs() {
		return micrographs;
	}

	public TrainingMicrograph getMicrograph(String name) {
		for (TrainingMicrograph m : getMicrographs())
			if (m.getName().equalsIgnoreCase(name))
				return m;
		return null;
	}

	public void loadMicrographs() {

		micrographs.clear();
		TrainingMicrograph micrograph;
		String ctf = null, file;
		try {
			MetaData md = new MetaData(selfile);
			md.removeDisabled();
			boolean existsctf = md.containsLabel(MDLabel.MDL_PSD_ENHANCED);
			long[] ids = md.findObjects();
			int fileLabel;

			if (md.containsLabel(MDLabel.MDL_MICROGRAPH))
				fileLabel = MDLabel.MDL_MICROGRAPH;
			else if (md.containsLabel(MDLabel.MDL_IMAGE))
				fileLabel = MDLabel.MDL_IMAGE;
			else
				throw new IllegalArgumentException(
						String.format(
								"Labels MDL_MICROGRAPH or MDL_IMAGE not found in metadata %s",
								selfile));

			for (long id : ids) {
				file = md.getValueString(fileLabel, id);
				if (existsctf)
					ctf = md.getValueString(MDLabel.MDL_PSD_ENHANCED, id);
				micrograph = new TrainingMicrograph(file, ctf, families,
						getMode());
				loadMicrographData(micrograph);

				micrographs.add(micrograph);
			}
			md.destroy();
			if (micrographs.size() == 0)
				throw new IllegalArgumentException(String.format(
						"No micrographs specified on %s", selfile));

		} catch (Exception e) {
			getLogger().log(Level.SEVERE, e.getMessage(), e);
			throw new IllegalArgumentException(e);
		}

	}

	public void loadMicrographData(TrainingMicrograph micrograph) {
		try {
			String file = getOutputPath(micrograph.getPosFile());
			String fname;
			Family family;
			MicrographFamilyState state;
			MicrographFamilyData mfd;
			List<MicrographFamilyData> mfdatas = new ArrayList<MicrographFamilyData>();
			if (!new File(file).exists())
				return;
			MetaData md = new MetaData("families@" + file);
			for (long id : md.findObjects()) {

				fname = md.getValueString(MDLabel.MDL_PICKING_FAMILY, id);
				state = MicrographFamilyState.valueOf(md.getValueString(
						MDLabel.MDL_PICKING_MICROGRAPH_FAMILY_STATE, id));
				family = getFamily(fname);
				mfd = new MicrographFamilyData(micrograph, family, state);
				if (getMode() == FamilyState.Review
						&& mfd.getStep() != FamilyState.Review) {
					mfd.setState(MicrographFamilyState.Review);
					setChanged(true);
				}
				loadManualParticles(mfd, file);
				file = getOutputPath(micrograph.getAutoPosFile());
				loadAutomaticParticles(mfd, file, false);
				mfdatas.add(mfd);
			}
			micrograph.setFamiliesState(mfdatas);
			md.destroy();
		} catch (Exception e) {
			getLogger().log(Level.SEVERE, e.getMessage(), e);
			throw new IllegalArgumentException(e.getMessage());
		}

	}

	public void loadManualParticles(MicrographFamilyData mfd) {
		loadManualParticles(mfd,
				getOutputPath(mfd.getMicrograph().getPosFile()));
	}

	public void loadManualParticles(MicrographFamilyData mfd, String file) {
		if (!new File(file).exists())
			return;
		Family family = mfd.getFamily();
		if (!containsBlock(file, family.getName()))
			return;
		int x, y;
		TrainingParticle particle;

		try {
			MetaData md = new MetaData(family.getName() + "@" + file);

			for (long id : md.findObjects()) {

				x = md.getValueInt(MDLabel.MDL_XCOOR, id);
				y = md.getValueInt(MDLabel.MDL_YCOOR, id);
				particle = new TrainingParticle(x, y, family,
						mfd.getMicrograph());
				mfd.addManualParticle(particle);
			}
			md.destroy();
		} catch (Exception e) {
			getLogger().log(Level.SEVERE, e.getMessage(), e);
			throw new IllegalArgumentException(e.getMessage());
		}
	}

	public void loadAutomaticParticles(MicrographFamilyData mfd) {
		loadAutomaticParticles(mfd, getOutputPath(mfd.getMicrograph()
				.getAutoPosFile()), false);
	}

	public void loadAutomaticParticles(MicrographFamilyData mfd, String file,
			boolean imported) {
		if (!new File(file).exists())
			return;
		Family f = mfd.getFamily();
		if (!containsBlock(file, f.getName()))
			return;
		int x, y;
		AutomaticParticle particle;
		Double cost;
		boolean deleted;
		try {
			MetaData md = new MetaData(f.getName() + "@" + file);

			for (long id : md.findObjects()) {

				x = md.getValueInt(MDLabel.MDL_XCOOR, id);
				y = md.getValueInt(MDLabel.MDL_YCOOR, id);
				cost = md.getValueDouble(MDLabel.MDL_COST, id);
				if (cost == null)
					throw new IllegalArgumentException("Invalid format for "
							+ file);
				deleted = (md.getValueInt(MDLabel.MDL_ENABLED, id) == 1) ? false
						: true;
				particle = new AutomaticParticle(x, y, f, mfd.getMicrograph(),
						cost, deleted);
				mfd.addAutomaticParticle(particle, imported);
			}
			md.destroy();
		} catch (Exception e) {
			getLogger().log(Level.SEVERE, e.getMessage(), e);
			throw new IllegalArgumentException(e.getMessage());
		}
	}

	public void persistMicrographs() {
		long id;
		try {
			System.out.println("persisting all micrographs");
			MetaData md = new MetaData();
			String block = null;
			String file;
			for (TrainingMicrograph m : micrographs) {
				file = getOutputPath(m.getPosFile());
				if (!m.hasData())
					new File(file).delete();
				else {
					persistMicrographFamilies(m);
					for (MicrographFamilyData mfd : m.getFamiliesData()) {

						for (TrainingParticle p : mfd.getManualParticles()) {
							id = md.addObject();
							md.setValueInt(MDLabel.MDL_XCOOR, p.getX(), id);
							md.setValueInt(MDLabel.MDL_YCOOR, p.getY(), id);
						}
						block = mfd.getFamily().getName() + "@" + file;
						md.writeBlock(block);
						md.clear();
					}
				}
				persistAutomaticParticles(m);
			}
			md.destroy();

		} catch (Exception e) {
			getLogger().log(Level.SEVERE, e.getMessage(), e);
			throw new IllegalArgumentException(e.getMessage());
		}

	}

	public void persistAutomaticParticles(TrainingMicrograph m) {

		if (!m.hasAutomaticParticles())
			new File(getOutputPath(m.getAutoPosFile())).delete();
		else
			for (MicrographFamilyData mfd : m.getFamiliesData())
				persistAutomaticParticles(mfd);
	}

	public void persistAutomaticParticles(MicrographFamilyData mfd) {
		try {

			long id;
			if (mfd.hasAutomaticParticles()) {
				String file = getOutputPath(mfd.getMicrograph()
						.getAutoPosFile());
				String section = mfd.getFamily().getName() + "@" + file;
				MetaData md = new MetaData();
				for (AutomaticParticle p : mfd.getAutomaticParticles()) {
					id = md.addObject();
					md.setValueInt(MDLabel.MDL_XCOOR, p.getX(), id);
					md.setValueInt(MDLabel.MDL_YCOOR, p.getY(), id);
					md.setValueDouble(MDLabel.MDL_COST, p.getCost(), id);
					md.setValueInt(MDLabel.MDL_ENABLED, (!p.isDeleted()) ? 1
							: -1, id);
				}
				md.write(section);
				md.destroy();
			}

		} catch (Exception e) {
			getLogger().log(Level.SEVERE, e.getMessage(), e);
			throw new IllegalArgumentException(e.getMessage());
		}
	}

	public void persistMicrographFamilies(TrainingMicrograph m) {
		long id;
		try {
			String file = getOutputPath(m.getPosFile());
			MetaData md = new MetaData();
			for (MicrographFamilyData mfd : m.getFamiliesData()) {
				id = md.addObject();
				md.setValueString(MDLabel.MDL_PICKING_FAMILY, mfd.getFamily()
						.getName(), id);
				md.setValueString(MDLabel.MDL_PICKING_MICROGRAPH_FAMILY_STATE,
						mfd.getState().toString(), id);
			}
			md.writeBlock("families@" + file);
			md.destroy();

		} catch (Exception e) {
			getLogger().log(Level.SEVERE, e.getMessage(), e);
			throw new IllegalArgumentException(e.getMessage());
		}
	}

	public int getNextFreeMicrograph(int index) {
		if (micrographs.size() < index)
			return -1;
		for (int i = index; i < micrographs.size(); i++) {
			if (micrographs.get(i).getFamilyData(family).getState() == MicrographFamilyState.Available)
				return i;
		}
		return -1;
	}

	public void resetFamilyData(MicrographFamilyData mfd) {
		String block;
		try {
			MetaData emptymd = new MetaData();
			// just in case of user reset
			if (this instanceof SupervisedParticlePicker)
				new File(
						((SupervisedParticlePicker) this)
								.getTrainingAutoFeaturesVectorFile(mfd))
						.delete();

			if (!mfd.getAutomaticParticles().isEmpty()) {
				// removing automatic particles
				block = String.format("%s@%s", mfd.getFamily().getName(),
						getOutputPath(mfd.getMicrograph().getAutoPosFile()));

				emptymd.writeBlock(block);
			}
			if (!mfd.getManualParticles().isEmpty()) {
				// removing manual particles
				block = String.format("%s@%s", mfd.getFamily().getName(),
						getOutputPath(mfd.getMicrograph().getPosFile()));
				emptymd.writeBlock(block);
			}
			mfd.reset();// Resetting family data
			emptymd.destroy();

		} catch (Exception e) {
			getLogger().log(Level.SEVERE, e.getMessage(), e);
			throw new IllegalArgumentException(e);
		}

	}

	public void saveData() {
		if (isChanged()) {
			super.saveData();
			persistMicrographs();
<<<<<<< HEAD
//			for (Family f : families) {
//				updateFamilyTemplates(f);
//				try {
//					f.getTemplates().write(
//							getOutputPath(f.getName() + "_template.stk"));
//				} catch (Exception e) {
//					getLogger().log(Level.SEVERE, e.getMessage(), e);
//					throw new IllegalArgumentException(e);
//				}
//			}
=======
			// for(Family f: families)
			// {
			// updateFamilyTemplates(f);
			// try {
			// f.getTemplates().write(getOutputPath(f.getName() +
			// "_template.stk"));
			// } catch (Exception e) {
			// getLogger().log(Level.SEVERE, e.getMessage(), e);
			// throw new IllegalArgumentException(e);
			// }
			// }
>>>>>>> 939e8ce5
		}
	}

	public int getAutomaticNumber(Family f, double threshold) {
		MicrographFamilyData mfd;
		int count = 0;
		for (TrainingMicrograph m : micrographs) {
			mfd = m.getFamilyData(f);
			count += mfd.getAutomaticParticles(threshold);
		}
		return count;
	}

	@Override
	public int getManualParticlesNumber(Family f) {
		int count = 0;
		for (TrainingMicrograph m : micrographs)
			count += m.getFamilyData(f).getManualParticles().size();
		return count;
	}

	public void exportParticles(String file) {

		try {
			MetaData md = new MetaData();
			MicrographFamilyData mfd;
			boolean append = false;
			long id;
			for (TrainingMicrograph m : micrographs) {

				mfd = m.getFamilyData(family);
				if (!mfd.isEmpty()) {
					for (TrainingParticle p : mfd.getParticles()) {
						id = md.addObject();
						md.setValueInt(MDLabel.MDL_XCOOR, p.getX(), id);
						md.setValueInt(MDLabel.MDL_YCOOR, p.getY(), id);
						md.setValueDouble(MDLabel.MDL_COST, p.getCost(), id);
					}
					if (!append)
						md.write("mic_" + m.getName() + "@" + file);
					else
						md.writeBlock("mic_" + m.getName() + "@" + file);
					append = true;
					md.clear();
				}
			}
			md.destroy();
		} catch (Exception e) {
			getLogger().log(Level.SEVERE, e.getMessage(), e);
			throw new IllegalArgumentException(e);
		}
	}

	@Override
	public void importParticlesFromXmipp24Folder(String path) {
		throw new UnsupportedOperationException(
				XmippMessage.getNotImplementedYetMsg());

	}

	@Override
	public void importParticlesFromXmipp30Folder(String dir) {
		MicrographFamilyData mfd;
		for (TrainingMicrograph m : micrographs) {
			mfd = m.getFamilyData(family);
			loadManualParticles(mfd, dir + File.separator + m.getPosFile());
			loadAutomaticParticles(mfd,
					dir + File.separator + m.getAutoPosFile(), true);// boolean
																		// for
																		// imported,
																		// so
																		// that
																		// available
																		// micrographs
																		// can
																		// have
																		// automatic
																		// particles
		}
	}

	public void importParticlesFromEmanFolder(String folder) {
		String file;
		for (TrainingMicrograph tm : micrographs) {
			file = folder + "/" + tm.getName() + ".box";
			importParticlesFromEmanFile(tm.getFamilyData(family), file);
		}
	}

	public void importParticlesFromXmipp24File(MicrographFamilyData familyData,
			String file) {
		throw new UnsupportedOperationException(
				XmippMessage.getNotImplementedYetMsg());

	}

	public void importParticlesFromXmipp30File(MicrographFamilyData mfd,
			String file) {
		try {
			loadAutomaticParticles(mfd, file, true);// if manual raises
													// exception
		} catch (Exception e) {
			loadManualParticles(mfd, file);
		}
	}

	public void importParticlesFromEmanFile(MicrographFamilyData mfd,
			String file) {
		if (!new File(file).exists())
			return;
		BufferedReader reader = null;
		try {
			reader = new BufferedReader(new FileReader(file));
			boolean inverty = false;
			String line = reader.readLine();
			reader.close();
			if (line.split("\t").length > 4)// eman 1.0
				inverty = true;
			MetaData md = new MetaData();
			md.readPlain(file, "Xcoor Ycoor particleSize");
			long[] ids;
			Micrograph mic = mfd.getMicrograph();
			Family family = mfd.getFamily();
			int x, y, size = 0, height = mic.height;
			Double cost = 2.0;

			long fid = md.firstObject();
			size = md.getValueInt(MDLabel.MDL_PICKING_PARTICLE_SIZE, fid);
			int half = size / 2;

			ids = md.findObjects();
			for (long id : ids) {
				x = md.getValueInt(MDLabel.MDL_XCOOR, id) + half;
				y = md.getValueInt(MDLabel.MDL_YCOOR, id) + half;
				if (inverty) {

					// height = mfd.getMicrograph().getImagePlus().getHeight();
					y = height - y;
				}
				if (!mic.fits(x, y, size))// ignore out of
											// bounds particle
				{
					System.out.println(XmippMessage
							.getOutOfBoundsMsg("Particle")
							+ String.format(" on x:%s y:%s", x, y));
					continue;
				}
				mfd.addManualParticle(new TrainingParticle(x, y, family, mic,
						cost));

			}
			if (size > 0)
				family.setSize(size);

			md.destroy();

		} catch (Exception e) {

			if (reader != null)
				try {
					reader.close();
				} catch (IOException e1) {
					// TODO Auto-generated catch block
					e1.printStackTrace();
				}
			getLogger().log(Level.SEVERE, e.getMessage(), e);
			throw new IllegalArgumentException(e);
		}

	}

	public void importAllParticles(String file) {// Expected a file for all
													// micrographs
		try {
			MetaData md = new MetaData();
			long[] ids;
			int x, y;
			Double cost;
			String[] blocksArray = MetaData.getBlocksInMetaDataFile(file);
			List<String> blocks = Arrays.asList(blocksArray);
			String block;
			for (TrainingMicrograph m : micrographs) {
				m.reset();

				block = "mic_" + m.getName();
				if (blocks.contains(block)) {
					String blockName = block + "@" + file;

<<<<<<< HEAD
					md = new MetaData(blockName);
=======
					md.read(blockName);
>>>>>>> 939e8ce5

					ids = md.findObjects();
					for (long id : ids) {
						x = md.getValueInt(MDLabel.MDL_XCOOR, id);
						y = md.getValueInt(MDLabel.MDL_YCOOR, id);
						cost = md.getValueDouble(MDLabel.MDL_COST, id);
						if (cost == null || cost == 0 || cost > 1)
							m.addManualParticle(new TrainingParticle(x, y,
									family, m, cost));
						else
							m.addAutomaticParticle(new AutomaticParticle(x, y,
									family, m, cost, false), true);
					}
				}
			}
			md.destroy();
		} catch (Exception e) {
			getLogger().log(Level.SEVERE, e.getMessage(), e);
			throw new IllegalArgumentException(e);
		}

	}

	public void removeFamily(Family family) {
		if (getManualParticlesNumber(family) > 0)// perhaps I have to check
													// automatic particles
			throw new IllegalArgumentException(
					XmippMessage.getAssociatedDataMsg("family"));
		if (families.size() == 1)
			throw new IllegalArgumentException(
					XmippMessage.getIllegalDeleteMsg("family"));
		families.remove(family);
		for (TrainingMicrograph m : micrographs)
			m.removeFamilyData(family);
	}

	public static void main(String[] args) {
		try {
			String file = "/home/airen/DNABC/ParticlePicking/Auto/run_001/DefaultFamily_extract_list.xmd";
			MetaData md = new MetaData();
			long[] ids;
			int x, y;
			Double cost;
			String[] blocksArray = MetaData.getBlocksInMetaDataFile(file);
			List<String> blocks = Arrays.asList(blocksArray);
			for (String block : blocksArray) {
				String blockName = block + "@" + file;
				md.read(blockName);

				ids = md.findObjects();
				for (long id : ids) {
					x = y = 100;
					cost = 0.0;
					x = md.getValueInt(MDLabel.MDL_XCOOR, id);
					y = md.getValueInt(MDLabel.MDL_YCOOR, id);
					cost = md.getValueDouble(MDLabel.MDL_COST, id);
				}
			}
			md.destroy();
		} catch (Exception e) {
			getLogger().log(Level.SEVERE, e.getMessage(), e);
			throw new IllegalArgumentException(e);
		}
	}

<<<<<<< HEAD
	public void updateFamilyTemplates(Family f) {
		ImageGeneric igp;
		List<TrainingParticle> particles;
		MicrographFamilyData mfd;
		for (TrainingMicrograph m : micrographs) {
			mfd = m.getFamilyData(f);
			for (int i = 0; i < mfd.getManualParticles().size(); i++) {
				particles = mfd.getManualParticles();
				igp = particles.get(i).getImageGeneric();
				if (i < f.getTemplatesNumber())
					f.setTemplate((int) (ImageGeneric.FIRST_IMAGE + i), igp);
				else
					try {
						f.getTemplates().alignImages(igp);
					} catch (Exception e) {
						throw new IllegalArgumentException(e.getMessage());
					}
			}
		}

	}
=======
	// public void updateFamilyTemplates(Family f) {
	// ImageGeneric igp;
	// List<TrainingParticle> particles;
	// MicrographFamilyData mfd;
	// for(TrainingMicrograph m: micrographs)
	// {
	// mfd = m.getFamilyData(f);
	// for (int i = 0; i < mfd.getManualParticles().size(); i++) {
	// particles = mfd.getManualParticles();
	// igp = particles.get(i).getImageGeneric();
	// if (i < f.getTemplatesNumber())
	// f.setTemplate((int) (ImageGeneric.FIRST_IMAGE + i), igp);
	// else
	// try {
	// f.getTemplates().alignImages(igp);
	// } catch (Exception e) {
	// throw new IllegalArgumentException(e.getMessage());
	// }
	// }
	// }
	//
	// }
>>>>>>> 939e8ce5

}<|MERGE_RESOLUTION|>--- conflicted
+++ resolved
@@ -362,7 +362,6 @@
 		if (isChanged()) {
 			super.saveData();
 			persistMicrographs();
-<<<<<<< HEAD
 //			for (Family f : families) {
 //				updateFamilyTemplates(f);
 //				try {
@@ -373,19 +372,6 @@
 //					throw new IllegalArgumentException(e);
 //				}
 //			}
-=======
-			// for(Family f: families)
-			// {
-			// updateFamilyTemplates(f);
-			// try {
-			// f.getTemplates().write(getOutputPath(f.getName() +
-			// "_template.stk"));
-			// } catch (Exception e) {
-			// getLogger().log(Level.SEVERE, e.getMessage(), e);
-			// throw new IllegalArgumentException(e);
-			// }
-			// }
->>>>>>> 939e8ce5
 		}
 	}
 
@@ -573,12 +559,7 @@
 				block = "mic_" + m.getName();
 				if (blocks.contains(block)) {
 					String blockName = block + "@" + file;
-
-<<<<<<< HEAD
-					md = new MetaData(blockName);
-=======
 					md.read(blockName);
->>>>>>> 939e8ce5
 
 					ids = md.findObjects();
 					for (long id : ids) {
@@ -644,7 +625,6 @@
 		}
 	}
 
-<<<<<<< HEAD
 	public void updateFamilyTemplates(Family f) {
 		ImageGeneric igp;
 		List<TrainingParticle> particles;
@@ -666,29 +646,5 @@
 		}
 
 	}
-=======
-	// public void updateFamilyTemplates(Family f) {
-	// ImageGeneric igp;
-	// List<TrainingParticle> particles;
-	// MicrographFamilyData mfd;
-	// for(TrainingMicrograph m: micrographs)
-	// {
-	// mfd = m.getFamilyData(f);
-	// for (int i = 0; i < mfd.getManualParticles().size(); i++) {
-	// particles = mfd.getManualParticles();
-	// igp = particles.get(i).getImageGeneric();
-	// if (i < f.getTemplatesNumber())
-	// f.setTemplate((int) (ImageGeneric.FIRST_IMAGE + i), igp);
-	// else
-	// try {
-	// f.getTemplates().alignImages(igp);
-	// } catch (Exception e) {
-	// throw new IllegalArgumentException(e.getMessage());
-	// }
-	// }
-	// }
-	//
-	// }
->>>>>>> 939e8ce5
 
 }