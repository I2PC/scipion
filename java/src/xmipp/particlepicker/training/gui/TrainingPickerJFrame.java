--- conflicted
+++ resolved
@@ -128,10 +128,6 @@
 			initFamilyPane();
 			add(familypn, XmippWindowUtil.getConstraints(constraints, 0, 2, 3));
 
-<<<<<<< HEAD
-=======
-			
->>>>>>> bf2e1c74
 			initMicrographsPane();
 			add(micrographpn,
 					XmippWindowUtil.getConstraints(constraints, 0, 3, 3));
@@ -799,13 +795,7 @@
 
 	}
 
-<<<<<<< HEAD
-	public void importParticlesFromFile(Format format, String file) {
-=======
-	
 	public void importParticlesFromFile(Format format, String file, float scale) {
-		
->>>>>>> bf2e1c74
 		String filename = Micrograph.getName(file, 1);
 		if (!filename.equals(getMicrograph().getName()))// validating you want
 														// use this file for
