--- conflicted
+++ resolved
@@ -790,8 +790,7 @@
 
 
 	public void importParticlesFromFile(Format format, String file, float scale, boolean invertx, boolean inverty) {
-<<<<<<< HEAD
-=======
+
 		if(ppicker.isReviewFile(file))
 		{
 			ppicker.importAllParticles(file, scale, invertx, inverty);
@@ -807,7 +806,7 @@
 	}
 	
 	public void importMicrographParticles(Format format, String file, float scale, boolean invertx, boolean inverty) {
->>>>>>> 54b2a1b2
+
 		String filename = Micrograph.getName(file, 1);
 		if (!filename.equals(getMicrograph().getName()))// validating you want
 														// use this file for
