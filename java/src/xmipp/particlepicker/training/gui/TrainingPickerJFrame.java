package xmipp.particlepicker.training.gui;

import ij.gui.ImageCanvas;
import ij.gui.ImageWindow;

import java.awt.Dimension;
import java.awt.FlowLayout;
import java.awt.GridBagConstraints;
import java.awt.GridBagLayout;
import java.awt.GridLayout;
import java.awt.Insets;
import java.awt.event.ActionEvent;
import java.awt.event.ActionListener;
import java.awt.event.MouseEvent;
import java.text.NumberFormat;
import java.util.List;
import java.util.logging.Level;
import javax.swing.BorderFactory;
import javax.swing.DefaultComboBoxModel;
import javax.swing.JButton;
import javax.swing.JColorChooser;
import javax.swing.JComboBox;
import javax.swing.JDialog;
import javax.swing.JFormattedTextField;
import javax.swing.JLabel;
import javax.swing.JMenu;
import javax.swing.JMenuBar;
import javax.swing.JMenuItem;
import javax.swing.JOptionPane;
import javax.swing.JPanel;
import javax.swing.JScrollPane;
import javax.swing.JSlider;
import javax.swing.JTable;
import javax.swing.ListSelectionModel;
import javax.swing.border.TitledBorder;
import javax.swing.event.ChangeEvent;
import javax.swing.event.ChangeListener;

import Jama.examples.MagicSquareExample;
import xmipp.particlepicker.Family;
import xmipp.particlepicker.Format;
import xmipp.particlepicker.Micrograph;
import xmipp.particlepicker.ParticlePickerCanvas;
import xmipp.particlepicker.ParticlePickerJFrame;
import xmipp.particlepicker.ParticlesJDialog;
import xmipp.particlepicker.tiltpair.gui.TiltPairParticlesJDialog;
import xmipp.particlepicker.training.gui.MicrographsTableModel;
import xmipp.particlepicker.training.gui.TrainingCanvas;
import xmipp.particlepicker.training.model.FamilyState;
import xmipp.particlepicker.training.model.MicrographFamilyData;
import xmipp.particlepicker.training.model.MicrographFamilyState;
import xmipp.particlepicker.training.model.SupervisedParticlePicker;
import xmipp.particlepicker.training.model.TrainingMicrograph;
import xmipp.particlepicker.training.model.TrainingParticle;
import xmipp.particlepicker.training.model.TrainingPicker;
import xmipp.utils.ColorIcon;
import xmipp.utils.XmippMessage;
import xmipp.utils.XmippResource;
import xmipp.utils.XmippWindowUtil;

public class TrainingPickerJFrame extends ParticlePickerJFrame {

	private TrainingCanvas canvas;
	private JMenuBar mb;
	private JComboBox familiescb;
	private TrainingPicker ppicker;
	private JPanel familypn;
	private JPanel micrographpn;
	private MicrographsTableModel micrographsmd;
	
	private float positionx;
	private JLabel iconlb;
	private JLabel steplb;
	private JButton actionsbt;
	private JMenuItem editfamiliesmi;
	private int index;
	private JLabel manuallb;
	private JLabel autolb;
	private JSlider thresholdsl;
	private JPanel thresholdpn;
	private JFormattedTextField thresholdtf;
	private Family family;
	
<<<<<<< HEAD
	private ImageWindow iw;
	private JMenuItem templatesmi;
	TemplatesJDialog templatesdialog;
=======
	
	//private JMenuItem templatesmi;
	//TemplatesJDialog templatesdialog;
>>>>>>> c8697e78

	@Override
	public TrainingPicker getParticlePicker() {
		return ppicker;
	}

	public TrainingPickerJFrame(TrainingPicker picker) {

		super(picker);
		try {
			this.ppicker = picker;
			initComponents();
			if (ppicker.getMode() == FamilyState.ReadOnly)
				enableEdition(false);
			else if (family.getStep() == FamilyState.Manual
					&& ppicker.getMode() == FamilyState.Supervised)
				goToNextStep();
		} catch (IllegalArgumentException ex) {
			close();
			throw ex;
		}
	}

	public TrainingMicrograph getMicrograph() {
		return ppicker.getMicrograph();
	}

	private void initComponents() {
		try {
			setResizable(false);
			setTitle("Xmipp Particle Picker - " + ppicker.getMode());
			initMenuBar();
			setJMenuBar(mb);

			
			GridBagConstraints constraints = new GridBagConstraints();
			constraints.insets = new Insets(0, 5, 0, 5);
			constraints.anchor = GridBagConstraints.WEST;
			setLayout(new GridBagLayout());

			initImagePane();
			add(imagepn, XmippWindowUtil.getConstraints(constraints, 0, 1, 3));

			initFamilyPane();
			add(familypn, XmippWindowUtil.getConstraints(constraints, 0, 2, 3));

			initMicrographsPane();
			add(micrographpn,
					XmippWindowUtil.getConstraints(constraints, 0, 3, 3));
			
			if(getFamily().getStep() != FamilyState.Manual)
				importffmi.setEnabled(false);

			pack();
			positionx = 0.995f;
			XmippWindowUtil.setLocation(positionx, 0.25f, this);
			setVisible(true);
		} catch (Exception e) {
			e.printStackTrace();
			throw new IllegalArgumentException(e.getMessage());
		}
	}

	protected void enableEdition(boolean enable) {
		super.enableEdition(enable);

		editfamiliesmi.setEnabled(enable);
	}

	public void initMenuBar() {
		mb = new JMenuBar();

		// Setting menus

		JMenu windowmn = new JMenu("Window");
		JMenu helpmn = new JMenu("Help");
		mb.add(filemn);
		mb.add(filtersmn);
		mb.add(windowmn);
		mb.add(helpmn);
		// importffilemi.setText("Import from File...");

		windowmn.add(pmi);
		windowmn.add(ijmi);

		templatesmi = new JMenuItem("Templates");
		templatesmi.setEnabled(ppicker.getMode() == FamilyState.Manual);
		editfamiliesmi = new JMenuItem("Edit Families",
				XmippResource.getIcon("edit.gif"));
		windowmn.add(editfamiliesmi);
		windowmn.add(templatesmi);
		helpmn.add(hcontentsmi);

		// Setting menu item listeners

		editfamiliesmi.addActionListener(new ActionListener() {

			@Override
			public void actionPerformed(ActionEvent e) {
				new EditFamiliesJDialog(TrainingPickerJFrame.this, true);

			}
		});
		templatesmi.addActionListener(new ActionListener() {

			@Override
			public void actionPerformed(ActionEvent e) {
				loadTemplates();

			}
		});

	}

	public void loadTemplates() 
	{
		try {
			canvas.setEnabled(false);
			XmippWindowUtil.blockGUI(getRootPane(), "Generating Templates...");

			Thread t = new Thread(new Runnable() {
				public void run() {
					if (templatesdialog == null)
						templatesdialog = new TemplatesJDialog(
								TrainingPickerJFrame.this);
					else {

						templatesdialog.loadTemplates(true);
						templatesdialog.setVisible(true);
					}
					canvas.setEnabled(true);
					XmippWindowUtil.releaseGUI(getRootPane());
				}
			});
			t.start();

		} catch (Exception e) {
			TrainingPicker.getLogger().log(Level.SEVERE, e.getMessage(), e);
			
			if (templatesdialog != null)
				templatesdialog.close();
			templatesdialog = null;
			throw new IllegalArgumentException(e.getMessage());
		}
	}

	private void initFamilyPane() {

		familypn = new JPanel();
		GridLayout gl = new GridLayout(2, 1);
		familypn.setLayout(gl);

		familypn.setBorder(BorderFactory.createTitledBorder("Family"));

		JPanel fieldspn = new JPanel(new FlowLayout(FlowLayout.LEFT));

		// Setting combo
		fieldspn.add(new JLabel("Name:"));
		familiescb = new JComboBox(ppicker.getFamilies().toArray());
		family = ppicker.getFamily();
		familiescb.setSelectedItem(family);
		familiescb.setEnabled(ppicker.getMode() == FamilyState.Manual
				|| ppicker.getMode() == FamilyState.ReadOnly);// available
																// families are
																// marked by
																// pickers at
																// start

		if (ppicker.getMode() == FamilyState.Manual
				&& family.getStep() != FamilyState.Manual)
			throw new IllegalArgumentException(
					String.format(
							"Application not enabled for %s mode. Family %s could not be loaded",
							family.getStep(), family.getName()));

		fieldspn.add(familiescb);

		// Setting color
		initColorPane();
		fieldspn.add(colorpn);

		// Setting slider
		initSizePane();
		fieldspn.add(sizepn);

		familypn.add(fieldspn, 0);
		JPanel steppn = new JPanel(new FlowLayout(FlowLayout.LEFT));
		steppn.add(new JLabel("Step:"));
		FamilyState step = family.getStep();
		steplb = new JLabel();
		steppn.add(steplb);

		index = ppicker.getMicrographIndex();
		

		initThresholdPane();
		steppn.add(thresholdpn);
		actionsbt = XmippWindowUtil.getTextButton("", new ActionListener() {

			@Override
			public void actionPerformed(ActionEvent e) {
				if (actionsbt.getText().equals(
						MicrographFamilyState.Autopick.toString()))
					autopick();
				else if (actionsbt.getText().equals(
						MicrographFamilyState.Correct.toString()))
					correct();
			}
		});
		setStep(step);
		steppn.add(actionsbt);

		colorbt.addActionListener(new ColorActionListener());

		familypn.add(steppn, 1);

		familiescb.addActionListener(new ActionListener() {

			@Override
			public void actionPerformed(ActionEvent e) {
				Family family2 = (Family) familiescb.getSelectedItem();
				if (family == family2)
					return;
				// You can only switch between different states for readonly
				// mode. Besides switching will be availabe on manual and
				// readonly modes
				if (family.getStep() != family2.getStep()
						&& ppicker.getMode() != FamilyState.ReadOnly) {
					familiescb.setSelectedItem(family);
					JOptionPane
							.showMessageDialog(
									TrainingPickerJFrame.this,
									String.format(
											"Application not enabled for %s mode. Family %s could not be loaded",
											FamilyState.Supervised,
											family2.getName()));
					return;

				}
				family = family2;
				ppicker.setFamily(family);
				ppicker.saveConfig();
				micrographstb.getSelectionModel().setSelectionInterval(index,
						index);
				color = (family.getColor());
				colorbt.setIcon(new ColorIcon(color));
				sizesl.setValue(family.getSize());
				updateMicrographsModel();
				micrographstb.getColumnModel()
						.getColumn(micrographsmd.getParticlesPosition())
						.setHeaderValue(family.getName());
				setThresholdValue(0);
			}
		});

	}

	protected void goToNextStep() {

		family.validateNextStep(ppicker);// throws error

		if (family.getStep() == FamilyState.Manual)
			train();

	}

	class ColorActionListener implements ActionListener {
		JColorChooser colorChooser;

		@Override
		public void actionPerformed(ActionEvent e) {
			// Set up the dialog that the button brings up.
			colorChooser = new JColorChooser();
			JDialog dialog = JColorChooser.createDialog(colorbt,
					"Pick a Color", true, // modal
					colorChooser, new ActionListener() {

						@Override
						public void actionPerformed(ActionEvent e) {
							family.setColor(ColorActionListener.this.colorChooser
									.getColor());
							updateFamilyColor();
						}
					}, // OK button handler
					null); // no CANCEL button handler
			XmippWindowUtil.setLocation(positionx, 0.25f, dialog);
			dialog.setVisible(true);
		}
	}

	private void initThresholdPane() {
		thresholdpn = new JPanel();
		thresholdpn.add(new JLabel("Threshold:"));
		thresholdsl = new JSlider(0, 100, 0);
		thresholdsl.setPaintTicks(true);
		thresholdsl.setMajorTickSpacing(50);
		java.util.Hashtable<Integer, JLabel> labelTable = new java.util.Hashtable<Integer, JLabel>();
		labelTable.put(new Integer(100), new JLabel("1"));
		labelTable.put(new Integer(50), new JLabel("0.5"));
		labelTable.put(new Integer(0), new JLabel("0"));
		thresholdsl.setLabelTable(labelTable);
		thresholdsl.setPaintLabels(true);
		int height = (int) thresholdsl.getPreferredSize().getHeight();

		thresholdsl.setPreferredSize(new Dimension(100, height));
		thresholdpn.add(thresholdsl);

		thresholdtf = new JFormattedTextField(NumberFormat.getNumberInstance());
		;
		thresholdtf.setColumns(3);
		thresholdtf.setText(Integer.toString(0));
		thresholdpn.add(thresholdtf);
		thresholdpn
				.setVisible(getFamilyData().getState() == MicrographFamilyState.Correct);
		thresholdtf.addActionListener(new ActionListener() {

			@Override
			public void actionPerformed(ActionEvent e) {
				double threshold = Double.parseDouble(thresholdtf.getText()) * 100;
				setThresholdValue(threshold);

			}
		});

		thresholdsl.addChangeListener(new ChangeListener() {

			@Override
			public void stateChanged(ChangeEvent e) {
				double threshold = (double) thresholdsl.getValue() / 100;
				thresholdtf.setText(String.format("%.2f", threshold));
				setThresholdChanges();
			}
		});
	}

	private void setThresholdValue(double threshold) {
		if (Math.abs(threshold) <= 100) {
			thresholdsl.setValue((int) threshold);
			setThresholdChanges();
		}
	}

	private void setThresholdChanges() {
		// setChanged(true);
		updateMicrographsModel();
		canvas.repaint();
		actionsbt.setVisible(getFamilyData().isActionVisible(getThreshold()));
		if (particlesdialog != null)
			loadParticles();

	}

	private void initMicrographsPane() {
		GridBagConstraints constraints = new GridBagConstraints();
		constraints.insets = new Insets(0, 5, 0, 5);
		constraints.anchor = GridBagConstraints.NORTHWEST;
		micrographpn = new JPanel(new GridBagLayout());
		micrographpn.setBorder(BorderFactory.createTitledBorder("Micrograph"));
		JScrollPane sp = new JScrollPane();
		JPanel ctfpn = new JPanel();
		ctfpn.setBorder(BorderFactory.createTitledBorder(null, "CTF",
				TitledBorder.CENTER, TitledBorder.BELOW_BOTTOM));
		iconlb = new JLabel();
		ctfpn.add(iconlb);
		micrographsmd = new MicrographsTableModel(this);
		micrographstb.setModel(micrographsmd);
		formatMicrographsTable();

		sp.setViewportView(micrographstb);
		micrographpn.add(sp,
				XmippWindowUtil.getConstraints(constraints, 0, 0, 1));
		micrographpn.add(ctfpn,
				XmippWindowUtil.getConstraints(constraints, 1, 0, 1));
		JPanel infopn = new JPanel();
		manuallb = new JLabel(Integer.toString(ppicker
				.getManualParticlesNumber(family)));
		autolb = new JLabel(Integer.toString(ppicker.getAutomaticNumber(family,
				getThreshold())));
		infopn.add(new JLabel("Manual:"));
		infopn.add(manuallb);
		infopn.add(new JLabel("Automatic:"));
		infopn.add(autolb);
		micrographpn.add(infopn,
				XmippWindowUtil.getConstraints(constraints, 0, 1, 1));
		JPanel buttonspn = new JPanel(new FlowLayout(FlowLayout.LEFT));

		buttonspn.add(resetbt);
		micrographpn.add(buttonspn,
				XmippWindowUtil.getConstraints(constraints, 0, 2, 2));


	}

	protected void loadMicrograph() {
		if (micrographstb.getSelectedRow() == -1)
			return;// Probably from fireTableDataChanged raised
<<<<<<< HEAD

		if(index == micrographstb.getSelectedRow() && iw != null && iw.isVisible())//same micrograph open
=======
		if(index == micrographstb.getSelectedRow() && canvas != null && canvas.getIw().isVisible())//same micrograph open
>>>>>>> c8697e78
			return;
		ppicker.saveData(getMicrograph());// Saving changes when switching micrographs, by Coss suggestion

		index = TrainingPickerJFrame.this.micrographstb.getSelectedRow();
		// by me.
		ppicker.getMicrograph().releaseImage();
		ppicker.setMicrograph(ppicker.getMicrographs().get(index));
		ppicker.saveConfig();
		setChanged(false);
		initializeCanvas();
		TrainingPickerJFrame.this.iconlb.setIcon(ppicker.getMicrograph().getCTFIcon());
		actionsbt.setText(getFamilyData().getAction());
		actionsbt.setVisible(getFamilyData().isActionVisible(getThreshold()));
		thresholdpn
				.setVisible(getFamilyData().getState() == MicrographFamilyState.Correct);
		pack();

		if (particlesdialog != null)
			loadParticles();

	}

	protected void resetMicrograph() {
		ppicker.resetFamilyData(getFamilyData());
		canvas.setActive(null);
		updateMicrographsModel();
		setState(MicrographFamilyState.Available);
	}

	private void setState(MicrographFamilyState state) {
		getFamilyData().setState(state);
		actionsbt.setText(getFamilyData().getAction());
		ppicker.saveData(getMicrograph());// to keep consistence between files
											// of automatic picker and mines
		setChanged(false);
		thresholdpn.setVisible(state == MicrographFamilyState.Correct);
		updateMicrographsModel();
		pack();
	}

	public MicrographFamilyData getFamilyData() {
		return ppicker.getFamilyData();
	}

	private void setStep(FamilyState step) {
		if (micrographsmd != null) {
			updateMicrographsModel();
			canvas.repaint();// paints only current class in supervised mode
		}

		steplb.setText(step.toString());
		sizesl.setEnabled(step == FamilyState.Manual);
		sizetf.setEnabled(step == FamilyState.Manual);
		editfamiliesmi.setEnabled(step == FamilyState.Manual);
		actionsbt.setText(getFamilyData().getAction());
		actionsbt.setVisible(getFamilyData().isActionVisible(getThreshold()));
		thresholdpn
				.setVisible(getFamilyData().getState() == MicrographFamilyState.Correct);
		pack();

	}

	protected void initializeCanvas() {
<<<<<<< HEAD

		if (canvas == null) {
=======
		
		if (canvas == null)
>>>>>>> c8697e78
			canvas = new TrainingCanvas(this);
			
		else
			canvas.updateMicrograph();
<<<<<<< HEAD
			// seems to keep previous window instead of creating a new one
			iw = new ImageWindow(canvas.getImage(), canvas);

		}

		ppicker.getMicrograph().runImageJFilters(ppicker.getFilters());
=======
>>>>>>> c8697e78
		
		canvas.display();		
		double zoom = Double.parseDouble(usezoombt.getText());
		if (zoom == -1. || (zoom != -1. && !usezoombt.isSelected()))// setting
																	// canvas
																	// magnification
		{
			zoom = canvas.getMagnification();
			usezoombt.setText(String.format("%.2f", zoom));
		} else if (usezoombt.isSelected())
			canvas.setZoom(zoom);
	}
	
	
	private void formatMicrographsTable() {
		micrographstb.setAutoResizeMode(JTable.AUTO_RESIZE_OFF);
		micrographstb.getColumnModel().getColumn(0).setPreferredWidth(35);
		micrographstb.getColumnModel().getColumn(1).setPreferredWidth(245);
		micrographstb.getColumnModel().getColumn(2).setPreferredWidth(70);
		micrographstb.getColumnModel().getColumn(3).setPreferredWidth(70);
		micrographstb
				.setPreferredScrollableViewportSize(new Dimension(420, 304));
		micrographstb.setSelectionMode(ListSelectionModel.SINGLE_SELECTION);
		if (index != -1)
			micrographstb.setRowSelectionInterval(index, index);
	}

	protected void saveChanges() {

		ppicker.saveData();
		setChanged(false);
	}

	void updateFamilyColor() {
		color = family.getColor();
		colorbt.setIcon(new ColorIcon(color));
		canvas.repaint();
		ppicker.persistFamilies();
	}

	void updateFamilyComboBox() {
		Family item = (Family) familiescb.getSelectedItem();
		DefaultComboBoxModel model = new DefaultComboBoxModel(ppicker
				.getFamilies().toArray());
		familiescb.setModel(model);
		familiescb.setSelectedItem(item);
		micrographsmd.fireTableStructureChanged();

		formatMicrographsTable();
		pack();
		ppicker.persistFamilies();
	}

	public void addFamily(Family g) {
		if (ppicker.existsFamilyName(g.getName()))
			throw new IllegalArgumentException(
					XmippMessage.getAlreadyExistsGroupNameMsg(g.getName()));
		ppicker.getFamilies().add(g);
		updateFamilyComboBox();
	}

	public void removeFamily(Family family) {
		ppicker.removeFamily(family);
		updateFamilyComboBox();
	}

	public void setChanged(boolean changed) {
		ppicker.setChanged(changed);
		savemi.setEnabled(changed);
	}

	public void updateMicrographsModel(boolean all) {

		if (templatesdialog != null)
			loadTemplates();

		if (all)
			micrographsmd.fireTableRowsUpdated(0,
					micrographsmd.getRowCount() - 1);
		else
			micrographsmd.fireTableRowsUpdated(index, index);

		micrographstb.setRowSelectionInterval(index, index);
		manuallb.setText(Integer.toString(ppicker
				.getManualParticlesNumber(family)));
		autolb.setText(Integer.toString(ppicker.getAutomaticNumber(family,
				getThreshold())));
		actionsbt.setVisible(getFamilyData().isActionVisible(getThreshold()));
	}

	public ParticlePickerCanvas getCanvas() {
		return canvas;
	}

	private void train() {

		family.goToNextStep(ppicker);// validate and change state if posible
		// setChanged(true);
		setStep(FamilyState.Supervised);// change visual appearance
		ppicker.persistFamilies();
		try {
			canvas.setEnabled(false);
			XmippWindowUtil.blockGUI(getRootPane(), "Training...");
			Thread t = new Thread(new Runnable() {

				public void run() {
					MicrographFamilyData mfd;
					String args;
					SupervisedParticlePicker sppicker = ((SupervisedParticlePicker) ppicker);
					for (TrainingMicrograph micrograph : ppicker
							.getMicrographs()) {
						mfd = micrograph.getFamilyData(family);
						if (!mfd.isEmpty()) {
							args = sppicker
									.getBuildInvariantCommandLineArgs(mfd);
							ppicker.runXmippProgram(
									"xmipp_micrograph_automatic_picking", args);
							System.out.println(args);
						}
					}
					args = sppicker.getTrainCommandLineArgs();
					System.out.println(args);

					ppicker.runXmippProgram("xmipp_micrograph_automatic_picking", args);
					
					XmippWindowUtil.releaseGUI(getRootPane());
					canvas.setEnabled(true);
				}
			});
			t.start();

		} catch (Exception e) {
			TrainingPicker.getLogger().log(Level.SEVERE, e.getMessage(), e);
			throw new IllegalArgumentException(e.getMessage());
		}

	}

	private void autopick() {
		setState(MicrographFamilyState.Autopick);

		final String fargs = ((SupervisedParticlePicker) ppicker)
				.getAutopickCommandLineArgs(getFamilyData());
		System.out.println(fargs);
		try {
			canvas.setEnabled(false);
			XmippWindowUtil.blockGUI(getRootPane(), "Autopicking...");
			Thread t = new Thread(new Runnable() {

				public void run() {
					ppicker.runXmippProgram(
							"xmipp_micrograph_automatic_picking", fargs);
					ppicker.loadAutomaticParticles(getFamilyData());
					setState(MicrographFamilyState.Correct);
					canvas.repaint();
					canvas.setEnabled(true);
					XmippWindowUtil.releaseGUI(getRootPane());
				}
			});
			t.start();

		} catch (Exception e) {
			TrainingPicker.getLogger().log(Level.SEVERE, e.getMessage(), e);
			throw new IllegalArgumentException(e.getMessage());
		}
	}

	private void correct() {
		getFamilyData().deleteBelowThreshold(getThreshold());
		setState(MicrographFamilyState.ReadOnly);
		ppicker.persistAutomaticParticles(getFamilyData());

		try {
			canvas.setEnabled(false);
			XmippWindowUtil.blockGUI(getRootPane(), "Correcting...");

			Thread t = new Thread(new Runnable() {
				public void run() {
					SupervisedParticlePicker sppicker = ((SupervisedParticlePicker) ppicker);
					String args;
					args = sppicker
							.getBuildInvariantCommandLineArgs(getFamilyData());
					sppicker.runXmippProgram(
							"xmipp_micrograph_automatic_picking", args);// build
																		// invariants
					args = sppicker.getCorrectCommandLineArgs(getFamilyData());

					ppicker.runXmippProgram("xmipp_micrograph_automatic_picking", args);//correct
					actionsbt.setVisible(false);

					canvas.setEnabled(true);
					XmippWindowUtil.releaseGUI(getRootPane());
				}
			});
			t.start();

		} catch (Exception e) {
			TrainingPicker.getLogger().log(Level.SEVERE, e.getMessage(), e);
			throw new IllegalArgumentException(e.getMessage());
		}

	}

	public double getThreshold() {
		return thresholdsl.getValue() / 100.0;
	}

	@Override
	public List<? extends TrainingParticle> getAvailableParticles() {
		return getFamilyData().getAvailableParticles(getThreshold());
	}

	@Override
	public boolean isPickingAvailable(MouseEvent e) {
		if (!super.isPickingAvailable(e))
			return false;
		return getFamilyData().isPickingAvailable();
	}

	@Override
	public void changeShapes() {
		canvas.repaint();

	}

	@Override
	protected void reloadImage() {
		getCanvas().getMicrograph().releaseImage();
		getCanvas().updateMicrographData();
		canvas.display();
	}


	public void importParticlesFromFile(Format format, String file, float scale, boolean invertx, boolean inverty) {
		String filename = Micrograph.getName(file, 1);
		if (!filename.equals(getMicrograph().getName()))// validating you want
														// use this file for
														// this micrograph with
														// different name
		{
			String msg = String
					.format("Are you sure you want to import data from file\n%s to micrograph %s ?",
							file, getMicrograph().getName());
			int result = JOptionPane.showConfirmDialog(this, msg);
			if (result != JOptionPane.YES_OPTION)
				return;
		}
		MicrographFamilyData mfd = getFamilyData();
		mfd.reset();
		ppicker.importParticlesFromFile(file, format, mfd.getMicrograph(), scale, invertx, inverty);
		ppicker.saveData(getMicrograph());
		setChanged(false);
		getCanvas().repaint();
		updateMicrographsModel();
		updateSize(family.getSize());
		canvas.setActive(null);
	}

	@Override
	public boolean isValidSize(int size) {

		for(TrainingParticle p: getFamilyData().getParticles())
			if(!ppicker.getMicrograph().fits(p.getX(), p.getY(), size))
				return false;
		return true;
	}

	@Override
	protected void openHelpURl() {
		XmippWindowUtil
				.openURI("http://xmipp.cnb.csic.es/twiki/bin/view/Xmipp/Micrograph_particle_picking_v3");

	}

	public void updateTemplates() {
		ppicker.updateFamilyTemplates(family);

	}

	public void updateSize(int size) {
		super.updateSize(size);
		if (templatesdialog != null)
			loadTemplates();
	}

	@Override
	protected void resetData() {
		getFamilyData().reset();
	}
}<|MERGE_RESOLUTION|>--- conflicted
+++ resolved
@@ -81,16 +81,12 @@
 	private JFormattedTextField thresholdtf;
 	private Family family;
 	
-<<<<<<< HEAD
-	private ImageWindow iw;
+
+	
 	private JMenuItem templatesmi;
 	TemplatesJDialog templatesdialog;
-=======
+
 	
-	//private JMenuItem templatesmi;
-	//TemplatesJDialog templatesdialog;
->>>>>>> c8697e78
-
 	@Override
 	public TrainingPicker getParticlePicker() {
 		return ppicker;
@@ -486,12 +482,8 @@
 	protected void loadMicrograph() {
 		if (micrographstb.getSelectedRow() == -1)
 			return;// Probably from fireTableDataChanged raised
-<<<<<<< HEAD
-
-		if(index == micrographstb.getSelectedRow() && iw != null && iw.isVisible())//same micrograph open
-=======
+
 		if(index == micrographstb.getSelectedRow() && canvas != null && canvas.getIw().isVisible())//same micrograph open
->>>>>>> c8697e78
 			return;
 		ppicker.saveData(getMicrograph());// Saving changes when switching micrographs, by Coss suggestion
 
@@ -555,26 +547,15 @@
 	}
 
 	protected void initializeCanvas() {
-<<<<<<< HEAD
-
-		if (canvas == null) {
-=======
+
 		
 		if (canvas == null)
->>>>>>> c8697e78
+
 			canvas = new TrainingCanvas(this);
 			
 		else
 			canvas.updateMicrograph();
-<<<<<<< HEAD
-			// seems to keep previous window instead of creating a new one
-			iw = new ImageWindow(canvas.getImage(), canvas);
-
-		}
-
-		ppicker.getMicrograph().runImageJFilters(ppicker.getFilters());
-=======
->>>>>>> c8697e78
+
 		
 		canvas.display();		
 		double zoom = Double.parseDouble(usezoombt.getText());
