--- conflicted
+++ resolved
@@ -144,13 +144,9 @@
 
 	public void setTemplatesNumber(int num) {
 		if(num <= 0)
-<<<<<<< HEAD
-
-			throw new IllegalArgumentException(XmippMessage.getIllegalValueMsgWithInfo("Templates Number", Integer.valueOf(num), "Should have at least one template"));
-
-=======
-			throw new IllegalArgumentException(XmippMessage.getIllegalValueMsgWithInfo("Templates Number", Integer.valueOf(num), "Must be at least one"));
->>>>>>> d71f4064
+
+			throw new IllegalArgumentException(XmippMessage.getIllegalValueMsgWithInfo("Templates Number", Integer.valueOf(num), "Family must have at least one template"));
+
 		this.templatesNumber = num;
 		initTemplates();
 	}
