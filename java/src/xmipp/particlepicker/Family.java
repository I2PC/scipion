--- conflicted
+++ resolved
@@ -54,12 +54,6 @@
 		this.size = size;
 		this.state = state;
 		this.templatesNumber = templatesNumber;
-<<<<<<< HEAD
-		initTemplates();
-	}
-
-	public void initTemplates() {
-=======
 		
 		initTemplates();
 	}
@@ -68,7 +62,6 @@
 	public void initTemplates() {
 		if(templatesNumber == 0)
 			return;
->>>>>>> 583577c2
 		try {
 			this.templates = new ImageGeneric(ImageGeneric.Float);
 			templates.resize(size, size, 1, templatesNumber);
