package xmipp.particlepicker;

import ij.CommandListener;
import ij.Executer;
import ij.ImageListener;
import ij.ImagePlus;
import ij.plugin.frame.Recorder;

import java.awt.Color;
import java.io.BufferedReader;
import java.io.File;
import java.io.FileReader;
import java.io.IOException;
import java.util.ArrayList;
import java.util.Arrays;
import java.util.List;
import java.util.logging.FileHandler;
import java.util.logging.Level;
import java.util.logging.Logger;
import java.util.logging.SimpleFormatter;

<<<<<<< HEAD
import xmipp.ij.commons.ImagePlusLoader;
import xmipp.ij.commons.XmippImageWindow;
=======
>>>>>>> a46deed8
import xmipp.jni.ImageGeneric;
import xmipp.jni.MDLabel;
import xmipp.jni.MetaData;
import xmipp.jni.Program;
import xmipp.particlepicker.training.model.FamilyState;
import xmipp.particlepicker.training.model.TrainingPicker;
import xmipp.utils.XmippMessage;

public abstract class ParticlePicker
{

	protected String familiesfile;
	protected String macrosfile;
	protected static Logger logger;
	public static final int defAutopickPercent = 90;
	protected String outputdir = ".";
	protected boolean changed;
	protected List<Family> families;
	protected FamilyState mode;
	protected List<IJCommand> filters;
	protected String selfile;
	protected String command;
	protected Family family;
	protected String configfile;

	public static final int defAutoPickPercent = 90;
	private int autopickpercent = defAutoPickPercent;

	public int getSize()
	{
		return family.getSize();
	}

	public Color getColor()
	{
		return family.getColor();
	}

	public void setColor(Color color)
	{
		family.setColor(color);
		persistFamilies();
	}

	public void setSize(int size)
	{
		family.setSize(size);
		persistFamilies();
	}

	public Family getFamily()
	{
		return family;
	}

	public void setFamily(Family family)
	{
		this.family = family;

	}

	public String getPosFileFromXmipp24Project(String projectdir, String mname)
	{
		String suffix = ".raw.Common.pos";
		return String.format("%1$s%2$sPreprocessing%2$s%3$s%2$s%3$s%4$s", projectdir, File.separator, mname, suffix);
	}

	public ParticlePicker(String selfile, String outputdir, FamilyState mode)
	{
		this(selfile, outputdir, null, mode);

	}

	public ParticlePicker(String selfile, String outputdir, String fname, FamilyState mode)
	{
		this.outputdir = outputdir;
		this.familiesfile = getOutputPath("families.xmd");
		configfile = getOutputPath("config.xmd");
		this.families = new ArrayList<Family>();
		loadFamilies();
		if (fname == null)
			family = families.get(0);
		else
			family = getFamily(fname);
		if (family == null)
			throw new IllegalArgumentException("Invalid family " + fname);

		this.selfile = selfile;
		this.outputdir = outputdir;
		this.mode = mode;

		initializeFilters();
		loadEmptyMicrographs();
		loadConfig();
	}

	public abstract void loadEmptyMicrographs();

	private void initializeFilters()
	{
		this.macrosfile = getOutputPath("macros.xmd");
		filters = new ArrayList<IJCommand>();
		loadFilters();
		Recorder.record = true;

		// detecting if a command is thrown by ImageJ
		Executer.addCommandListener(new CommandListener()
		{
			public String commandExecuting(String command)
			{
				ParticlePicker.this.command = command;
				return command;

			}
		});
		ImagePlus.addImageListener(new ImageListener()
		{

			@Override
			public void imageUpdated(ImagePlus arg0)
			{
				updateFilters();
			}

			@Override
			public void imageOpened(ImagePlus arg0)
			{

			}

			@Override
			public void imageClosed(ImagePlus arg0)
			{
				// TODO Auto-generated method stub

			}
		});
	}

	private void updateFilters()
	{
		if (command != null)
		{
			String options = "";
			if (Recorder.getCommandOptions() != null)
				options = Recorder.getCommandOptions();
			if (!isFilterSelected(command))
				addFilter(command, options);
			else if (!(options == null || options.equals("")))
				for (IJCommand f : filters)
					if (f.getCommand().equals(command))
						f.setOptions(options);
			persistFilters();
			command = null;

		}
	}

	public String getMicrographsSelFile()
	{
		return selfile;
	}

	public void addFilter(String command, String options)
	{
		IJCommand f = new IJCommand(command, options);
		filters.add(f);
	}

	public List<IJCommand> getFilters()
	{
		return filters;
	}

	public void setChanged(boolean changed)
	{
		this.changed = changed;
	}

	public boolean isChanged()
	{
		return changed;
	}

	public FamilyState getMode()
	{
		return mode;
	}

	public static Logger getLogger()
	{
		try
		{
			if (logger == null)
			{
				FileHandler fh = new FileHandler("PPicker.log", true);
				fh.setFormatter(new SimpleFormatter());
				logger = Logger.getLogger("PPickerLogger");
				// logger.addHandler(fh);
			}
			return logger;
		}
		catch (Exception e)
		{
			// TODO Auto-generated catch block
			e.printStackTrace();
		}
		return null;
	}

	public String getOutputPath(String file)
	{
		return outputdir + File.separator + file;
	}

	public String getOutputDir()
	{
		return outputdir;
	}

	public List<Family> getFamilies()
	{
		return families;
	}

	public void persistFamilies()
	{
		long id;
		String file = familiesfile;
		try
		{
			MetaData md = new MetaData();
			for (Family f : families)
			{
				id = md.addObject();
				md.setValueString(MDLabel.MDL_PICKING_FAMILY, f.getName(), id);
				md.setValueInt(MDLabel.MDL_COLOR, f.getColor().getRGB(), id);

				md.setValueInt(MDLabel.MDL_PICKING_PARTICLE_SIZE, f.getSize(), id);
				md.setValueInt(MDLabel.MDL_PICKING_FAMILY_TEMPLATES, f.getTemplatesNumber(), id);

				md.setValueString(MDLabel.MDL_PICKING_FAMILY_STATE, f.getStep().toString(), id);
			}
			md.write(file);
			md.destroy();
		}
		catch (Exception e)
		{
			getLogger().log(Level.SEVERE, e.getMessage(), e);
			throw new IllegalArgumentException(e.getMessage());
		}
	}

	public abstract List<? extends Micrograph> getMicrographs();

	public int getMicrographIndex()
	{
		return getMicrographs().indexOf(getMicrograph());
	}

	public void loadFamilies()
	{
		families.clear();
		String file = familiesfile;
		if (!new File(file).exists())
		{
			families.add(Family.getDefaultFamily());
			persistFamilies();
			return;
		}

		Family family;
		int rgb, size;
		Integer templatesNumber = 1;
		FamilyState state;
		String name, templatesfile;
		ImageGeneric templates;
<<<<<<< HEAD

		try
		{
=======
		try {
>>>>>>> a46deed8
			MetaData md = new MetaData(file);
			long[] ids = md.findObjects();
			for (long id : ids)
			{
				name = md.getValueString(MDLabel.MDL_PICKING_FAMILY, id);
				rgb = md.getValueInt(MDLabel.MDL_COLOR, id);
				size = md.getValueInt(MDLabel.MDL_PICKING_PARTICLE_SIZE, id);
				templatesNumber = md.getValueInt(MDLabel.MDL_PICKING_FAMILY_TEMPLATES, id);
<<<<<<< HEAD

				if (templatesNumber == null || templatesNumber <= 0)
					templatesNumber = 1;// compatibility with previous projects
=======
				if( templatesNumber == null || templatesNumber == 0)
					templatesNumber = 1;//for compatibility with previous projects
>>>>>>> a46deed8
				state = FamilyState.valueOf(md.getValueString(MDLabel.MDL_PICKING_FAMILY_STATE, id));

				state = validateState(state);
				templatesfile = getTemplatesFile(name);
				if (new File(templatesfile).exists() )
				{
					templates = new ImageGeneric(templatesfile);
					family = new Family(name, new Color(rgb), size, state, this, templates);
					
				}
				else
					family = new Family(name, new Color(rgb), size, state, this, templatesNumber);
<<<<<<< HEAD
=======
				families.add(family);
>>>>>>> a46deed8
				families.add(family);
			}
			md.destroy();
			if (families.size() == 0)
				throw new IllegalArgumentException(String.format("No families specified on %s", file));
		}
		catch (Exception e)
		{
			getLogger().log(Level.SEVERE, e.getMessage(), e);
			throw new IllegalArgumentException(e.getMessage());
		}
	}

<<<<<<< HEAD
	public String getTemplatesFile(String f)
	{
		return getOutputPath(f + "_template.stk");
	}

	public FamilyState validateState(FamilyState state)
	{
=======
	public String getTemplatesFile(String name)
	{
		return getOutputPath(name + "_templates.stk");
	}

	public FamilyState validateState(FamilyState state) {
>>>>>>> a46deed8

		if (mode == FamilyState.Review && state != FamilyState.Review)
		{
			setChanged(true);
			return FamilyState.Review;
		}
		if (mode == FamilyState.Manual && !(state == FamilyState.Manual || state == FamilyState.Available))
			throw new IllegalArgumentException(String.format("Can not use %s mode on this data", mode));
		if (mode == FamilyState.Supervised && state == FamilyState.Review)
			throw new IllegalArgumentException(String.format("Can not use %s mode on this data", mode));
		return state;

	}// function validateState

	public Family getFamily(String name)
	{
		if (name == null)
			return null;
		for (Family f : getFamilies())
			if (f.getName().equalsIgnoreCase(name))
				return f;
		return null;
	}// function getFamily

	public boolean existsFamilyName(String name)
	{
		return getFamily(name) != null;
	}// function existsFamilyName

	protected boolean containsBlock(String file, String block)
	{
		try
		{
			return Arrays.asList(MetaData.getBlocksInMetaDataFile(file)).contains(block);
		}
		catch (Exception e)
		{
			getLogger().log(Level.SEVERE, e.getMessage(), e);
			throw new IllegalArgumentException(e);
		}
	}// function containsBlock

	public void saveData()
	{
		persistFilters();
		persistFamilies();
	}// function saveData

	public abstract void saveData(Micrograph m);

	public abstract int getManualParticlesNumber(Family f);

	public void persistFilters()
	{
		long id;
		String file = macrosfile;
		if (filters.isEmpty())
		{
			new File(file).delete();
			return;
		}
		String options;
		try
		{
			MetaData md = new MetaData();
			for (IJCommand f : filters)
			{
				id = md.addObject();
				md.setValueString(MDLabel.MDL_IMAGE1, f.getCommand().replace(' ', '_'), id);
				options = (f.getOptions() == null || f.getOptions().equals("")) ? "NULL" : f.getOptions().replace(' ', '_');
				md.setValueString(MDLabel.MDL_IMAGE2, options, id);
			}
			md.write(file);
			md.destroy();
		}
		catch (Exception e)
		{
			getLogger().log(Level.SEVERE, e.getMessage(), e);
			throw new IllegalArgumentException(e.getMessage());
		}
	}// function persistFilters

	public void loadFilters()
	{
		filters.clear();
		String file = macrosfile;
		if (!new File(file).exists())
			return;

		String command, options;
		try
		{
			MetaData md = new MetaData(file);
			long[] ids = md.findObjects();
			for (long id : ids)
			{
				command = md.getValueString(MDLabel.MDL_IMAGE1, id).replace('_', ' ');
				options = md.getValueString(MDLabel.MDL_IMAGE2, id).replace('_', ' ');
				if (options.equals("NULL"))
					options = "";
				filters.add(new IJCommand(command, options));

			}
			md.destroy();
		}
		catch (Exception e)
		{
			getLogger().log(Level.SEVERE, e.getMessage(), e);
			throw new IllegalArgumentException(e.getMessage());
		}
	}// function loadFilters

	public Micrograph getMicrograph(String name)
	{
		for (Micrograph m : getMicrographs())
			if (m.getName().equalsIgnoreCase(name))
				return m;
		return null;
	}

	public void setAutopickpercent(int autopickpercent)
	{
		this.autopickpercent = autopickpercent;
		System.out.println(autopickpercent);
	}

	public int getAutopickpercent()
	{
		return autopickpercent;
	}

	public void saveConfig()
	{
		try
		{
			MetaData md;
			String file = configfile;
			md = new MetaData();
			long id = md.addObject();
			md.setValueString(MDLabel.MDL_PICKING_FAMILY, family.getName(), id);
			md.setValueString(MDLabel.MDL_MICROGRAPH, getMicrograph().getName(), id);
			md.setValueInt(MDLabel.MDL_PICKING_AUTOPICKPERCENT, getAutopickpercent(), id);
			md.write(file);
			md.destroy();

		}
		catch (Exception e)
		{
			getLogger().log(Level.SEVERE, e.getMessage(), e);
			throw new IllegalArgumentException(e.getMessage());
		}
	}

	public void loadConfig()
	{
		String file = configfile;
		if (!new File(file).exists())
		{
			family = families.get(0);
			setMicrograph(getMicrographs().get(0));

			return;

		}

		String mname, fname;
		try
		{
			MetaData md = new MetaData(file);
			boolean hasautopercent = md.containsLabel(MDLabel.MDL_PICKING_AUTOPICKPERCENT);
			for (long id : md.findObjects())
			{

				fname = md.getValueString(MDLabel.MDL_PICKING_FAMILY, id);
				family = getFamily(fname);

				mname = md.getValueString(MDLabel.MDL_MICROGRAPH, id);
				setMicrograph(getMicrograph(mname));
				if (hasautopercent)
					autopickpercent = md.getValueInt(MDLabel.MDL_PICKING_AUTOPICKPERCENT, id);

			}
			md.destroy();
		}
		catch (Exception e)
		{
			getLogger().log(Level.SEVERE, e.getMessage(), e);
			throw new IllegalArgumentException(e.getMessage());
		}
	}

	void removeFilter(String filter)
	{
		for (IJCommand f : filters)
			if (f.getCommand().equals(filter))
			{
				filters.remove(f);
				persistFilters();
				break;
			}
	}// function removeFilter

	public boolean isFilterSelected(String filter)
	{
		for (IJCommand f : filters)
			if (f.getCommand().equals(filter))
				return true;
		return false;
	}// function isFilterSelected

	public abstract void exportParticles(String absolutePath);

	public Format detectFormat(String path)
	{
		return Format.Unknown;
	}

	public Format detectFileFormat(String path)
	{
		if (path.endsWith(".raw.Common.pos"))
			return Format.Xmipp24;
		if (path.endsWith(".pos"))
			return Format.Xmipp30;
		if (path.endsWith(".box"))
			return Format.Eman;
		return Format.Unknown;
	}

	public abstract String getImportMicrographName(String path, String filename, Format f);

	/** Return the number of particles imported */
	public abstract int importParticlesFromFolder(String path, Format f, float scale, boolean invertx, boolean inverty);

	/** Return the number of particles imported from a file */
	public void fillParticlesMdFromFile(String path, Format f, Micrograph m, MetaData md, float scale, boolean invertx, boolean inverty)
	{

		if (f == Format.Auto)
			f = detectFileFormat(path);

		switch (f)
		{
		case Xmipp24:
			md.readPlain(path, "xcoor ycoor");
			break;
		case Xmipp30:
			if (!containsBlock(path, family.getName()))
				throw new IllegalArgumentException(
						XmippMessage.getIllegalValueMsgWithInfo("family", family.getName(), "Particles for this family are not defined in file"));
			md.read(String.format("%s@%s", family.getName(), path));
			break;
		case Eman:
			fillParticlesMdFromEmanFile(path, m, md, scale);
			break;
		default:
			md.clear();
		}
		int width = (int) (m.width / scale);// original width
		int height = (int) (m.height / scale);// original height
		if (invertx)
			md.operate(String.format("xcoor=%d-xcoor", width));
		if (inverty)
			md.operate(String.format("ycoor=%d-ycoor", height));
		if (scale != 1.f)
			md.operate(String.format("xcoor=xcoor*%f,ycoor=ycoor*%f", scale, scale));

	}// function importParticlesFromFile

	public void fillParticlesMdFromEmanFile(String file, Micrograph m, MetaData md, float scale)
	{
		String line = "";
		// System.out.println("Importing from EMAN, file: " + file);
		try
		{
			BufferedReader reader = null;
			reader = new BufferedReader(new FileReader(file));
			line = reader.readLine();
			reader.close();
		}
		catch (IOException e)
		{
			e.printStackTrace();
		}
		// inverty = true;
		md.readPlain(file, "xcoor ycoor particleSize");

		long fid = md.firstObject();
		int size = md.getValueInt(MDLabel.MDL_PICKING_PARTICLE_SIZE, fid);
		if (size > 0)
			family.setSize(Math.round(size * scale));
		int half = size / 2;
		md.operate(String.format("xcoor=xcoor+%d,ycoor=ycoor+%d", half, half));

	}// function fillParticlesMdFromEmanFile

	public void runXmippProgram(String program, String args)
	{
		try
		{
			Program.runByName(program, args);
		}
		catch (Exception e)
		{
			TrainingPicker.getLogger().log(Level.SEVERE, e.getMessage(), e);
			throw new IllegalArgumentException(e);
		}
	}

	public abstract Micrograph getMicrograph();

	public abstract void setMicrograph(Micrograph m);

}<|MERGE_RESOLUTION|>--- conflicted
+++ resolved
@@ -18,12 +18,6 @@
 import java.util.logging.Level;
 import java.util.logging.Logger;
 import java.util.logging.SimpleFormatter;
-
-<<<<<<< HEAD
-import xmipp.ij.commons.ImagePlusLoader;
-import xmipp.ij.commons.XmippImageWindow;
-=======
->>>>>>> a46deed8
 import xmipp.jni.ImageGeneric;
 import xmipp.jni.MDLabel;
 import xmipp.jni.MetaData;
@@ -301,13 +295,9 @@
 		FamilyState state;
 		String name, templatesfile;
 		ImageGeneric templates;
-<<<<<<< HEAD
-
-		try
-		{
-=======
+
 		try {
->>>>>>> a46deed8
+
 			MetaData md = new MetaData(file);
 			long[] ids = md.findObjects();
 			for (long id : ids)
@@ -316,14 +306,8 @@
 				rgb = md.getValueInt(MDLabel.MDL_COLOR, id);
 				size = md.getValueInt(MDLabel.MDL_PICKING_PARTICLE_SIZE, id);
 				templatesNumber = md.getValueInt(MDLabel.MDL_PICKING_FAMILY_TEMPLATES, id);
-<<<<<<< HEAD
-
-				if (templatesNumber == null || templatesNumber <= 0)
-					templatesNumber = 1;// compatibility with previous projects
-=======
 				if( templatesNumber == null || templatesNumber == 0)
 					templatesNumber = 1;//for compatibility with previous projects
->>>>>>> a46deed8
 				state = FamilyState.valueOf(md.getValueString(MDLabel.MDL_PICKING_FAMILY_STATE, id));
 
 				state = validateState(state);
@@ -336,10 +320,6 @@
 				}
 				else
 					family = new Family(name, new Color(rgb), size, state, this, templatesNumber);
-<<<<<<< HEAD
-=======
-				families.add(family);
->>>>>>> a46deed8
 				families.add(family);
 			}
 			md.destroy();
@@ -353,22 +333,16 @@
 		}
 	}
 
-<<<<<<< HEAD
-	public String getTemplatesFile(String f)
-	{
-		return getOutputPath(f + "_template.stk");
-	}
-
-	public FamilyState validateState(FamilyState state)
-	{
-=======
+
+
+
 	public String getTemplatesFile(String name)
 	{
 		return getOutputPath(name + "_templates.stk");
 	}
 
 	public FamilyState validateState(FamilyState state) {
->>>>>>> a46deed8
+
 
 		if (mode == FamilyState.Review && state != FamilyState.Review)
 		{
