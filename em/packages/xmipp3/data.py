# **************************************************************************
# *
# * Authors:     J.M. De la Rosa Trevin (jmdelarosa@cnb.csic.es)
# *
# * Unidad de  Bioinformatica of Centro Nacional de Biotecnologia , CSIC
# *
# * This program is free software; you can redistribute it and/or modify
# * it under the terms of the GNU General Public License as published by
# * the Free Software Foundation; either version 2 of the License, or
# * (at your option) any later version.
# *
# * This program is distributed in the hope that it will be useful,
# * but WITHOUT ANY WARRANTY; without even the implied warranty of
# * MERCHANTABILITY or FITNESS FOR A PARTICULAR PURPOSE.  See the
# * GNU General Public License for more details.
# *
# * You should have received a copy of the GNU General Public License
# * along with this program; if not, write to the Free Software
# * Foundation, Inc., 59 Temple Place, Suite 330, Boston, MA
# * 02111-1307  USA
# *
# *  All comments concerning this program package may be sent to the
# *  e-mail address 'jmdelarosa@cnb.csic.es'
# *
# **************************************************************************
"""
This modules contains basic hierarchy
for specific Xmipp3 EM data objects
"""

from pyworkflow.em import *   
from xmipp import *
    
class XmippSetOfMicrographs(SetOfMicrographs):
    
    def __iter__(self):
        """Iterate over the set of micrographs in the MetaData"""
        md = MetaData(self.getFileName())
        hasCTF = md.containsLabel(MDL_CTF_MODEL)
        
        for objId in md:    
            m = Micrograph()
            m.setFileName(md.getValue(MDL_MICROGRAPH, objId))
            if hasCTF:
                m.ctfModel = XmippCTFModel(md.getValue(MDL_CTF_MODEL, objId)) 
            yield m
            
            
    def hasCTF(self):
        md = MetaData(self.getFileName())
        return md.containsLabel(MDL_CTF_MODEL)
        
class XmippCTFModel(CTFModel):
    
    ctfParams = {
                 "samplingRate":MDL_CTF_SAMPLING_RATE,
                 "voltage":MDL_CTF_VOLTAGE,
                 "defocusU":MDL_CTF_DEFOCUSU,
                 "defocusV":MDL_CTF_DEFOCUSV,
                 "defocusAngle":MDL_CTF_DEFOCUS_ANGLE,
                 "sphericalAberration":MDL_CTF_CS,
                 "chromaticAberration":MDL_CTF_CA,
                 "energyLoss":MDL_CTF_ENERGY_LOSS,
                 "lensStability":MDL_CTF_LENS_STABILITY,
                 "convergenceCone":MDL_CTF_CONVERGENCE_CONE,
                 "longitudinalDisplacement":MDL_CTF_LONGITUDINAL_DISPLACEMENT,
                 "transversalDisplacement":MDL_CTF_TRANSVERSAL_DISPLACEMENT,
                 "q0":MDL_CTF_Q0,
                 "k":MDL_CTF_K,
                 "bgGaussianK":MDL_CTF_BG_GAUSSIAN_K,
                 "bgGaussianSigmaU":MDL_CTF_BG_GAUSSIAN_SIGMAU,
                 "bgGaussianSigmaV":MDL_CTF_BG_GAUSSIAN_SIGMAV,
                 "bgGaussianCU":MDL_CTF_BG_GAUSSIAN_CU,
                 "bgGaussianCV":MDL_CTF_BG_GAUSSIAN_CV,
                 "bgGaussianAngle":MDL_CTF_BG_GAUSSIAN_ANGLE,
                 "bgSqrtK":MDL_CTF_BG_SQRT_K,
                 "bgSqrtU":MDL_CTF_BG_SQRT_U,
                 "bgSqrtV":MDL_CTF_BG_SQRT_V,
                 "bgSqrtAngle":MDL_CTF_BG_SQRT_ANGLE,
                 "bgBaseline":MDL_CTF_BG_BASELINE,
                 "bgGaussian2K":MDL_CTF_BG_GAUSSIAN2_K,
                 "bgGaussian2SigmaU":MDL_CTF_BG_GAUSSIAN2_SIGMAU,
                 "bgGaussian2SigmaV":MDL_CTF_BG_GAUSSIAN2_SIGMAV,
                 "bgGaussian2CU":MDL_CTF_BG_GAUSSIAN2_CU,
                 "bgGaussian2CV":MDL_CTF_BG_GAUSSIAN2_CV,
                 "bgGaussian2Angle":MDL_CTF_BG_GAUSSIAN2_ANGLE,
#                 "X0":MDL_CTF_X0,
#                 "XF":MDL_CTF_XF,
#                 "Y0":MDL_CTF_Y0,
#                 "YF":MDL_CTF_YF,
                 "critFitting":MDL_CTF_CRIT_FITTINGSCORE,
                 "critCorr13":MDL_CTF_CRIT_FITTINGCORR13,
#                 "downsampleFactor":MDL_CTF_DOWNSAMPLE_PERFORMED,
                 "critPsdStdQ":MDL_CTF_CRIT_PSDVARIANCE,
                 "critPsdPCA1":MDL_CTF_CRIT_PSDPCA1VARIANCE,
                 "critPsdPCARuns":MDL_CTF_CRIT_PSDPCARUNSTEST
                 }
    
    # Implementar el constructor para crear las variables del modelo usando el params de arriba
    # y leyendo del metadata. No hace falta el __getattr__
    
    def __init__(self, filename):
        md = MetaData(filename)
        objId = md.firstObject()
        
<<<<<<< HEAD
        for key, val in  self.ctfParams:
            mdVal = md.getValue(val)
            if not hasattr(self, key):
                setattr(self, key, Float(mdVal))
            else:
                getattr(self, key).set(mdVal)
                
                
=======
        
        
>>>>>>> 20a967c0
    <|MERGE_RESOLUTION|>--- conflicted
+++ resolved
@@ -103,7 +103,6 @@
         md = MetaData(filename)
         objId = md.firstObject()
         
-<<<<<<< HEAD
         for key, val in  self.ctfParams:
             mdVal = md.getValue(val)
             if not hasattr(self, key):
@@ -112,8 +111,6 @@
                 getattr(self, key).set(mdVal)
                 
                 
-=======
         
         
->>>>>>> 20a967c0
     