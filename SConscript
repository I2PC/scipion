#!/usr/bin/env python

Import('env')

# Required for custom functions
import os
from os.path import join
from types import *

FFTWDir = "external/fftw-3.3.1"
FFTWLibs = ['fftw3', 'fftw3_threads']
TIFFDir = "external/tiff-3.9.4"
TIFFLibs = ['tiff']
JPEGDir = "external/jpeg-8c"
JPEGLibs = ['jpeg']
CYGWIN = env['PLATFORM'] == 'cygwin'
MACOSX = env['PLATFORM'] == 'darwin'
MINGW = env['PLATFORM'] == 'win32'
if CYGWIN:
	TIFFLibs.append('z')
ARPACKppDir = "external/arpack++-2.3"
ARPACKppLibs = ['arpack++']
SQliteDir = "external/sqlite-3.6.23"
SQLiteLibs = ['sqlite3']

#PYSQliteDir = "external/pysqlite-2.6.3"

PythonDir = "external/python/Python-2.7.2"
PythonLibs = []

PluginLibs = {}
PluginResources = {}
javaEnumDict = {'ImageWriteMode': ['libraries/data/xmipp_image_base.h', 'WRITE_'],
            'CastWriteMode': ['libraries/data/xmipp_image_base.h', 'CW_'],
            'MDLabel': ['libraries/data/metadata_label.h', 'MDL_'],
            'XmippError': ['libraries/data/xmipp_error.h', 'ERR_']}

copyJar = None

def AddMatchingFiles((pattern, blacklist, sources), directory, files):
    ''' Callback, adds all matching files in dir '''
    import fnmatch
    for file in fnmatch.filter(files, pattern):
        if file not in blacklist:
           # DBG print 'Adding ' + join(directory, file)
           sources.append(join(directory, file))

def Glob(dir, pattern, blacklist):
    ''' Custom made globbing '''
    
    sources = []
    os.path.walk(dir, AddMatchingFiles, (pattern, blacklist, sources))
    return sources

def AddLastSlash(string):
    ''' Low trick for correct parsing of paths '''
    str = string.strip();
    if len(str) == 0:
        return "";
    if not str.endswith('/'):
        str = str + '/'
    return str

def SymLink(target, source, env=None):
    #As the link will be in bin/ directory we need to move up
    if isinstance(target, list):
        link = str(target[0])
        source = str(source[0])
    else:
        link = target
    
    if CYGWIN:
    	from shutil import copyfile
        copyfile(source, link)
    else:    
        source = os.path.relpath(source, os.path.split(link)[0])
        if os.path.lexists(link):
            os.remove(link)
        os.symlink(source, link)

def AddProgramLink(target, source, PrependXmipp=True):
    binprefix = join(env['prefix'], 'bin')
    bintarget = join(binprefix, env['prepend'] + target)
    if PrependXmipp:
        binsource = join(binprefix, env['prepend'] + source)
    else:
        binsource = source
    command = env.Command(bintarget, binsource,
        [Chmod('$SOURCE', 0755), SymLink])
    alias = env.Alias(target, command)
    env.Default(alias)
    return command

def AddBatch(name, basedir, extension=''):
    # setup
    basedir = AddLastSlash(basedir)
    fullname = env['prepend'] + name
    binprefix = join(env['prefix'], 'bin')

    # action
    source = join(basedir, 'batch_' + name + extension)
    target = join(binprefix, fullname)
    command = env.Command(target, source,
        [Chmod('$SOURCE', 0755), SymLink])

    # alias
    alias = env.Alias(fullname, command)
    # Consider batch also as xmipp_programs
    env.Alias('xmipp_programs', command)
    #install = env.Install(binprefix, command)
    #env.Alias(fullname, install)
    env.Default(alias)
    return command

def AddProgram(name, basedir, sources_pattern='*.cpp', skip_list=[],
               includes=[], libpath=[], libs=[], cxxflags=[],
               linkflags=[]):
    ''' add a new program to the build list '''
    # setup
    basedir = AddLastSlash(basedir)
    fullname = env['prepend'] + name
    sources = Glob(basedir, sources_pattern, skip_list)
    binprefix = join(env['prefix'], 'bin')

    # FIXME fix for static executables
    if env['static']:
        cxxflags += [env['STATIC_FLAG']]
        linkflags += [env['STATIC_FLAG']]
    Decider('MD5-timestamp')
    # action
    program = env.Program(
        join(basedir, fullname),
        sources,
        CPPPATH=includes + [env['CPPPATH']],
        LIBPATH=libpath + [env['LIBPATH']],
        LIBS=libs + [env['LIBS']],
        CXXFLAGS=cxxflags + [env['CXXFLAGS']],
        LINKFLAGS=linkflags + [env['LINKFLAGS']],
        LINK=env['LINKERFORPROGRAMS']
        )

    install = env.Install(binprefix, program)
    alias = env.Alias(fullname, install)
    env.Default(alias)
    return alias

def AddMPIProgram(name, basedir, sources_pattern='*.cpp', skip_list=[],
                  includes=[], libpath=[], libs=[], cxxflags=[],
                  linkflags=[]):

    # setup
    basedir = AddLastSlash(basedir)
    fullname = env['prepend'] + name
    sources = Glob(basedir, sources_pattern, skip_list)
    binprefix = join(env['prefix'], 'bin')

    # FIXME fix for static executables
    if env['static']:
        cxxflags += [env['STATIC_FLAG']]
        linkflags += [env['STATIC_FLAG']]

    # action
    program = env.Program(
        join(basedir, fullname),
        sources,
        CC=env['MPI_CC'],
        CXX=env['MPI_CXX'],
        CPPPATH=includes + [env['CPPPATH']] + [env['MPI_INCLUDE']],
        LIBPATH=libpath + [env['LIBPATH']] + [env['MPI_LIBDIR']],
        LIBS=libs + [env['LIBS']] + [env['MPI_LIB']],
        CXXFLAGS=cxxflags + [env['CXXFLAGS']],
        LINKFLAGS=linkflags + [env['LINKFLAGS']],
        LINK=env['MPI_LINKERFORPROGRAMS']
        )

    # alias
    alias = env.Alias(fullname, program)
    install = env.Install(binprefix, program)
    env.Alias(fullname, install)
    env.Default(alias)

# Add a program integrated in the Xmipp structure
def AddXmippProgram(name, libs=[], folder='programs', incPaths=[], libPaths=[],
                    useCudaEnvironment=False):
    finalLibPath = ['lib']
    finalLibPath.append(libPaths)
    finalIncludePath = ['libraries', '#']
    finalIncludePath.append(incPaths)
    finalLibs = libs + ['XmippData', 'XmippExternal'] + FFTWLibs + SQLiteLibs + TIFFLibs + JPEGLibs
    if useCudaEnvironment:
    	finalLibs += ['cudart', 'cutil', 'shrutil_x86_64' ]
    	finalIncludePath += [env['CUDA_SDK_PATH'] + "/CUDALibraries/common/inc",
                           env['CUDA_SDK_PATH'] + "/shared/inc"]
    	finalLibPath += [env['CUDA_SDK_PATH'] + "/CUDALibraries/common/lib",
                       env['CUDA_SDK_PATH'] + "/shared/lib",
                       env['CUDA_SDK_PATH'] + "/CUDALibraries/common/lib/linux",
		       "/usr/local/cuda/lib64",
                       env['CUDA_LIB_PATH']]
    if 'XmippRecons' in finalLibs and not 'XmippClassif' in finalLibs:
        finalLibs.append('XmippClassif')
    if 'XmippRecons' in finalLibs and int(env['cuda']):
	finalLibs.append("XmippReconsCuda");
    if int(env["arpack"]):
        finalLibs += ['arpack++', 'arpack', 'lapack', 'blas']
    program = AddProgram(name, 'applications/%s/%s' % (folder, name), '*.cpp', [],
        finalIncludePath, finalLibPath, finalLibs, [], [])
    env.Alias('xmipp_programs', program)
    return program
	
# Add a program integrated in the Xmipp structure
def AddXmippTest(name, testprog, command):
    #testprog = AddXmippProgram(name, ['gtest'], 'tests')
    testname = 'xmipp_' + name
    xmlFileName = 'applications/tests/OUTPUT/' + testname + ".xml"
    if  os.path.exists(xmlFileName):
       os.remove(xmlFileName)
    testcase = env.Alias('run_' + name , env.Command(xmlFileName, testname, command))
    env.Depends(testcase, testprog)
    test = env.Alias('run_tests', testcase)
    AlwaysBuild(testcase)
    return testcase


def AddXmippCTest(name):
    testprog = AddXmippProgram(name, ['gtest', 'XmippRecons','XmippDimred'], 'tests')
    AddXmippTest(name, testprog, "$SOURCE --gtest_output=xml:$TARGET")

def AddXmippPythonTest(name):
    #print "Adding python test: ", name
    #FIXME ROB
    testprog = AddBatch(name, 'applications/tests/' + name, '.py')
    test = AddXmippTest(name, testprog, "$SOURCE $TARGET")
    return test


def AddXmippJavaTest(name):
    #javac xmipp/ImageGeneric_Test.java -classpath ~/xmipp_svn/java/lib/XmippJNI.jar:/usr/share/java/junit4.jar
    #mv xmipp/ImageGeneric_Test.class xmipp/jni/.
    #java  -classpath :/usr/share/java/junit4.jar:xmipp:/home/roberto/xmipp_svn/java/lib/XmippJNI.jar   org.junit.runner.JUnitCore xmipp.jni.ImageGeneric_Test  
    pass

    #env.Default(test)

def AddXmippMPIProgram(name, libs=[]):
    finalLibPath = ['lib']
    finalIncludePath = ['libraries', '#']
    finalLibs = libs + ['XmippData', 'XmippExternal', 'XmippParallel'] + FFTWLibs + SQLiteLibs + TIFFLibs + JPEGLibs
    if int(env["arpack"]):
        finalLibs += ['arpack++', 'arpack', 'lapack', 'blas']
    if 'XmippRecons' in finalLibs and not 'XmippClassif' in finalLibs:
        finalLibs.append('XmippClassif')
    if 'XmippRecons' in finalLibs and int(env['cuda']):
		finalLibs.append("XmippReconsCuda");
    for i in range(len(libs)):
       if libs[i] == 'XmippRecons':
          finalLibPath += ['libraries/reconstruction']
       elif libs[i] == 'XmippInterface':
          finalLibPath += ['libraries/interface']
       elif libs[i] == 'XmippRecons_Interface':
          finalLibPath += ['libraries/interface']
          finalLibs.insert(i + 1, 'XmippInterface')
       elif libs[i] == 'XmippReconsMPI':
          finalLibPath += ['libraries/reconstruction_mpi']
       elif libs[i] == 'XmippClassif':
          finalLibPath += ['libraries/classification']
    AddMPIProgram(name, 'applications/programs/' + name, '*.cpp', [],
        finalIncludePath, finalLibPath, finalLibs, [], [])

# For Roberto's new lib
def AddMPILibrary(name, basedir, sources, includes, libpath=[], libs=[]):
    # setup
    basedir = AddLastSlash(basedir)
    libprefix = join(env['prefix'], 'lib')
    #for x in sources:
    #    sources[sources.index(x)] = basedir + x

    # separate local and global includes
    for x in includes:
        if x[0] != '#':
            includes[includes.index(x)] = basedir + x

    # action
    # FIXME Exclusive may not be what users want
    if int(env['static']):
        library = env.StaticLibrary(
            basedir + name,
            sources,
            CPPPATH=includes + [env['CPPPATH']] + [env['MPI_INCLUDE']],
            CC=env['MPI_CC'],
            CXX=env['MPI_CXX'],
            LIBPATH=[env['MPI_LIBDIR']] + libpath,
            LIBS=[env['MPI_LIB']] + libs
            )
    else:
        library = env.SharedLibrary(
            basedir + name,
            sources,
            CPPPATH=includes + [env['CPPPATH']] + [env['MPI_INCLUDE']],
            CC=env['MPI_CC'],
            CXX=env['MPI_CXX'],
            LIBPATH=[env['MPI_LIBDIR']] + libpath,
            LIBS=[env['MPI_LIB']] + libs
            )

    # alias
    alias = env.Alias(name, library)
    install = env.Install(libprefix, library)
    env.Alias(name, install)
    env.Default(alias)

def AddLibrary(name, basedir, sources, includes, libpath=[], libs=[],
    shlibprefix='lib', shlibsuffix=env['SHLIBSUFFIX'], useCudaEnvironment=False):
    # setup
    basedir = AddLastSlash(basedir)
    libprefix = join(env['prefix'], 'lib')
    cudaFiles = False
    for x in sources:
        if x.find(basedir) == -1:
            sources[sources.index(x)] = basedir + x
	if x.endswith(".cu"):
	    cudaFiles = True

    # separate local and global includes
    for x in includes:
        if type(x) is ListType: 
            y=x
            includes.remove(x)
            for j in y:
                includes.append(j)
        else:
            if x[0] != '#' and x[0] != '/':
                includes[includes.index(x)] = basedir + x

    if useCudaEnvironment:
        envToUse = env.Clone()
        envToUse.Tool('cuda')
        envToUse.Append(CXXFLAGS=['-DWITH_CUDA'])
	if cudaFiles:
            envToUse.Append(NVCCFLAGS="-shared --compiler-options '-fPIC'")
        libs += ['cutil_x86_64', 'shrutil_x86_64', 'cudart']
    	includes += [env['CUDA_SDK_PATH'] + "/CUDALibraries/common/inc",
                   env['CUDA_SDK_PATH'] + "/shared/inc"]
    	libpath += [env['CUDA_SDK_PATH'] + "/CUDALibraries/common/lib",
                       env['CUDA_SDK_PATH'] + "/shared/lib",
                       env['CUDA_SDK_PATH'] + "/CUDALibraries/common/lib/linux",
		       "/usr/local/cuda/lib64",
                       env['CUDA_LIB_PATH']]
    else:
        envToUse = env

    if int(envToUse['static']):
        library = envToUse.StaticLibrary(
            basedir + name,
            sources,
            CPPPATH=includes + [envToUse['CPPPATH']],
            LIBPATH=libpath,
            LIBS=libs
            )
    else:
        library = envToUse.SharedLibrary(
            basedir + name,
            sources,
            CPPPATH=includes + [envToUse['CPPPATH']],
            LIBPATH=libpath,
            LIBS=libs,
            SHLIBPREFIX=shlibprefix,
            SHLIBSUFFIX=shlibsuffix
            )
    for lib in libs:
        for ext in ['.a', '.so', '.dll', '.dylib']:
            rootname = 'lib/lib' + lib
            if os.path.exists(rootname + ext):
                Depends(library, rootname + ext)

    install = envToUse.Install(libprefix, library)
    alias = envToUse.Alias(name, install)
    envToUse.Default(alias)
    return alias

def CreateFileList(path, pattern, filename, root='', root2=''):
    fOut = open(filename, 'w+')
    files = [f.replace(root, root2) + '\n' for f in Glob(path, pattern, [])]
#    print '************************************************'
#    print 'path', path
#    print 'pattern', pattern
#    print 'filename', filename
#    print 'files', files
#    print '************************************************'
    fOut.writelines(files)
    fOut.close()
    
def Cmd(cmd):
    print cmd
    os.system(cmd)
    
def javaBuildName(*args):
    return join(env['JAVADIR'], 'build', *args)
 
def javaLibName(*args):   
    return join(env['JAVADIR'], 'lib', *args)

def javaSrcName(*args):
    return join(env['JAVADIR'], 'src', *args)

def CompileJava(name, dependencies=[]):
    ''' name parameter is expected without .java extension '''
    source = javaSrcName(name + '.java')
    target = javaBuildName(name + '.class')
    buildDir = javaBuildName()
    cmd = env['JAVAC'] + ' -cp "java/lib/*"'
    compileCmd = env.Command(target, source, '%(cmd)s -d %(buildDir)s %(source)s' % locals())
    dependencies.append('XmippJNI') # XmippJNI dependency is added by default
    deps = [javaLibName(name + '.jar') for name in dependencies]
    for lib in deps:
        env.Depends(compileCmd, lib)
    env.Default(compileCmd)
    return compileCmd

def CompileJavaJar(target, source, env):    
    srcDir = str(source[0])
    buildDir = javaBuildName()
    jarfile = str(target[0])
    name = os.path.basename(jarfile)
    listfile = javaBuildName(name + '_source.txt')
    classfile = javaBuildName(name + '_classes.txt')
    CreateFileList(srcDir, '*.java', listfile)
    Cmd(env['JAVAC'] + ' -cp "java/lib/*" -d %(buildDir)s -sourcepath %(srcDir)s @%(listfile)s' % locals())
    
    classDir = join(buildDir, os.path.relpath(srcDir, javaSrcName()))
    # This is needed for compiling IJ plugins
    # where the file 'plugins.config' need to be include in the final .jar file
    configFile = 'plugins.config'
    pluginDest = ''
    if os.path.exists(join(srcDir, configFile)):
    	pluginDest = join(classDir, configFile)
    	Cmd('cp %s %s' % (join(srcDir, configFile), pluginDest))
    # We need to create a txt file with the list of all .class files 
    # with the following format:
    # -C java/build xmipp/package/A.class
    # -C java/build xmipp/package/B.class
    # ...
    cmd = 'jar ' + env['JARFLAGS']
    CreateFileList(classDir, '*.class', classfile, buildDir + '/', '-C %(buildDir)s ' % locals())
    Cmd('%(cmd)s %(jarfile)s @%(classfile)s %(pluginDest)s' % locals())
    
def AddJavaLibrary(name, src, dependencies=[]):#, sourceList, includes, libpath=[], libs=[]):
    # all libraries are assumed to be inside xmipp
    srcDir = javaSrcName('xmipp', src)
#    listfile = javaBuildName(name + '_source.txt')
#    classfile = javaBuildName(name + '_classes.txt')    
    jarfile = javaLibName(name + '.jar')
    if name != 'XmippJNI': # XmippJNI dependency is added by default
        dependencies.append('XmippJNI')
    deps = [javaLibName(name + '.jar') for name in dependencies]
    buildJar = env.Command(jarfile, [srcDir] + deps, CompileJavaJar)
    #Add sources dependencies, not handled now by Scons
    sources = Glob(srcDir, '*.java', [])
    for s in sources:
        env.Depends(buildJar, s)
    for lib in deps:
        env.Depends(buildJar, lib)
    env.Alias(name + '.jar', buildJar)
    # Group all jar targets under 'java' alias
    env.Alias('java', buildJar)
    env.Default(buildJar)
    return buildJar

def AddJavaTest(testName):
    cmd = 'java -cp "java/lib/*" org.junit.runner.JUnitCore xmipp.test.' + testName
    runTest = env.Command(testName, javaLibName('XmippTest.jar'), cmd)
    env.Alias('run_java_tests', runTest)

def AddJavaIJPlugin(name, src, dependencies=[]):
    ''' this function does the same of AddJavaLibrary and 
    add a link to the .jar from ij/plugins'''
    jarfile = name + '.jar'
    buildJar = AddJavaLibrary(name, src, dependencies)
    copyIJPlugin = env.Command(join('external/imagej/plugins', jarfile), buildJar, SymLink)
    env.Alias('java', copyIJPlugin)
    env.Default(copyIJPlugin)    
    
def removeAll(basedir, regexp):
	import glob
	files = glob.glob(basedir + regexp)
	for i in range(len(files)):
		os.remove(files[i])

def AddJavaApp(name, appDir, outDir):
    import shutil
    sourceDir = join(appDir, 'src')
    resourcesDir = join(sourceDir, 'resources')
    libsDir = join(appDir , 'libs')
    metainfDir = join(sourceDir, 'META-INF')
    buildDir = join(appDir , 'build')
    buildResourcesDir = join(buildDir, 'resources')
    buildMetainf = join(buildDir, 'META-INF')
    outLibsDir = join(outDir, 'libs')
    # Clears "buildDir"
    if not os.path.exists(buildDir):
        os.mkdir(buildDir)
        #os.mkdir(buildResourcesDir)

    env.Append(JAVACLASSPATH=join(libsDir, '*'))
    buildClasses = env.Java(buildDir, sourceDir, JAVAVERSION='1.6')
    # Copies MANIFEST
    copyMetainf = env.Install(buildMetainf, Glob(metainfDir, "MANIFEST.MF", []))
    buildJar = env.Jar(join(outDir, name + '.jar'), buildDir, JARCHDIR=buildDir)

    appLibs = {}
    jarList = Glob(libsDir, "*.jar", [])
    for l in jarList:
        lname = os.path.basename(l)
        if not appLibs.has_key(lname):
            install = env.Install(outLibsDir, l)
            appLibs[lname] = install
        env.Depends(buildClasses, appLibs[lname])

    copyPluginResources = env.Install(buildResourcesDir, Glob(resourcesDir, "*?.???", []))
    env.Depends(buildJar, [copyMetainf, copyPluginResources])#, buildClasses])
    pluginAlias = env.Alias(name, buildJar)
    env.Depends(buildClasses, copyJar)

    return pluginAlias

def AddImageJPlugin(name, pluginDir, outDir, requiredPlugins=[]):
    import shutil
    sourceDir = join(pluginDir, 'src')
    resourcesDir = join(sourceDir, 'resources')
    libsDir = join(pluginDir , 'libs')
    macrosDir = join(pluginDir , 'macros')
    buildDir = join(pluginDir , 'build')
    buildResourcesDir = join(buildDir, 'resources')
    # Clears "buildDir"
    if not os.path.exists(buildDir):
        os.mkdir(buildDir)
        os.mkdir(buildResourcesDir)
    # Copies 'plugins.config' to build dir...
    buildClasses = env.Java(buildDir, sourceDir, JAVAVERSION='1.6')
    env.Depends(buildClasses, requiredPlugins)
    copyPluginConfig = env.Install(buildDir, join(sourceDir, 'plugins.config'))#Glob(sourceDir, 'plugins.config', []))
    buildJar = env.Jar(join(outDir, name + '.jar'), buildDir, JARCHDIR=buildDir)

    jarList = Glob(libsDir, "*.jar", [])
    for l in jarList:
        lname = os.path.basename(l)
        if not PluginLibs.has_key(lname):
            install = env.Install(outDir, l)
            PluginLibs[lname] = install
        env.Depends(buildClasses, PluginLibs[lname])

    copyPluginResources = env.Install(buildResourcesDir, Glob(resourcesDir, "*?.???", []))
    env.Depends(buildJar, [copyPluginConfig, copyPluginResources, buildClasses])
    pluginAlias = env.Alias(name, buildJar)
    env.Depends(buildClasses, copyJar)

    outMacrosDir = join(outDir, "..", "macros")
    env.Alias('copyMacros', env.Install(outMacrosDir, Glob(macrosDir, "*?.???", [])))
    return pluginAlias

# Gtest
if int(env['gtest']):
    DataSources = Glob('external/gtest-1.6.0/fused-src/gtest', 'gtest-all.cc', [])
    AddLibrary('gtest', 'external/gtest-1.6.0/fused-src/gtest', DataSources, ['#'],
               [], [])

# Bilib
BilibSources = Glob('external/bilib/sources', '*.cc', [])

# INRIA
INRIASources = Glob('external/inria', '*.cc', [])

# Condor
CondorSources = Glob('external/condor', '*.cpp', [])

AddLibrary('XmippExternal', 'external',
   INRIASources + BilibSources + CondorSources,
   ['bilib', 'bilib/headers', 'bilib/types'])

# sqliteExt
SqliteExtSources = Glob('external/sqliteExt', '*.c', [])
AddLibrary('XmippSqliteExt', 'external',
   SqliteExtSources,
   ['#'],[''],['-lm'],'lib','.so')

# XmippData
DataSources = Glob('libraries/data', '*.cpp', [])

libraries=['#']
if MINGW:
    import sys
    sys.setrecursionlimit(22500)
    libraries.append(env['MINGW_PATHS'])
    AddLibrary('XmippData', '', DataSources, libraries, 
               ['lib'], ['XmippExternal','regex'] + FFTWLibs + TIFFLibs + JPEGLibs + SQLiteLibs)
else:
    AddLibrary('XmippData', 'libraries/data', DataSources, libraries,
               ['lib'], ['XmippExternal'] + FFTWLibs + TIFFLibs + JPEGLibs + SQLiteLibs)  


#Xmipp Python Extension
PyExtSources = Glob('libraries/bindings/python', '*.cpp', [])
#import distutils.sysconfig
pythonLibName = 'xmipp'
pythonIncludes = ["#" + join(PythonDir, dir) for dir in [".", "Include"]]
pythonIncludes.append("#lib/python2.7/site-packages/numpy/core/include") 

libpath = ['lib']
libraries = ['XmippData', 'XmippRecons', 'XmippExternal'] + FFTWLibs + TIFFLibs + JPEGLibs + SQLiteLibs
if CYGWIN or MACOSX:
    libpath.append(PythonDir)
    libraries.append("python2.7")

pythonbinding = AddLibrary(pythonLibName, 'libraries/bindings/python', PyExtSources,
           ['#libraries', "#"] + pythonIncludes,
           libpath, libraries, '')

# in MACOSX Python requires module libraries as .so instead of .dylib
if MACOSX:
	command = env.Command('lib/' + pythonLibName + '.so', 'lib/' + pythonLibName + '.dylib', SymLink)
	env.Alias(pythonLibName, command)

# Reconstruction
ReconsSources = Glob('libraries/reconstruction', '*.cpp', ["angular_gcar.cpp"])
ReconsLib = ['XmippExternal', 'XmippData', 'pthread', 'XmippClassif'] + FFTWLibs + TIFFLibs + JPEGLibs + SQLiteLibs
ReconsIncDir = ['#libraries', '#external', '#']
ReconsLibDir = ['lib']
if int(env['arpack']):
    ReconsSources.append("angular_gcar.cpp")
    ReconsLib += ['arpack', 'lapack', 'blas']
AddLibrary('XmippRecons', 'libraries/reconstruction', ReconsSources,
           ReconsIncDir, ReconsLibDir, ReconsLib, useCudaEnvironment=int(env['cuda']))

if int(env['cuda']):
    ReconsCudaSources = Glob('libraries/reconstruction', '*.cu', [])
    AddLibrary('XmippReconsCuda', 'libraries/reconstruction', ReconsCudaSources,
           ['#'], ['lib'], [], useCudaEnvironment=True)

# Classification
ClassificationSources = Glob('libraries/classification', '*.cpp', [])
AddLibrary('XmippClassif', 'libraries/classification', ClassificationSources,
    ['#libraries', '#'], ['lib'], ['XmippExternal', 'XmippData'])

# Dimensionality reduction
DimRedSources = Glob('libraries/dimred', '*.cpp', [])
AddLibrary('XmippDimred', 'libraries/dimred', DimRedSources,
    ['#libraries', '#'], ['lib'], ['XmippExternal', 'XmippData'])

# XmippParallel
if int(env['mpi']):
    ParallelSources = Glob('libraries/parallel', '*.cpp', []);
    AddMPILibrary("XmippParallel", 'libraries/parallel', ParallelSources, ["#", "#libraries", "#external"],
              ['lib'], ['XmippExternal', 'XmippData', 'XmippRecons', 'XmippClassif'] + FFTWLibs + TIFFLibs + JPEGLibs + SQLiteLibs)

# Interface
InterfaceSources = Glob('libraries/interface', '*.cpp', [])
AddLibrary('XmippInterface', 'libraries/interface', InterfaceSources,
    ['#libraries', '#external', '#'], ['lib'], ['XmippExternal', 'XmippData', 'pthread'])

# Recons Interface
#AddLibrary('XmippRecons_Interface', '#libraries/reconstruction',
#           ReconsInterfaceSources, ['#libraries', '#external', '#'],['lib'],['XmippExternal','XmippData','XmippRecons','XmippInterface'])

def WriteJavaEnum(class_name, header_file, pattern, log):
    java_file = "java/src/xmipp/jni/%s.java" % class_name
    env.Depends(java_file, header_file)
    f = open(header_file)
    fOut = open(java_file, 'w+')
    counter = 0;
    last_label_pattern = pattern + "LAST_LABEL"
    fOut.write("package xmipp.jni; \n")
    fOut.write("public class " + class_name + " {\n")

    for line in f:
        l = line.strip();
        if l.startswith(pattern):
            if '///' in l:
                l, comment = l.split('///')
            else:
                comment = ''
            if l.startswith(last_label_pattern):
                l = l.replace(last_label_pattern, last_label_pattern + " = " + str(counter) + ";")
            if (l.find("=") == -1):
                l = l.replace(",", " = %d;" % counter)
                counter = counter + 1;
            else:
                l = l.replace(",", ";")

            fOut.write("   public static final int %s ///%s\n" % (l, comment))
    fOut.write("}\n")
    fOut.close()
    f.close()
    # Write log file
    if log:
        from datetime import datetime
        d = str(datetime.now())
        #d = date.today();
        log.write("Java file '%s' successful generated at %s\n" % (java_file, d))

def ExtractEnumFromHeader(source, target, env):
    # this is very ugly, we still need more scons knowledge

    log = open(str(target[0]), 'w+')
    for (class_name, list) in javaEnumDict.iteritems():
        WriteJavaEnum(class_name, list[0], list[1], log)

    log.close()
    return None



if int(env['java']):
    libDir = 'java/lib'
    env.Append(JAVACLASSPATH=libDir)
    env['JAVABUILDPATH'] = 'java/build'
    env['JAVADIR'] = 'java'
    env['ENV']['LANG'] = 'en_GB.UTF-8'
    env['JARFLAGS'] = '-Mcf'	# Default "cf". "M" = Do not add a manifest file.
    buildDir = env['JAVABUILDPATH']
    # Create the build dir if not exist
    if not os.path.exists(buildDir): # create classes dir if not exists
        Execute(Mkdir(buildDir))
    # Set -g debug options if debugging
    if env['debug'] == True:
        env['JAVAC'] = 'javac -g'

    # Update enums from c++ headers, if not exist, generate it
    for (class_name, class_list) in javaEnumDict.iteritems():
        java_file = "java/src/xmipp/jni/%s.java" % class_name
        #if not os.path.exists(java_file):
        WriteJavaEnum(class_name, class_list[0], class_list[1], None)

    env.Alias('javaEnums', env.Command("libraries/bindings/java/src/xmipp/jni/enums.changelog",
                            ["libraries/data/xmipp_image_base.h", "libraries/data/metadata_label.h" ], ExtractEnumFromHeader))

    JavaInterfaceSources = Glob('libraries/bindings/java', '*.cpp', [])
    JavaDependLibraries = ['XmippData', 'pthread', 'XmippRecons', 'XmippClassif', 'XmippExternal']
    if int(env['arpack']):
        JavaDependLibraries += ['arpack++', 'arpack', 'lapack', 'blas']
    # Compilation of the c code needed for java jni binding
    javaJniC = AddLibrary('XmippJNI', 'libraries/bindings/java', JavaInterfaceSources, ['#libraries', '#external', '#'] + env['JNI_CPPPATH'], ['lib'],JavaDependLibraries)

    # Create some jar links
    cmd = env.Command(join(libDir, 'ij.jar'), 'external/imagej/ij.jar', SymLink)
    env.Default(cmd)
    javaJni = AddJavaLibrary('XmippJNI', 'jni', ['ij'])
    env.Depends(javaJni, javaJniC)
    AddJavaLibrary('XmippUtils', 'utils', ['ij', 'commons-cli-1.1'])
    AddJavaLibrary('XmippIJ', 'ij/commons', ['XmippUtils'])
    AddJavaLibrary('XmippViewer', 'viewer', ['XmippIJ', 'XmippUtils', 'ij', 'jfreechart-1.0.13'])
    AddJavaLibrary('XmippTest', 'test', ['XmippViewer', 'junit4-4.8.2', 'core-1.1'])
    AddJavaIJPlugin('XmippIJPlugin_MasksToolbar', 'ij/plugins/maskstoolbar', [])
    #Add java tests
    AddJavaTest('FilenameTest')
    AddJavaTest('ImageGenericTest')
    AddJavaTest('MetadataTest')
    #env.Default('run_java_tests')
    # Compile the HandleExtraFileTypes for ImageJ I/O
    compileHEFT = CompileJava('HandleExtraFileTypes', ['XmippViewer'])
    copyHandleExtraFileTypes = env.Install('external/imagej/plugins/', javaBuildName('HandleExtraFileTypes.class'))
    env.Default(copyHandleExtraFileTypes)
    # with the alias sometimes does not perform the copy?
    # env.Alias('java', copyHandleExtraFileTypes) # Add copy of this class as a Java dependency


# --- Programs

# Src (apps)

if not int(env['release']):
    AddXmippProgram('angular_commonline', ['XmippRecons'])
AddXmippProgram('angular_continuous_assign', ['XmippRecons'])
AddXmippProgram('angular_discrete_assign', ['XmippRecons'])
AddXmippProgram('angular_distance', ['XmippRecons'])
AddXmippProgram('angular_distribution_show', ['XmippInterface'])
AddXmippProgram('angular_neighbourhood', ['XmippRecons'])
AddXmippProgram('angular_projection_matching', ['XmippRecons'])
AddXmippProgram('angular_project_library', ['XmippRecons'])
AddXmippProgram('angular_rotate')
AddXmippProgram('classify_analyze_cluster', ['XmippClassif'])
AddXmippProgram('classify_compare_classes', ['XmippRecons'])
AddXmippProgram('classify_evaluate_classes', ['XmippRecons'])
AddXmippProgram('classify_kerdensom', ['XmippClassif'])
AddXmippProgram('ctf_correct_wiener3d', ['XmippRecons'])
AddXmippProgram('ctf_correct_idr', ['XmippRecons'])
AddXmippProgram('ctf_create_ctfdat', ['XmippRecons'])
AddXmippProgram('ctf_enhance_psd', ['XmippRecons'])
AddXmippProgram('ctf_estimate_from_micrograph', ['XmippRecons'])
AddXmippProgram('ctf_estimate_from_psd', ['XmippRecons'])
AddXmippProgram('ctf_group', ['XmippRecons'])
AddXmippProgram('ctf_phase_flip', ['XmippRecons'])
AddXmippProgram('ctf_show', ['XmippRecons'])
AddXmippProgram('ctf_sort_psds', ['XmippRecons'])
#AddXmippProgram('denoise', ['XmippRecons'])
if not int(env['release']):
    AddXmippProgram('idr_xray_tomo', ['XmippRecons'])
AddXmippProgram('image_align', ['XmippRecons'])
AddXmippProgram('image_align_tilt_pairs', ['XmippRecons'])
AddXmippProgram('image_common_lines', ['XmippRecons'])
AddXmippProgram('image_convert')
AddXmippProgram('image_find_center')
AddXmippProgram('image_header')
AddXmippProgram('image_histogram')
AddXmippProgram('image_operate')
AddXmippProgram('image_rotational_pca', ['XmippRecons'])
AddXmippProgram('image_resize', ['XmippRecons'])
AddXmippProgram('image_rotational_spectra', ['XmippRecons'])
AddXmippProgram('image_sort_by_statistics', ['XmippRecons'])
AddXmippProgram('image_separate_objects')
AddXmippProgram('image_statistics')
AddXmippProgram('image_vectorize')
#AddXmippProgram('mean_shift')
AddXmippProgram('metadata_convert_to_spider', ['XmippInterface'])
AddXmippProgram('metadata_histogram')
AddXmippProgram('metadata_import')
AddXmippProgram('metadata_split')
AddXmippProgram('metadata_utilities')
AddXmippProgram('metadata_xml')
AddXmippProgram('micrograph_scissor'),
AddXmippProgram('micrograph_automatic_picking', ['XmippRecons'])
AddXmippProgram('ml_align2d', ['XmippRecons'])
AddXmippProgram('mlf_align2d', ['XmippRecons'])
AddXmippProgram('ml_refine3d', ['XmippRecons'])
AddXmippProgram('mlf_refine3d', ['XmippRecons'])
AddXmippProgram('ml_tomo', ['XmippRecons'])
AddXmippProgram('mrc_create_metadata')
AddXmippProgram('nma_alignment', ['XmippRecons'])
AddXmippProgram('flexible_alignment', ['XmippRecons'])
AddXmippProgram('pdb_nma_deform', ['XmippRecons'])
AddXmippProgram('phantom_create', ['XmippRecons'])
AddXmippProgram('phantom_project', ['XmippRecons', 'XmippInterface'])
AddXmippProgram('phantom_simulate_microscope', ['XmippRecons'])
AddXmippProgram('phantom_transform', ['XmippRecons', 'XmippInterface'])
AddXmippProgram('reconstruct_art', ['XmippRecons'])
AddXmippProgram('reconstruct_art_pseudo', ['XmippRecons'])
if not int(env['release']):
    AddXmippProgram('reconstruct_art_xray', ['XmippRecons'])
AddXmippProgram('reconstruct_wbp', ['XmippRecons'])
AddXmippProgram('reconstruct_fourier', ['XmippRecons'])
AddXmippProgram('resolution_fsc')
if not int(env['release']):
    AddXmippProgram('resolution_ibw', ['XmippRecons'])
AddXmippProgram('resolution_ssnr', ['XmippRecons'])
AddXmippProgram('transform_add_noise')
AddXmippProgram('transform_adjust_volume_grey_levels', ['XmippRecons'])
AddXmippProgram('transform_center_image')
AddXmippProgram('transform_downsample', ['XmippRecons'])
AddXmippProgram('transform_filter', ['XmippRecons'])
AddXmippProgram('transform_geometry')
AddXmippProgram('transform_mask')
AddXmippProgram('transform_mirror')
AddXmippProgram('transform_morphology')
AddXmippProgram('transform_normalize')
AddXmippProgram('transform_range_adjust')
AddXmippProgram('transform_symmetrize', ['XmippRecons'])
AddXmippProgram('transform_threshold', ['XmippRecons'])
AddXmippProgram('transform_window')
#AddXmippProgram('fourier_projection', ['XmippRecons'])
#AddXmippProgram('test_sql')
#AddXmippProgram('template_threads')
if not int(env['release']):
	AddXmippProgram('tomo_align_dual_tilt_series', ['XmippRecons'])
	AddXmippProgram('tomo_align_refinement', ['XmippRecons'])
AddXmippProgram('tomo_align_tilt_series', ['XmippRecons' ], useCudaEnvironment=int(env['cuda']))
AddXmippProgram('tomo_detect_missing_wedge', ['XmippRecons'])
AddXmippProgram('tomo_project', ['XmippRecons'])
AddXmippProgram('tomo_remove_fluctuations', ['XmippRecons'])
AddXmippProgram('tomo_extract_subvolume', ['XmippRecons'])
AddXmippProgram('volume_align')
AddXmippProgram('volume_center')
AddXmippProgram('volume_correct_bfactor', ['XmippRecons'])
AddXmippProgram('volume_enhance_contrast', ['XmippRecons'])
AddXmippProgram('volume_find_symmetry')
AddXmippProgram('volume_from_pdb', ['XmippRecons'])
AddXmippProgram('volume_reslice')
AddXmippProgram('volume_segment', ['XmippRecons'])
AddXmippProgram('volume_to_pseudoatoms', ['XmippRecons'])
AddXmippProgram('volume_to_web')
AddXmippProgram('xray_import', ['XmippRecons'])
AddXmippProgram('xray_psf_create')
AddXmippProgram('xray_project', ['XmippRecons'])

#if not int(env['release']):
	#AddXmippProgram('xray_volume_correct', ['XmippRecons'])	

if int(env['arpack']):
    AddXmippProgram('angular_gcar', ['XmippRecons'])


# --- Scripts

# Python Batches (apps)
#
AddBatch('apropos', 'applications/scripts/apropos', '.py')
AddBatch('compile', 'applications/scripts/compile', '.py')
AddBatch('import_box', 'applications/scripts/import_box', '.py')
AddBatch('import_ctfparam', 'applications/scripts/import_ctfparam', '.py')
AddBatch('import_ctfdat', 'applications/scripts/import_ctfdat', '.py')
AddBatch('metadata_selfile_create', 'applications/scripts/metadata_selfile_create', '.py')
AddBatch('metadata_plot', 'applications/scripts/metadata_plot', '.py')
#AddBatch('metadata_operate', 'applications/scripts/metadata_operate','.py')
protocols_main = AddBatch('protocols', 'protocols', '.py')
env.Alias('protocols', protocols_main)
AddBatch('showj', 'applications/scripts/showj', '.py')
AddBatch('micrograph_particle_picking', 'applications/scripts/micrograph_particle_picking', '.py')
AddBatch('micrograph_tiltpair_picking', 'applications/scripts/micrograph_tiltpair_picking', '.py')
AddBatch('projections_explorerj', 'applications/scripts/projections_explorerj', '.py')
AddBatch('tomoj', 'applications/scripts/tomoj', '.py')
AddBatch('visualize_preprocessing_micrographj', 'applications/scripts/visualize_preprocessing_micrograph', '.py')
#AddBatch('browserj', 'applications/scripts/browserj', '.py')
AddBatch('browser', 'applications/scripts/browser', '.py')
#AddBatch('rot_spectraj', 'applications/scripts/rot_spectraj', '.py')
#AddBatch('metadata_showj', 'applications/scripts/metadata_showj', '.py')
#AddBatch('stitchingj', 'applications/scripts/stitchingj', '.py')
AddBatch('mpi_steps_runner', 'protocols', '.py')

# MPI
if int(env['mpi']):
    AddXmippMPIProgram('mpi_angular_class_average', ['XmippRecons'])
    AddXmippMPIProgram('mpi_angular_continuous_assign', ['XmippRecons'])
    if not int(env['release']):
        AddXmippMPIProgram('mpi_angular_gcar_commonlines', ['XmippRecons'])
    AddXmippMPIProgram('mpi_angular_projection_matching', ['XmippRecons'])
    AddXmippMPIProgram('mpi_angular_project_library', ['XmippRecons'])
    AddXmippMPIProgram('mpi_classify_CL2D', ['XmippRecons'])
    AddProgramLink('classify_CL2D', 'mpi_classify_CL2D')
    if not int(env['release']):
        AddXmippMPIProgram('mpi_classify_CL3D', ['XmippRecons'])
        AddProgramLink('classify_CL3D', 'mpi_classify_CL3D')
    AddXmippMPIProgram('mpi_classify_CL2D_core_analysis', ['XmippRecons'])
    if not int(env['release']):
        AddXmippMPIProgram('mpi_classify_FTTRI', ['XmippRecons'])
    AddXmippMPIProgram('mpi_ctf_correct_idr', ['XmippRecons'])
    AddXmippMPIProgram('mpi_ctf_sort_psds', ['XmippRecons'])
    AddXmippMPIProgram('mpi_image_operate')
    AddXmippMPIProgram('mpi_image_rotational_pca', ['XmippRecons'])
    # AddXmippMPIProgram('mpi_image_common_lines', ['XmippRecons'])
    AddXmippMPIProgram('mpi_performance_test', ['XmippRecons'])
    AddXmippMPIProgram('mpi_image_resize', ['XmippRecons'])
    AddXmippMPIProgram('mpi_image_sort', ['XmippRecons'])
    AddProgramLink('image_sort', 'mpi_image_sort')
    AddXmippMPIProgram('mpi_ml_align2d', ['XmippRecons'])
    AddXmippMPIProgram('mpi_ml_tomo', ['XmippRecons'])
    AddXmippMPIProgram('mpi_mlf_align2d', ['XmippRecons'])
    AddXmippMPIProgram('mpi_ml_refine3d', ['XmippRecons'])
    AddXmippMPIProgram('mpi_mlf_refine3d', ['XmippRecons'])
    AddXmippMPIProgram('mpi_nma_alignment', ['XmippRecons'])
    AddXmippMPIProgram('mpi_xray_project', ['XmippRecons'])
    AddXmippMPIProgram('mpi_reconstruct_art', ['XmippRecons'])
    AddXmippMPIProgram('mpi_reconstruct_wbp', ['XmippRecons'])
    AddXmippMPIProgram('mpi_reconstruct_fourier', ['XmippRecons'])
    AddXmippMPIProgram('mpi_run', ['XmippRecons'])
    AddXmippMPIProgram('mpi_tomo_extract_subvolume', ['XmippRecons'])
    AddXmippMPIProgram('mpi_transform_filter', ['XmippRecons'])
    AddXmippMPIProgram('mpi_transform_symmetrize', ['XmippRecons'])
    AddXmippMPIProgram('mpi_transform_geometry', ['XmippRecons'])
    AddXmippMPIProgram('mpi_transform_mask', ['XmippRecons'])
    AddXmippMPIProgram('mpi_transform_normalize', ['XmippRecons'])
    if not int(env['release']):
        AddXmippMPIProgram('mpi_write_test', ['XmippRecons'])
#    AddXmippMPIProgram('template_threads', ['XmippRecons'])
#    AddXmippMPIProgram('template_mpi', ['XmippRecons'])

#---- Tests
if int(env['gtest']):
     AddXmippCTest('test_ctf')
     AddXmippCTest('test_euler')
     AddXmippCTest('test_fftw')
     AddXmippCTest('test_filters')
     AddXmippCTest('test_fringe_processing')          
     AddXmippCTest('test_funcs')
     AddXmippCTest('test_geometry')
     AddXmippCTest('test_image')
     AddXmippCTest('test_image_generic')
     AddXmippCTest('test_matrix')
     AddXmippCTest('test_metadata')
     AddXmippCTest('test_multidim')
     AddXmippCTest('test_polar')
     AddXmippCTest('test_polynomials')          
     AddXmippCTest('test_sampling')
     AddXmippCTest('test_symmetries')
     AddXmippCTest('test_transformation')
<<<<<<< HEAD
     AddXmippCTest('test_dimred')
=======
     AddXmippCTest('test_wavelets')
>>>>>>> 682fd2d6
     #env.Depends('run_tests', [fftw, tiff, sqlite])
     #python tests
     test = AddXmippPythonTest('test_pythoninterface')
     #AddXmippPythonTest('test_projectionmatching')
     AddXmippPythonTest('test_pysqlite')
     AddXmippPythonTest('test_emx')
     env.Depends(test, pythonbinding)
     env.Depends('run_tests', 'xmipp_programs')
     #env.Default('run_tests'     )

if int(env['matlab']):
    def AddMatlabBinding(name):
        print 'compiling Matlab wrapper for ' + name
        command = env['MATLAB_DIR'] + '/bin/mex -O -outdir libraries/bindings/matlab -I. -Ilibraries/data -Ilibraries -Llib -Ilibraries/reconstruction -lXmippRecons -lXmippData -lXmippExternal libraries/bindings/matlab/tom_xmipp_' + name + '_wrapper.cpp'
        output = os.popen(command).read()
        if len(output) > 0:
            print output

    bindings = ['adjust_ctf', 'align2d', 'ctf_correct_phase',
        'mask', 'mirror', 'morphology', 'normalize', 'psd_enhance',
        'resolution', 'rotate', 'scale', 'scale_pyramid', 'volume_segment']
    for i in range(len(bindings)):
       AddMatlabBinding(bindings[i])

# Clean
# Configuration or cleaning
#if env.GetOption('clean'):
#    print '* Cleaning  ...'
#    os.system("( cd external/fftw-3.2.2    ; make clean >& /dev/null )");
#    os.system("( cd external/sqlite-3.6.23 ; make clean >& /dev/null )");<|MERGE_RESOLUTION|>--- conflicted
+++ resolved
@@ -979,11 +979,8 @@
      AddXmippCTest('test_sampling')
      AddXmippCTest('test_symmetries')
      AddXmippCTest('test_transformation')
-<<<<<<< HEAD
      AddXmippCTest('test_dimred')
-=======
      AddXmippCTest('test_wavelets')
->>>>>>> 682fd2d6
      #env.Depends('run_tests', [fftw, tiff, sqlite])
      #python tests
      test = AddXmippPythonTest('test_pythoninterface')
