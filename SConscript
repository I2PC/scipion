#!/usr/bin/env python

Import('env')

# Required for custom functions
import os
from os.path import join
from types import *

FFTWDir = "external/fftw-3.3.1"
FFTWLibs = ['fftw3', 'fftw3_threads']
TIFFDir = "external/tiff-3.9.4"
TIFFLibs = ['tiff']
JPEGDir = "external/jpeg-8c"
JPEGLibs = ['jpeg']
HDF5Dir = "external/hdf5-1.8.10/src/"
HDF5Libs = ['hdf5', 'hdf5_cpp']
CYGWIN = env['PLATFORM'] == 'cygwin'
MACOSX = env['PLATFORM'] == 'darwin'
MINGW = env['PLATFORM'] == 'win32'
if CYGWIN:
	TIFFLibs.append('z')
ARPACKppDir = "external/arpack++-2.3"
ARPACKppLibs = ['arpack++']
SQliteDir = "external/sqlite-3.6.23"
SQLiteLibs = ['sqlite3']

#PYSQliteDir = "external/pysqlite-2.6.3"

PythonDir = "external/python/Python-2.7.2"
PythonLibs = []

PluginLibs = {}
PluginResources = {}
javaEnumDict = {'ImageWriteMode': ['libraries/data/xmipp_image_base.h', 'WRITE_'],
            'CastWriteMode': ['libraries/data/xmipp_image_base.h', 'CW_'],
            'MDLabel': ['libraries/data/metadata_label.h', 'MDL_'],
            'XmippError': ['libraries/data/xmipp_error.h', 'ERR_']}

copyJar = None

def AddMatchingFiles((pattern, blacklist, sources), directory, files):
    ''' Callback, adds all matching files in dir '''
    import fnmatch
    for file in fnmatch.filter(files, pattern):
        if file not in blacklist:
           # DBG print 'Adding ' + join(directory, file)
           sources.append(join(directory, file))

def Glob(dir, pattern, blacklist):
    ''' Custom made globbing '''
    
    sources = []
    os.path.walk(dir, AddMatchingFiles, (pattern, blacklist, sources))
    return sources

def AddLastSlash(string):
    ''' Low trick for correct parsing of paths '''
    str = string.strip();
    if len(str) == 0:
        return "";
    if not str.endswith('/'):
        str = str + '/'
    return str

def SymLink(target, source, env=None):
    #As the link will be in bin/ directory we need to move up
    if isinstance(target, list):
        link = str(target[0])
        source = str(source[0])
    else:
        link = target
    
    if CYGWIN:
    	from shutil import copyfile
        copyfile(source, link)
    else:    
        source = os.path.relpath(source, os.path.split(link)[0])
        if os.path.lexists(link):
            os.remove(link)
        os.symlink(source, link)

def AddProgramLink(target, source, PrependXmipp=True):
    binprefix = join(env['prefix'], 'bin')
    bintarget = join(binprefix, env['prepend'] + target)
    if PrependXmipp:
        binsource = join(binprefix, env['prepend'] + source)
    else:
        binsource = source
    command = env.Command(bintarget, binsource,
        [Chmod('$SOURCE', 0755), SymLink])
    alias = env.Alias(target, command)
    env.Default(alias)
    return command

def AddBatch(name, basedir, extension=''):
    # setup
    basedir = AddLastSlash(basedir)
    fullname = env['prepend'] + name
    binprefix = join(env['prefix'], 'bin')

    # action
    source = join(basedir, 'batch_' + name + extension)
    target = join(binprefix, fullname)
    command = env.Command(target, source,
        [Chmod('$SOURCE', 0755), SymLink])

    # alias
    alias = env.Alias(fullname, command)
    # Consider batch also as xmipp_programs
    env.Alias('xmipp_programs', command)
    #install = env.Install(binprefix, command)
    #env.Alias(fullname, install)
    env.Default(alias)
    return command

def AddProgram(name, basedir, sources_pattern='*.cpp', skip_list=[],
               includes=[], libpath=[], libs=[], cxxflags=[],
               linkflags=[]):
    ''' add a new program to the build list '''
    # setup
    basedir = AddLastSlash(basedir)
    fullname = env['prepend'] + name
    sources = Glob(basedir, sources_pattern, skip_list)
    binprefix = join(env['prefix'], 'bin')

    # FIXME fix for static executables
    if env['static']:
        cxxflags += [env['STATIC_FLAG']]
        linkflags += [env['STATIC_FLAG']]
    Decider('MD5-timestamp')
    # action
    program = env.Program(
        join(basedir, fullname),
        sources,
        CPPPATH=includes + [env['CPPPATH']],
        LIBPATH=libpath + [env['LIBPATH']],
        LIBS=libs + [env['LIBS']],
        CXXFLAGS=cxxflags + [env['CXXFLAGS']],
        LINKFLAGS=linkflags + [env['LINKFLAGS']],
        LINK=env['LINKERFORPROGRAMS']
        )

    install = env.Install(binprefix, program)
    alias = env.Alias(fullname, install)
    env.Default(alias)
    return alias

def AddMPIProgram(name, basedir, sources_pattern='*.cpp', skip_list=[],
                  includes=[], libpath=[], libs=[], cxxflags=[],
                  linkflags=[]):

    # setup
    basedir = AddLastSlash(basedir)
    fullname = env['prepend'] + name
    sources = Glob(basedir, sources_pattern, skip_list)
    binprefix = join(env['prefix'], 'bin')

    # FIXME fix for static executables
    if env['static']:
        cxxflags += [env['STATIC_FLAG']]
        linkflags += [env['STATIC_FLAG']]

    # action
    program = env.Program(
        join(basedir, fullname),
        sources,
        CC=env['MPI_CC'],
        CXX=env['MPI_CXX'],
        CPPPATH=includes + [env['CPPPATH']] + [env['MPI_INCLUDE']],
        LIBPATH=libpath + [env['LIBPATH']] + [env['MPI_LIBDIR']],
        LIBS=libs + [env['LIBS']] + [env['MPI_LIB']],
        CXXFLAGS=cxxflags + [env['CXXFLAGS']],
        LINKFLAGS=linkflags + [env['LINKFLAGS']],
        LINK=env['MPI_LINKERFORPROGRAMS'],
        LD_LIBRARY_PATH=[env['LIBPATH']] + [env['MPI_LIBDIR']]
        )

    # alias
    alias = env.Alias(fullname, program)
    install = env.Install(binprefix, program)
    env.Alias(fullname, install)
    env.Default(alias)

# Add a program integrated in the Xmipp structure
def AddXmippProgram(name, libs=[], folder='programs', incPaths=[], libPaths=[],
                    useCudaEnvironment=False):
    finalLibPath = ['lib']
    finalLibPath.append(libPaths)
    finalIncludePath = ['libraries', '#', '#'+HDF5Dir]
    finalIncludePath.append(incPaths)
    finalLibs = libs + ['XmippData', 'XmippExternal'] + FFTWLibs + SQLiteLibs + TIFFLibs + JPEGLibs + HDF5Libs
    if useCudaEnvironment:
    	finalLibs += ['cudart', 'cutil', 'shrutil_x86_64' ]
    	finalIncludePath += [env['CUDA_SDK_PATH'] + "/CUDALibraries/common/inc",
                           env['CUDA_SDK_PATH'] + "/shared/inc"]
    	finalLibPath += [env['CUDA_SDK_PATH'] + "/CUDALibraries/common/lib",
                       env['CUDA_SDK_PATH'] + "/shared/lib",
                       env['CUDA_SDK_PATH'] + "/CUDALibraries/common/lib/linux",
		       "/usr/local/cuda/lib64",
                       env['CUDA_LIB_PATH']]
    if 'XmippRecons' in finalLibs and not 'XmippClassif' in finalLibs:
        finalLibs.append('XmippClassif')
    if 'XmippRecons' in finalLibs and int(env['cuda']):
	finalLibs.append("XmippReconsCuda");
    if int(env["arpack"]):
        finalLibs += ['arpack++', 'arpack', 'lapack', 'blas']
    program = AddProgram(name, 'applications/%s/%s' % (folder, name), '*.cpp', [],
        finalIncludePath, finalLibPath, finalLibs, [], [])
    env.Alias('xmipp_programs', program)
    return program
	
# Add a program integrated in the Xmipp structure
def AddXmippTest(name, testprog, command):
    #testprog = AddXmippProgram(name, ['gtest'], 'tests')
    testname = 'xmipp_' + name
    xmlFileName = 'applications/tests/OUTPUT/' + testname + ".xml"
    if  os.path.exists(xmlFileName):
       os.remove(xmlFileName)
    testcase = env.Alias('run_' + name , env.Command(xmlFileName, testname, command))
    env.Depends(testcase, testprog)
    test = env.Alias('run_tests', testcase)
    AlwaysBuild(testcase)
    return testcase


def AddXmippCTest(name):
    testprog = AddXmippProgram(name, ['gtest', 'XmippRecons','XmippDimred'], 'tests')
    AddXmippTest(name, testprog, "$SOURCE --gtest_output=xml:$TARGET")

def AddXmippPythonTest(name):
    #print "Adding python test: ", name
    #FIXME ROB
    testprog = AddBatch(name, 'applications/tests/' + name, '.py')
    test = AddXmippTest(name, testprog, "$SOURCE $TARGET")
    return test


def AddXmippJavaTest(name):
    #javac xmipp/ImageGeneric_Test.java -classpath ~/xmipp_svn/java/lib/XmippJNI.jar:/usr/share/java/junit4.jar
    #mv xmipp/ImageGeneric_Test.class xmipp/jni/.
    #java  -classpath :/usr/share/java/junit4.jar:xmipp:/home/roberto/xmipp_svn/java/lib/XmippJNI.jar   org.junit.runner.JUnitCore xmipp.jni.ImageGeneric_Test  
    pass

    #env.Default(test)

def AddXmippMPIProgram(name, libs=[]):
    finalLibPath = ['lib']
    finalIncludePath = ['libraries', '#', '#'+HDF5Dir]
    finalLibs = libs + ['XmippData', 'XmippExternal', 'XmippParallel'] + FFTWLibs + SQLiteLibs + TIFFLibs + JPEGLibs + HDF5Libs
    if int(env["arpack"]):
        finalLibs += ['arpack++', 'arpack', 'lapack', 'blas']
    if 'XmippRecons' in finalLibs and not 'XmippClassif' in finalLibs:
        finalLibs.append('XmippClassif')
    if 'XmippRecons' in finalLibs and int(env['cuda']):
		finalLibs.append("XmippReconsCuda");
    for i in range(len(libs)):
       if libs[i] == 'XmippRecons':
          finalLibPath += ['libraries/reconstruction']
       elif libs[i] == 'XmippInterface':
          finalLibPath += ['libraries/interface']
       elif libs[i] == 'XmippRecons_Interface':
          finalLibPath += ['libraries/interface']
          finalLibs.insert(i + 1, 'XmippInterface')
       elif libs[i] == 'XmippReconsMPI':
          finalLibPath += ['libraries/reconstruction_mpi']
       elif libs[i] == 'XmippClassif':
          finalLibPath += ['libraries/classification']
    AddMPIProgram(name, 'applications/programs/' + name, '*.cpp', [],
        finalIncludePath, finalLibPath, finalLibs, [], [])

# For Roberto's new lib
def AddMPILibrary(name, basedir, sources, includes, libpath=[], libs=[]):
    # setup
    basedir = AddLastSlash(basedir)
    libprefix = join(env['prefix'], 'lib')
    #for x in sources:
    #    sources[sources.index(x)] = basedir + x

    # separate local and global includes
    for x in includes:
        if x[0] != '#':
            includes[includes.index(x)] = basedir + x

    # action
    # FIXME Exclusive may not be what users want
    if int(env['static']):
        library = env.StaticLibrary(
            basedir + name,
            sources,
            CPPPATH=includes + [env['CPPPATH']] + [env['MPI_INCLUDE']],
            CC=env['MPI_CC'],
            CXX=env['MPI_CXX'],
            LIBPATH=[env['MPI_LIBDIR']] + libpath,
            LIBS=[env['MPI_LIB']] + libs
            )
    else:
        library = env.SharedLibrary(
            basedir + name,
            sources,
            CPPPATH=includes + [env['CPPPATH']] + [env['MPI_INCLUDE']],
            CC=env['MPI_CC'],
            CXX=env['MPI_CXX'],
            LIBPATH=[env['MPI_LIBDIR']] + libpath,
            LIBS=[env['MPI_LIB']] + libs
            )

    # alias
    alias = env.Alias(name, library)
    install = env.Install(libprefix, library)
    env.Alias(name, install)
    env.Default(alias)

def AddLibrary(name, basedir, sources, includes, libpath=[], libs=[],
    shlibprefix='lib', shlibsuffix=env['SHLIBSUFFIX'], useCudaEnvironment=False):
    # setup
    basedir = AddLastSlash(basedir)
    libprefix = join(env['prefix'], 'lib')
    cudaFiles = False
    for x in sources:
        if x.find(basedir) == -1:
            sources[sources.index(x)] = basedir + x
	if x.endswith(".cu"):
	    cudaFiles = True

    # separate local and global includes
    for x in includes:
        if type(x) is ListType: 
            y=x
            includes.remove(x)
            for j in y:
                includes.append(j)
        else:
            if x[0] != '#' and x[0] != '/':
                includes[includes.index(x)] = basedir + x

    if useCudaEnvironment:
        envToUse = env.Clone()
        envToUse.Tool('cuda')
        envToUse.Append(CXXFLAGS=['-DWITH_CUDA'])
	if cudaFiles:
            envToUse.Append(NVCCFLAGS="-shared --compiler-options '-fPIC'")
        libs += ['cutil_x86_64', 'shrutil_x86_64', 'cudart']
    	includes += [env['CUDA_SDK_PATH'] + "/CUDALibraries/common/inc",
                   env['CUDA_SDK_PATH'] + "/shared/inc"]
    	libpath += [env['CUDA_SDK_PATH'] + "/CUDALibraries/common/lib",
                       env['CUDA_SDK_PATH'] + "/shared/lib",
                       env['CUDA_SDK_PATH'] + "/CUDALibraries/common/lib/linux",
		       "/usr/local/cuda/lib64",
                       env['CUDA_LIB_PATH']]
    else:
        envToUse = env

    if int(envToUse['static']):
        library = envToUse.StaticLibrary(
            basedir + name,
            sources,
            CPPPATH=includes + [envToUse['CPPPATH']],
            LIBPATH=libpath,
            LIBS=libs
            )
    else:
        library = envToUse.SharedLibrary(
            basedir + name,
            sources,
            CPPPATH=includes + [envToUse['CPPPATH']],
            LIBPATH=libpath,
            LIBS=libs,
            SHLIBPREFIX=shlibprefix,
            SHLIBSUFFIX=shlibsuffix
            )
    for lib in libs:
        for ext in ['.a', '.so', '.dll', '.dylib']:
            rootname = 'lib/lib' + lib
            if os.path.exists(rootname + ext):
                Depends(library, rootname + ext)

    install = envToUse.Install(libprefix, library)
    alias = envToUse.Alias(name, install)
    envToUse.Default(alias)
    return alias

def CreateFileList(path, pattern, filename, root='', root2=''):
    fOut = open(filename, 'w+')
    files = [f.replace(root, root2) + '\n' for f in Glob(path, pattern, [])]
#    print '************************************************'
#    print 'path', path
#    print 'pattern', pattern
#    print 'filename', filename
#    print 'files', files
#    print '************************************************'
    fOut.writelines(files)
    fOut.close()
    
def Cmd(cmd):
    print cmd
    os.system(cmd)
    
def javaBuildName(*args):
    return join(env['JAVADIR'], 'build', *args)
 
def javaLibName(*args):   
    return join(env['JAVADIR'], 'lib', *args)

def javaSrcName(*args):
    return join(env['JAVADIR'], 'src', *args)

def CompileJava(name, dependencies=[]):
    ''' name parameter is expected without .java extension '''
    source = javaSrcName(name + '.java')
    target = javaBuildName(name + '.class')
    buildDir = javaBuildName()
    cmd = env['JAVAC'] + ' -cp "java/lib/*"'
    compileCmd = env.Command(target, source, '%(cmd)s -d %(buildDir)s %(source)s' % locals())
    dependencies.append('XmippJNI') # XmippJNI dependency is added by default
    deps = [javaLibName(name + '.jar') for name in dependencies]
    for lib in deps:
        env.Depends(compileCmd, lib)
    env.Default(compileCmd)
    return compileCmd

def CompileJavaJar(target, source, env):    
    srcDir = str(source[0])
    buildDir = javaBuildName()
    jarfile = str(target[0])
    name = os.path.basename(jarfile)
    listfile = javaBuildName(name + '_source.txt')
    classfile = javaBuildName(name + '_classes.txt')
    CreateFileList(srcDir, '*.java', listfile)
    Cmd(env['JAVAC'] + ' -cp "java/lib/*" -d %(buildDir)s -sourcepath %(srcDir)s @%(listfile)s' % locals())
    
    classDir = join(buildDir, os.path.relpath(srcDir, javaSrcName()))
    # This is needed for compiling IJ plugins
    # where the file 'plugins.config' need to be include in the final .jar file
    configFile = 'plugins.config'
    pluginDest = ''
    if os.path.exists(join(srcDir, configFile)):
    	pluginDest = join(classDir, configFile)
    	Cmd('cp %s %s' % (join(srcDir, configFile), pluginDest))
    # We need to create a txt file with the list of all .class files 
    # with the following format:
    # -C java/build xmipp/package/A.class
    # -C java/build xmipp/package/B.class
    # ...
    cmd = 'jar ' + env['JARFLAGS']
    CreateFileList(classDir, '*.class', classfile, buildDir + '/', '-C %(buildDir)s ' % locals())
    Cmd('%(cmd)s %(jarfile)s @%(classfile)s %(pluginDest)s' % locals())
    
def AddJavaLibrary(name, src, dependencies=[]):#, sourceList, includes, libpath=[], libs=[]):
    # all libraries are assumed to be inside xmipp
    srcDir = javaSrcName('xmipp', src)
#    listfile = javaBuildName(name + '_source.txt')
#    classfile = javaBuildName(name + '_classes.txt')    
    jarfile = javaLibName(name + '.jar')
    if name != 'XmippJNI': # XmippJNI dependency is added by default
        dependencies.append('XmippJNI')
    deps = [javaLibName(name + '.jar') for name in dependencies]
    buildJar = env.Command(jarfile, [srcDir] + deps, CompileJavaJar)
    #Add sources dependencies, not handled now by Scons
    sources = Glob(srcDir, '*.java', [])
    for s in sources:
        env.Depends(buildJar, s)
    for lib in deps:
        env.Depends(buildJar, lib)
    env.Alias(name + '.jar', buildJar)
    # Group all jar targets under 'java' alias
    env.Alias('java', buildJar)
    env.Default(buildJar)
    return buildJar

def AddJavaTest(testName):
    cmd = 'java -cp "java/lib/*" org.junit.runner.JUnitCore xmipp.test.' + testName
    runTest = env.Command(testName, javaLibName('XmippTest.jar'), cmd)
    env.Alias('run_java_tests', runTest)

def AddJavaIJPlugin(name, src, dependencies=[]):
    ''' this function does the same of AddJavaLibrary and 
    add a link to the .jar from ij/plugins'''
    jarfile = name + '.jar'
    buildJar = AddJavaLibrary(name, src, dependencies)
    copyIJPlugin = env.Command(join('external/imagej/plugins', jarfile), buildJar, SymLink)
    env.Alias('java', copyIJPlugin)
    env.Default(copyIJPlugin)    
    
def removeAll(basedir, regexp):
	import glob
	files = glob.glob(basedir + regexp)
	for i in range(len(files)):
		os.remove(files[i])

def AddJavaApp(name, appDir, outDir):
    import shutil
    sourceDir = join(appDir, 'src')
    resourcesDir = join(sourceDir, 'resources')
    libsDir = join(appDir , 'libs')
    metainfDir = join(sourceDir, 'META-INF')
    buildDir = join(appDir , 'build')
    buildResourcesDir = join(buildDir, 'resources')
    buildMetainf = join(buildDir, 'META-INF')
    outLibsDir = join(outDir, 'libs')
    # Clears "buildDir"
    if not os.path.exists(buildDir):
        os.mkdir(buildDir)
        #os.mkdir(buildResourcesDir)

    env.Append(JAVACLASSPATH=join(libsDir, '*'))
    buildClasses = env.Java(buildDir, sourceDir, JAVAVERSION='1.6')
    # Copies MANIFEST
    copyMetainf = env.Install(buildMetainf, Glob(metainfDir, "MANIFEST.MF", []))
    buildJar = env.Jar(join(outDir, name + '.jar'), buildDir, JARCHDIR=buildDir)

    appLibs = {}
    jarList = Glob(libsDir, "*.jar", [])
    for l in jarList:
        lname = os.path.basename(l)
        if not appLibs.has_key(lname):
            install = env.Install(outLibsDir, l)
            appLibs[lname] = install
        env.Depends(buildClasses, appLibs[lname])

    copyPluginResources = env.Install(buildResourcesDir, Glob(resourcesDir, "*?.???", []))
    env.Depends(buildJar, [copyMetainf, copyPluginResources])#, buildClasses])
    pluginAlias = env.Alias(name, buildJar)
    env.Depends(buildClasses, copyJar)

    return pluginAlias

def AddImageJPlugin(name, pluginDir, outDir, requiredPlugins=[]):
    import shutil
    sourceDir = join(pluginDir, 'src')
    resourcesDir = join(sourceDir, 'resources')
    libsDir = join(pluginDir , 'libs')
    macrosDir = join(pluginDir , 'macros')
    buildDir = join(pluginDir , 'build')
    buildResourcesDir = join(buildDir, 'resources')
    # Clears "buildDir"
    if not os.path.exists(buildDir):
        os.mkdir(buildDir)
        os.mkdir(buildResourcesDir)
    # Copies 'plugins.config' to build dir...
    buildClasses = env.Java(buildDir, sourceDir, JAVAVERSION='1.6')
    env.Depends(buildClasses, requiredPlugins)
    copyPluginConfig = env.Install(buildDir, join(sourceDir, 'plugins.config'))#Glob(sourceDir, 'plugins.config', []))
    buildJar = env.Jar(join(outDir, name + '.jar'), buildDir, JARCHDIR=buildDir)

    jarList = Glob(libsDir, "*.jar", [])
    for l in jarList:
        lname = os.path.basename(l)
        if not PluginLibs.has_key(lname):
            install = env.Install(outDir, l)
            PluginLibs[lname] = install
        env.Depends(buildClasses, PluginLibs[lname])

    copyPluginResources = env.Install(buildResourcesDir, Glob(resourcesDir, "*?.???", []))
    env.Depends(buildJar, [copyPluginConfig, copyPluginResources, buildClasses])
    pluginAlias = env.Alias(name, buildJar)
    env.Depends(buildClasses, copyJar)

    outMacrosDir = join(outDir, "..", "macros")
    env.Alias('copyMacros', env.Install(outMacrosDir, Glob(macrosDir, "*?.???", [])))
    return pluginAlias

# Gtest
if int(env['gtest']):
    DataSources = Glob('external/gtest-1.6.0/fused-src/gtest', 'gtest-all.cc', [])
    AddLibrary('gtest', 'external/gtest-1.6.0/fused-src/gtest', DataSources, ['#'],
               [], [])

# Bilib
BilibSources = Glob('external/bilib/sources', '*.cc', [])

# INRIA
INRIASources = Glob('external/inria', '*.cc', [])

# Condor
CondorSources = Glob('external/condor', '*.cpp', [])

# AlgLib
AlglibSources = Glob('external/alglib/src', '*.cpp', [])

AddLibrary('XmippExternal', 'external',
   INRIASources + BilibSources + CondorSources + AlglibSources,
   ['bilib', 'bilib/headers', 'bilib/types'])

# sqliteExt
SqliteExtSources = Glob('external/sqliteExt', '*.c', [])
AddLibrary('XmippSqliteExt', 'external',
   SqliteExtSources,
   ['#'],[''],['-lm'],'lib','.so')

# XmippData
DataSources = Glob('libraries/data', '*.cpp', [])

libraries=['#', '#'+HDF5Dir]
if MINGW:
    import sys
    sys.setrecursionlimit(22500)
    libraries.append(env['MINGW_PATHS'])
    AddLibrary('XmippData', '', DataSources, libraries, 
               ['lib'], ['XmippExternal','regex','rt'] + FFTWLibs + TIFFLibs + JPEGLibs + HDF5Libs + SQLiteLibs)
else:
    AddLibrary('XmippData', 'libraries/data', DataSources, libraries,
               ['lib'], ['XmippExternal','rt'] + FFTWLibs + TIFFLibs + JPEGLibs + HDF5Libs + SQLiteLibs)  


#Xmipp Python Extension
PyExtSources = Glob('libraries/bindings/python', '*.cpp', [])
#import distutils.sysconfig
pythonLibName = 'xmipp'
pythonIncludes = ["#" + join(PythonDir, dir) for dir in [".", "Include"]]
pythonIncludes.append("#lib/python2.7/site-packages/numpy/core/include") 

libpath = ['lib']
libraries = ['XmippData', 'XmippRecons', 'XmippExternal'] + FFTWLibs + TIFFLibs + JPEGLibs + HDF5Libs + SQLiteLibs
if CYGWIN or MACOSX:
    libpath.append(PythonDir)
    libraries.append("python2.7")

pythonbinding = AddLibrary(pythonLibName, 'libraries/bindings/python', PyExtSources,
           ['#libraries', "#", '#'+HDF5Dir] + pythonIncludes,
           libpath, libraries, '')

# in MACOSX Python requires module libraries as .so instead of .dylib
if MACOSX:
	command = env.Command('lib/' + pythonLibName + '.so', 'lib/' + pythonLibName + '.dylib', SymLink)
	env.Alias(pythonLibName, command)

# Reconstruction
ReconsSources = Glob('libraries/reconstruction', '*.cpp', ["angular_gcar.cpp"])
ReconsLib = ['XmippExternal', 'XmippData', 'pthread', 'XmippClassif'] + FFTWLibs + TIFFLibs + JPEGLibs + HDF5Libs + SQLiteLibs
ReconsIncDir = ['#libraries', '#external', '#', '#'+HDF5Dir]
ReconsLibDir = ['lib']
if int(env['arpack']):
    ReconsSources.append("angular_gcar.cpp")
    ReconsLib += ['arpack', 'lapack', 'blas']
AddLibrary('XmippRecons', 'libraries/reconstruction', ReconsSources,
           ReconsIncDir, ReconsLibDir, ReconsLib, useCudaEnvironment=int(env['cuda']))

if int(env['cuda']):
    ReconsCudaSources = Glob('libraries/reconstruction', '*.cu', [])
    AddLibrary('XmippReconsCuda', 'libraries/reconstruction', ReconsCudaSources,
           ['#'], ['lib'], [], useCudaEnvironment=True)

# Classification
ClassificationSources = Glob('libraries/classification', '*.cpp', [])
AddLibrary('XmippClassif', 'libraries/classification', ClassificationSources,
    ['#libraries', '#', '#'+HDF5Dir], ['lib'], ['XmippExternal', 'XmippData'])

# Dimensionality reduction
DimRedSources = Glob('libraries/dimred', '*.cpp', [])
AddLibrary('XmippDimred', 'libraries/dimred', DimRedSources,
    ['#libraries', '#'], ['lib'], ['XmippExternal', 'XmippData'])

# XmippParallel
ParallelSources = Glob('libraries/parallel', '*.cpp', []);
AddMPILibrary("XmippParallel", 'libraries/parallel', ParallelSources, ["#", "#libraries", "#external", '#'+HDF5Dir],
              ['lib'], ['XmippExternal', 'XmippData', 'XmippRecons', 'XmippClassif'] + FFTWLibs + TIFFLibs + JPEGLibs + HDF5Libs + SQLiteLibs)

# Interface
InterfaceSources = Glob('libraries/interface', '*.cpp', [])
AddLibrary('XmippInterface', 'libraries/interface', InterfaceSources,
    ['#libraries', '#external', '#', '#'+HDF5Dir], ['lib'], ['XmippExternal', 'XmippData', 'pthread'])

# Recons Interface
#AddLibrary('XmippRecons_Interface', '#libraries/reconstruction',
#           ReconsInterfaceSources, ['#libraries', '#external', '#'],['lib'],['XmippExternal','XmippData','XmippRecons','XmippInterface'])

def WriteJavaEnum(class_name, header_file, pattern, log):
    java_file = "java/src/xmipp/jni/%s.java" % class_name
    env.Depends(java_file, header_file)
    f = open(header_file)
    fOut = open(java_file, 'w+')
    counter = 0;
    last_label_pattern = pattern + "LAST_LABEL"
    fOut.write("package xmipp.jni; \n")
    fOut.write("public class " + class_name + " {\n")

    for line in f:
        l = line.strip();
        if l.startswith(pattern):
            if '///' in l:
                l, comment = l.split('///')
            else:
                comment = ''
            if l.startswith(last_label_pattern):
                l = l.replace(last_label_pattern, last_label_pattern + " = " + str(counter) + ";")
            if (l.find("=") == -1):
                l = l.replace(",", " = %d;" % counter)
                counter = counter + 1;
            else:
                l = l.replace(",", ";")

            fOut.write("   public static final int %s ///%s\n" % (l, comment))
    fOut.write("}\n")
    fOut.close()
    f.close()
    # Write log file
    if log:
        from datetime import datetime
        d = str(datetime.now())
        #d = date.today();
        log.write("Java file '%s' successful generated at %s\n" % (java_file, d))

def ExtractEnumFromHeader(source, target, env):
    # this is very ugly, we still need more scons knowledge

    log = open(str(target[0]), 'w+')
    for (class_name, list) in javaEnumDict.iteritems():
        WriteJavaEnum(class_name, list[0], list[1], log)

    log.close()
    return None



if int(env['java']):
    libDir = 'java/lib'
    env.Append(JAVACLASSPATH=libDir)
    env['JAVABUILDPATH'] = 'java/build'
    env['JAVADIR'] = 'java'
    env['ENV']['LANG'] = 'en_GB.UTF-8'
    env['JARFLAGS'] = '-Mcf'	# Default "cf". "M" = Do not add a manifest file.
    buildDir = env['JAVABUILDPATH']
    # Create the build dir if not exist
    if not os.path.exists(buildDir): # create classes dir if not exists
        Execute(Mkdir(buildDir))
    # Set -g debug options if debugging
    if env['debug'] == True:
        env['JAVAC'] = 'javac -g'

    # Update enums from c++ headers, if not exist, generate it
    for (class_name, class_list) in javaEnumDict.iteritems():
        java_file = "java/src/xmipp/jni/%s.java" % class_name
        #if not os.path.exists(java_file):
        WriteJavaEnum(class_name, class_list[0], class_list[1], None)

    env.Alias('javaEnums', env.Command("libraries/bindings/java/src/xmipp/jni/enums.changelog",
                            ["libraries/data/xmipp_image_base.h", "libraries/data/metadata_label.h" ], ExtractEnumFromHeader))

    JavaInterfaceSources = Glob('libraries/bindings/java', '*.cpp', [])
    JavaDependLibraries = ['XmippData', 'pthread', 'XmippRecons', 'XmippClassif', 'XmippExternal']
    if int(env['arpack']):
        JavaDependLibraries += ['arpack++', 'arpack', 'lapack', 'blas']
    # Compilation of the c code needed for java jni binding
    javaJniC = AddLibrary('XmippJNI', 'libraries/bindings/java', JavaInterfaceSources, ['#libraries', '#external', '#', '#'+HDF5Dir] + env['JNI_CPPPATH'], ['lib'],JavaDependLibraries)

    # Create some jar links
    cmd = env.Command(join(libDir, 'ij.jar'), 'external/imagej/ij.jar', SymLink)
    env.Default(cmd)
    javaJni = AddJavaLibrary('XmippJNI', 'jni', ['ij'])
    env.Depends(javaJni, javaJniC)
    AddJavaLibrary('XmippUtils', 'utils', ['ij', 'commons-cli-1.1'])
    AddJavaLibrary('XmippIJ', 'ij/commons', ['XmippUtils'])
    AddJavaLibrary('XmippViewer', 'viewer', ['XmippIJ', 'XmippUtils', 'ij', 'jfreechart-1.0.13'])
    AddJavaLibrary('XmippTest', 'test', ['XmippViewer', 'junit4-4.8.2', 'core-1.1'])
    AddJavaIJPlugin('XmippIJPlugin_MasksToolbar', 'ij/plugins/maskstoolbar', [])
    #Add java tests
    AddJavaTest('FilenameTest')
    AddJavaTest('ImageGenericTest')
    AddJavaTest('MetadataTest')
    #env.Default('run_java_tests')
    # Compile the HandleExtraFileTypes for ImageJ I/O
    compileHEFT = CompileJava('HandleExtraFileTypes', ['XmippViewer'])
    copyHandleExtraFileTypes = env.Install('external/imagej/plugins/', javaBuildName('HandleExtraFileTypes.class'))
    env.Default(copyHandleExtraFileTypes)
    # with the alias sometimes does not perform the copy?
    # env.Alias('java', copyHandleExtraFileTypes) # Add copy of this class as a Java dependency


# --- Programs

# Src (apps)

if not int(env['release']):
    AddXmippProgram('angular_commonline', ['XmippRecons'])
AddXmippProgram('angular_continuous_assign', ['XmippRecons'])
AddXmippProgram('angular_discrete_assign', ['XmippRecons'])
AddXmippProgram('angular_distance', ['XmippRecons'])
AddXmippProgram('angular_distribution_show', ['XmippInterface'])
AddXmippProgram('angular_neighbourhood', ['XmippRecons'])
AddXmippProgram('angular_projection_matching', ['XmippRecons'])
AddXmippProgram('angular_project_library', ['XmippRecons'])
AddXmippProgram('angular_rotate')
AddXmippProgram('classify_analyze_cluster', ['XmippClassif'])
AddXmippProgram('classify_compare_classes', ['XmippRecons'])
AddXmippProgram('classify_evaluate_classes', ['XmippRecons'])
AddXmippProgram('classify_kerdensom', ['XmippClassif'])
AddXmippProgram('ctf_correct_wiener3d', ['XmippRecons'])
AddXmippProgram('ctf_correct_idr', ['XmippRecons'])
AddXmippProgram('ctf_create_ctfdat', ['XmippRecons'])
AddXmippProgram('ctf_enhance_psd', ['XmippRecons'])
AddXmippProgram('ctf_estimate_from_micrograph', ['XmippRecons'])
AddXmippProgram('ctf_estimate_from_psd', ['XmippRecons'])
AddXmippProgram('ctf_group', ['XmippRecons'])
AddXmippProgram('ctf_phase_flip', ['XmippRecons'])
AddXmippProgram('ctf_show', ['XmippRecons'])
AddXmippProgram('ctf_sort_psds', ['XmippRecons'])
#AddXmippProgram('denoise', ['XmippRecons'])
if not int(env['release']):
    AddXmippProgram('idr_xray_tomo', ['XmippRecons'])
AddXmippProgram('image_align', ['XmippRecons'])
AddXmippProgram('image_align_tilt_pairs', ['XmippRecons'])
AddXmippProgram('image_common_lines', ['XmippRecons'])
AddXmippProgram('image_convert')
AddXmippProgram('image_find_center')
AddXmippProgram('image_header')
AddXmippProgram('image_histogram')
AddXmippProgram('image_operate')
AddXmippProgram('image_rotational_pca', ['XmippRecons'])
AddXmippProgram('image_resize', ['XmippRecons'])
AddXmippProgram('image_rotational_spectra', ['XmippRecons'])
AddXmippProgram('image_sort_by_statistics', ['XmippRecons'])
AddXmippProgram('image_separate_objects')
AddXmippProgram('image_statistics')
AddXmippProgram('image_vectorize')
AddXmippProgram('matrix_dimred', ['XmippDimred'])
#AddXmippProgram('mean_shift')
AddXmippProgram('metadata_convert_to_spider', ['XmippInterface'])
AddXmippProgram('metadata_histogram')
AddXmippProgram('metadata_import')
AddXmippProgram('metadata_split')
AddXmippProgram('metadata_utilities')
AddXmippProgram('metadata_xml')
AddXmippProgram('micrograph_scissor'),
AddXmippProgram('micrograph_automatic_picking', ['XmippRecons'])
AddXmippProgram('ml_align2d', ['XmippRecons'])
AddXmippProgram('mlf_align2d', ['XmippRecons'])
AddXmippProgram('ml_refine3d', ['XmippRecons'])
AddXmippProgram('mlf_refine3d', ['XmippRecons'])
AddXmippProgram('ml_tomo', ['XmippRecons'])
AddXmippProgram('mrc_create_metadata')
AddXmippProgram('nma_alignment', ['XmippRecons'])
AddXmippProgram('flexible_alignment', ['XmippRecons'])
AddXmippProgram('pdb_nma_deform', ['XmippRecons'])
AddXmippProgram('pdb_analysis', ['XmippRecons'])
AddXmippProgram('phantom_create', ['XmippRecons'])
AddXmippProgram('phantom_project', ['XmippRecons', 'XmippInterface'])
AddXmippProgram('phantom_simulate_microscope', ['XmippRecons'])
AddXmippProgram('phantom_transform', ['XmippRecons', 'XmippInterface'])
AddXmippProgram('reconstruct_art', ['XmippRecons'])
AddXmippProgram('reconstruct_art_pseudo', ['XmippRecons'])
if not int(env['release']):
    AddXmippProgram('reconstruct_art_xray', ['XmippRecons'])
AddXmippProgram('reconstruct_wbp', ['XmippRecons'])
AddXmippProgram('reconstruct_fourier', ['XmippRecons'])
AddXmippProgram('resolution_fsc')
if not int(env['release']):
    AddXmippProgram('resolution_ibw', ['XmippRecons'])
AddXmippProgram('resolution_ssnr', ['XmippRecons'])
AddXmippProgram('transform_add_noise')
AddXmippProgram('transform_adjust_volume_grey_levels', ['XmippRecons'])
AddXmippProgram('transform_center_image')
AddXmippProgram('transform_dimred', ['XmippDimred'])
AddXmippProgram('transform_downsample', ['XmippRecons'])
AddXmippProgram('transform_filter', ['XmippRecons'])
AddXmippProgram('transform_geometry')
AddXmippProgram('transform_mask')
AddXmippProgram('transform_mirror')
AddXmippProgram('transform_morphology')
AddXmippProgram('transform_normalize')
AddXmippProgram('transform_randomize_phases')
AddXmippProgram('transform_range_adjust')
AddXmippProgram('transform_symmetrize', ['XmippRecons'])
AddXmippProgram('transform_threshold', ['XmippRecons'])
AddXmippProgram('transform_window')
#AddXmippProgram('fourier_projection', ['XmippRecons'])
#AddXmippProgram('test_sql')
#AddXmippProgram('template_threads')
if not int(env['release']):
	AddXmippProgram('tomo_align_dual_tilt_series', ['XmippRecons'])
	AddXmippProgram('tomo_align_refinement', ['XmippRecons'])
AddXmippProgram('tomo_align_tilt_series', ['XmippRecons' ], useCudaEnvironment=int(env['cuda']))
AddXmippProgram('tomo_detect_missing_wedge', ['XmippRecons'])
AddXmippProgram('tomo_project', ['XmippRecons'])
AddXmippProgram('tomo_remove_fluctuations', ['XmippRecons'])
AddXmippProgram('tomo_extract_subvolume', ['XmippRecons'])
AddXmippProgram('volume_align')
AddXmippProgram('volume_center')
AddXmippProgram('volume_correct_bfactor', ['XmippRecons'])
AddXmippProgram('volume_enhance_contrast', ['XmippRecons'])
AddXmippProgram('volume_find_symmetry')
AddXmippProgram('volume_from_pdb', ['XmippRecons'])
AddXmippProgram('volume_reslice')
AddXmippProgram('volume_segment', ['XmippRecons'])
AddXmippProgram('volume_structure_factor')
AddXmippProgram('volume_to_pseudoatoms', ['XmippRecons'])
AddXmippProgram('volume_to_web')
AddXmippProgram('xray_import', ['XmippRecons'])
AddXmippProgram('xray_psf_create')
AddXmippProgram('xray_project', ['XmippRecons'])

#if not int(env['release']):
	#AddXmippProgram('xray_volume_correct', ['XmippRecons'])	

if int(env['arpack']):
    AddXmippProgram('angular_gcar', ['XmippRecons'])


# --- Scripts

# Python Batches (apps)
#
AddBatch('apropos', 'applications/scripts/apropos', '.py')
AddBatch('compile', 'applications/scripts/compile', '.py')
AddBatch('export_emx', 'applications/scripts/export_emx', '.py')
AddBatch('import_box', 'applications/scripts/import_box', '.py')
AddBatch('import_ctfparam', 'applications/scripts/import_ctfparam', '.py')
AddBatch('import_ctfdat', 'applications/scripts/import_ctfdat', '.py')
AddBatch('import_emx', 'applications/scripts/import_emx', '.py')
#AddBatch('metadata_operate', 'applications/scripts/metadata_operate','.py')
AddBatch('metadata_plot', 'applications/scripts/metadata_plot', '.py')
AddBatch('metadata_selfile_create', 'applications/scripts/metadata_selfile_create', '.py')
protocols_main = AddBatch('protocols', 'protocols', '.py')
env.Alias('protocols', protocols_main)
AddBatch('browser', 'applications/scripts/browser', '.py')
#AddBatch('browserj', 'applications/scripts/browserj', '.py')
AddBatch('micrograph_particle_picking', 'applications/scripts/micrograph_particle_picking', '.py')
AddBatch('chimera_client', 'applications/scripts/chimera_client', '.py')
#AddBatch('metadata_showj', 'applications/scripts/metadata_showj', '.py')
AddBatch('micrograph_tiltpair_picking', 'applications/scripts/micrograph_tiltpair_picking', '.py')
AddBatch('mpi_steps_runner', 'protocols', '.py')
AddBatch('projections_explorerj', 'applications/scripts/projections_explorerj', '.py')
#AddBatch('rot_spectraj', 'applications/scripts/rot_spectraj', '.py')
AddBatch('showj', 'applications/scripts/showj', '.py')
#AddBatch('stitchingj', 'applications/scripts/stitchingj', '.py')
AddBatch('tomoj', 'applications/scripts/tomoj', '.py')
AddBatch('visualize_preprocessing_micrographj', 'applications/scripts/visualize_preprocessing_micrograph', '.py')

# Shell script files
#
SymLink('bin/xmipp_imagej', 'external/runImageJ')

# Shell script files
#
SymLink('bin/xmipp_imagej', 'external/runImageJ')

# MPI
AddXmippMPIProgram('mpi_angular_class_average', ['XmippRecons'])
AddXmippMPIProgram('mpi_angular_continuous_assign', ['XmippRecons'])
if not int(env['release']):
    AddXmippMPIProgram('mpi_angular_gcar_commonlines', ['XmippRecons'])
AddXmippMPIProgram('mpi_angular_projection_matching', ['XmippRecons'])
AddXmippMPIProgram('mpi_angular_project_library', ['XmippRecons'])
AddXmippMPIProgram('mpi_classify_CL2D', ['XmippRecons'])
AddProgramLink('classify_CL2D', 'mpi_classify_CL2D')
if not int(env['release']):
    AddXmippMPIProgram('mpi_classify_CL3D', ['XmippRecons'])
    AddProgramLink('classify_CL3D', 'mpi_classify_CL3D')
AddXmippMPIProgram('mpi_classify_CL2D_core_analysis', ['XmippRecons'])
if not int(env['release']):
    AddXmippMPIProgram('mpi_classify_FTTRI', ['XmippRecons'])
AddXmippMPIProgram('mpi_ctf_correct_idr', ['XmippRecons'])
AddXmippMPIProgram('mpi_ctf_sort_psds', ['XmippRecons'])
AddXmippMPIProgram('mpi_image_operate')
AddXmippMPIProgram('mpi_image_rotational_pca', ['XmippRecons'])
AddXmippMPIProgram('mpi_performance_test', ['XmippRecons'])
AddXmippMPIProgram('mpi_image_resize', ['XmippRecons'])
AddXmippMPIProgram('mpi_image_sort', ['XmippRecons'])
AddProgramLink('image_sort', 'mpi_image_sort')
AddXmippMPIProgram('mpi_ml_align2d', ['XmippRecons'])
AddXmippMPIProgram('mpi_ml_tomo', ['XmippRecons'])
AddXmippMPIProgram('mpi_mlf_align2d', ['XmippRecons'])
AddXmippMPIProgram('mpi_ml_refine3d', ['XmippRecons'])
AddXmippMPIProgram('mpi_mlf_refine3d', ['XmippRecons'])
AddXmippMPIProgram('mpi_nma_alignment', ['XmippRecons'])
AddXmippMPIProgram('mpi_xray_project', ['XmippRecons'])
AddXmippMPIProgram('mpi_reconstruct_art', ['XmippRecons'])
AddXmippMPIProgram('mpi_reconstruct_wbp', ['XmippRecons'])
AddXmippMPIProgram('mpi_reconstruct_fourier', ['XmippRecons'])
AddXmippMPIProgram('mpi_run', ['XmippRecons'])
AddXmippMPIProgram('mpi_tomo_extract_subvolume', ['XmippRecons'])
AddXmippMPIProgram('mpi_transform_filter', ['XmippRecons'])
AddXmippMPIProgram('mpi_transform_symmetrize', ['XmippRecons'])
AddXmippMPIProgram('mpi_transform_geometry', ['XmippRecons'])
AddXmippMPIProgram('mpi_transform_mask', ['XmippRecons'])
AddXmippMPIProgram('mpi_transform_normalize', ['XmippRecons'])
if not int(env['release']):
    AddXmippMPIProgram('mpi_write_test', ['XmippRecons'])
#    AddXmippMPIProgram('template_threads', ['XmippRecons'])
#    AddXmippMPIProgram('template_mpi', ['XmippRecons'])

#---- Tests
if int(env['gtest']):
     AddXmippCTest('test_ctf')
     AddXmippCTest('test_euler')
     AddXmippCTest('test_fftw')
     AddXmippCTest('test_filters')
     AddXmippCTest('test_fringe_processing')          
     AddXmippCTest('test_funcs')
     AddXmippCTest('test_geometry')
     AddXmippCTest('test_image')
     AddXmippCTest('test_image_generic')
     AddXmippCTest('test_matrix')
     AddXmippCTest('test_metadata')
     AddXmippCTest('test_multidim')
     AddXmippCTest('test_polar')
     AddXmippCTest('test_polynomials')          
     AddXmippCTest('test_sampling')
     AddXmippCTest('test_symmetries')
     AddXmippCTest('test_transformation')
     AddXmippCTest('test_dimred')
     AddXmippCTest('test_wavelets')
     #env.Depends('run_tests', [fftw, tiff, sqlite])
     #python tests
     test = AddXmippPythonTest('test_pythoninterface')
     #AddXmippPythonTest('test_projectionmatching')
     AddXmippPythonTest('test_pysqlite')
     AddXmippPythonTest('test_emx')
     env.Depends(test, pythonbinding)
     env.Depends('run_tests', 'xmipp_programs')
     #env.Default('run_tests'     )

if int(env['matlab']):
    def CompileMatlab(name, dependencies=[]):
        ''' name parameter is expected without .java extension '''
        source = 'libraries/bindings/matlab/'+name+".cpp"
        target = 'libraries/bindings/matlab/'+name+".mexa64"
        command = env['MATLAB_DIR'] + '/bin/mex -O -outdir libraries/bindings/matlab -I. -Ilibraries -Llib -lXmippRecons -lXmippData -lXmippExternal '+source
        compileCmd = env.Command(target, source, command)
        env.Default(compileCmd)
        return compileCmd
    
    bindings = ['adjust_ctf', 'align2d', 'ctf_correct_phase',
        'mask', 'mirror', 'morphology', 'normalize', 'psd_enhance',
        'resolution', 'rotate', 'scale', 'scale_pyramid', 'volume_segment']
    for i in range(len(bindings)):
       CompileMatlab("tom_xmipp_"+bindings[i]+"_wrapper")
    CompileMatlab('xmipp_read')
<<<<<<< HEAD
    CompileMatlab('xmipp_nma_read_alignment')
=======
    CompileMatlab('xmipp_read_structure_factor')
>>>>>>> f99ab6e6

# Clean
# Configuration or cleaning
#if env.GetOption('clean'):
#    print '* Cleaning  ...'
#    os.system("( cd external/fftw-3.2.2    ; make clean >& /dev/null )");
#    os.system("( cd external/sqlite-3.6.23 ; make clean >& /dev/null )");<|MERGE_RESOLUTION|>--- conflicted
+++ resolved
@@ -1026,11 +1026,8 @@
     for i in range(len(bindings)):
        CompileMatlab("tom_xmipp_"+bindings[i]+"_wrapper")
     CompileMatlab('xmipp_read')
-<<<<<<< HEAD
     CompileMatlab('xmipp_nma_read_alignment')
-=======
     CompileMatlab('xmipp_read_structure_factor')
->>>>>>> f99ab6e6
 
 # Clean
 # Configuration or cleaning
