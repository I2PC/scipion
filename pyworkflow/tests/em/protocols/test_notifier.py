--- conflicted
+++ resolved
@@ -48,16 +48,6 @@
         #change periodicy in notification
         os.environ["SCIPION_NOTIFY_SECONDS"] = "30"
         os.environ["SCIPION_NOTIFY"] = "True"
-<<<<<<< HEAD
-        if not url:
-            print "SCIPION_NOTIFY and SCIPION_NOTIFY_URL should be defined!"
-            print "A test server is at Heroku, you can setup as:"
-            print "export SCIPION_NOTIFY=1"
-            print "export SCIPION_NOTIFY_URL=http://calm-shelf-73264.herokuapp.com/report_protocols/api/workflow/workflow/"
-            return
-
-=======
->>>>>>> f8a19bda
         url = url.replace("workflow/workflow/",
                           "workflow/protocol/?name=ProtStress")
         results = json.loads(urllib2.urlopen(url).read())
