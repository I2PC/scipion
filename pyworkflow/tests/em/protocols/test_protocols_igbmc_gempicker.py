--- conflicted
+++ resolved
@@ -87,7 +87,6 @@
                                        magnification=66000)
     
     @classmethod
-<<<<<<< HEAD
     def runPicking(cls):
         """ Run a particle picking. """
         protGP = ProtGemPicker(refsHaveInvertedContrast=True,
@@ -97,24 +96,6 @@
         protGP.inputReferences.set(cls.protImportAvgs.outputAverages)
         cls.launchProtocol(protGP)
         return protGP
-=======
-    def runPicking(cls, micsdown, mask, refs):
-        """ Run a particle picking. """
-        micsdown = cls.protDown.outputMicrographs
-        mask = cls.protImportMsk.outputMask
-        refs = cls.protImportAvg.outputAverages
-        cls.protPP = ProtGemPicker(inputReferences=refs,
-                                   refsHaveInvertedContrast=True,
-                                   maskType=1,
-                                   inputMasks=mask)                
-        cls.protPP.inputMicrographs.set(micsdown)               
-        cls.proj.launchProtocol(cls.protPP, wait=True)
-        # check that picking has run ok
-        if cls.protPP.outputCoordinates is None:
-            raise Exception('Particle picking failed. outputCoordinates is None.')
-        return cls.protPP
->>>>>>> 7ac17438
-
 
 class TestGempickerAutomaticPicking(TestIgbmcBase):
     """This class check if the protocol to pick the micrographs automatically by gempicker works properly."""
@@ -122,19 +103,9 @@
     def setUpClass(cls):
         setupTestProject(cls)
         TestIgbmcBase.setData()
-<<<<<<< HEAD
         cls.protImportMics = cls.runImportMicrographKLH()
         cls.protImportMask = cls.runImportMask()
         cls.protImportAvgs = cls.runImportAverages()
-=======
-        cls.protImport1 = cls.runImportMicrographKLH(cls.micsFn)
-        cls.protImport2 = cls.runImportMask(cls.maskDir)
-        cls.protImport3 = cls.runImportAverages(cls.templateDir)
-#        cls.protImport2 = cls.runImportMicrographKLH(cls.micFn)
-        cls.protDown1 = cls.runDownsamplingMicrographs(cls.protImport1.outputMicrographs, 2)
-#        cls.protDown2 = cls.runDownsamplingMicrographs(cls.protImport2.outputMicrographs, 2)
-        cls.protPP = cls.runPicking(cls.protDown1.outputMicrographs, cls.protImport2.outputMask, cls.protImport3.outputAverages)
->>>>>>> 7ac17438
     
     def testAutomaticPicking(self):
         print "Run automatic particle picking"
