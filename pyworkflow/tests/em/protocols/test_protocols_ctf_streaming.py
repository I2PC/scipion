# ***************************************************************************
# *
# * Authors:     Roberto Marabini (roberto@cnb.csic.es)
# *
# * This program is free software; you can redistribute it and/or modify
# * it under the terms of the GNU General Public License as published by
# * the Free Software Foundation; either version 2 of the License, or
# * (at your option) any later version.
# *
# * This program is distributed in the hope that it will be useful,
# * but WITHOUT ANY WARRANTY; without even the implied warranty of
# * MERCHANTABILITY or FITNESS FOR A PARTICULAR PURPOSE.  See the
# * GNU General Public License for more details.
# *
# * You should have received a copy of the GNU General Public License
# * along with this program; if not, write to the Free Software
# * Foundation, Inc., 59 Temple Place, Suite 330, Boston, MA
# * 02111-1307  USA
# *
# *  All comments concerning this program package may be sent to the
# *  e-mail address 'scipion@cnb.csic.es'
# ***************************************************************************/

import time
import os
from pyworkflow.em.data import SetOfCTF
from pyworkflow.tests import BaseTest, setupTestProject
from pyworkflow.em.protocol import ProtCreateStreamData, ProtMonitorSystem
from pyworkflow.em.packages.grigoriefflab import ProtCTFFind
from pyworkflow.protocol import getProtocolFromDb
from pyworkflow.em.protocol.protocol_create_stream_data import \
    SET_OF_RANDOM_MICROGRAPHS
from pyworkflow.em.packages.xmipp3.protocol_ctf_micrographs import\
    XmippProtCTFMicrographs
from pyworkflow.em.packages.gctf import ProtGctf
from pyworkflow.em.protocol.monitors.pynvml import nvmlInit, NVMLError
# Load the number of movies for the simulation, by default equal 5, but
# can be modified in the environement
MICS = os.environ.get('SCIPION_TEST_MICS', 3)
CTF_SQLITE = "ctfs.sqlite"


class TestCtfStreaming(BaseTest):
    @classmethod
    def setUpClass(cls):
        setupTestProject(cls)

    def _updateProtocol(self, prot):
        prot2 = getProtocolFromDb(prot.getProject().path,
                                  prot.getDbPath(),
                                  prot.getObjId())
        # Close DB connections
        prot2.getProject().closeMapper()
        prot2.closeMappers()
        return prot2

    def test_pattern(self):
        """ Import several Particles from a given pattern.
        """
        def checkOutputs(prot):
            while not (prot.isFinished() or prot.isFailed()):
                time.sleep(10)
                prot = self._updateProtocol(prot)
                if prot.hasAttribute("outputCTF"):
                    ctfSet = SetOfCTF(filename=prot._getPath(CTF_SQLITE))
                    baseFn = prot._getPath(CTF_SQLITE)
                    self.assertTrue(os.path.isfile(baseFn))
                    counter = 0
                    if ctfSet.getSize() > counter:
                        counter += 1
                        for ctf in ctfSet:
                            self.assertNotEqual(ctf._resolution.get(), None)
                            self.assertNotEqual(ctf._fitQuality.get(), None)
                            self.assertNotEqual(ctf.isEnabled(), None)
                            self.assertNotEqual(ctf._defocusU.get(), None)
                            self.assertNotEqual(ctf._defocusV.get(), None)
                            self.assertNotEqual(ctf._defocusRatio.get(), None)
            self.assertIsNotNone(prot.outputCTF,
                                 "Error: outputCTF is not produced "
                                 "in %s." % prot.getClassName())
            self.assertEqual(prot.outputCTF.getSize(), MICS)

        kwargs = {'xDim': 4096,
                  'yDim': 4096,
                  'nDim': MICS,
                  'samplingRate': 1.25,
                  'creationInterval': 15,
                  'delay': 0,
                  'setof': SET_OF_RANDOM_MICROGRAPHS}  # SetOfMicrographs

        # create mic in streaming mode
        protStream = self.newProtocol(ProtCreateStreamData, **kwargs)
        protStream.setObjLabel('create Stream Mic')
        self.proj.launchProtocol(protStream, wait=False)

        # wait until a micrograph has been created
        counter = 1
        while not protStream.hasAttribute('outputMicrographs'):
            time.sleep(10)
            protStream = self._updateProtocol(protStream)
            if counter > 10:
                break
            counter += 1

        # run ctffind4
        # then introduce monitor, checking all the time ctf and saving to
        # database
        protCTF = ProtCTFFind(useCftfind4=True)
        #time.sleep(10)
        protCTF.inputMicrographs.set(protStream.outputMicrographs)
        protCTF.ctfDownFactor.set(2)
        protCTF.highRes.set(0.4)
        protCTF.lowRes.set(0.05)
        protCTF.numberOfThreads.set(4)
        self.proj.launchProtocol(protCTF, wait=True)
        checkOutputs(protCTF)

        kwargs = {'ctfDownFactor': 2,
                  'numberOfThreads': 3
                  }
        protCTF2 = self.newProtocol(XmippProtCTFMicrographs, **kwargs)
        protCTF2.inputMicrographs.set(protStream.outputMicrographs)
        self.proj.launchProtocol(protCTF2)
        checkOutputs(protCTF2)
        
        # run gctf
        # check if box has nvidia cuda libs.
        try:
            nvmlInit()  # fails if not GPU attached
            protCTF3 = ProtGctf()
            protCTF3.inputMicrographs.set(protStream.outputMicrographs)
            protCTF3.ctfDownFactor.set(2)
            self.proj.launchProtocol(protCTF3, wait=False)
            checkOutputs(protCTF3)

        except NVMLError, err:
            print("Cannot find GPU."
<<<<<<< HEAD
                  "I assume that no GPU is connected to this machine")

        # run xmipp ctf. Since this is the slower method wait until finish
        # before running asserts
        kwargs = {
            'numberOfThreads': MICS + 1}
        protCTF2 = self.newProtocol(XmippProtCTFMicrographs, **kwargs)
        protCTF2.inputMicrographs.set(protStream.outputMicrographs)
        protCTF2.ctfDownFactor.set(2)

        self.proj.launchProtocol(protCTF2, wait=True)

        ctfSet = SetOfCTF(filename=protCTF._getPath(CTF_SQLITE))

        baseFn = protCTF._getPath(CTF_SQLITE)
        self.assertTrue(os.path.isfile(baseFn))

        self.assertEqual(ctfSet.getSize(), MICS)

        for ctf in ctfSet:
            self.assertNotEqual(ctf._resolution.get(), None)
            self.assertNotEqual(ctf._fitQuality.get(), None)
            self.assertNotEqual(ctf.isEnabled(), None)
            self.assertNotEqual(ctf._defocusU.get(), None)
            self.assertNotEqual(ctf._defocusV.get(), None)
            self.assertNotEqual(ctf._defocusRatio.get(), None)
=======
                  "I assume that no GPU is connected to this machine")
>>>>>>> 3d06dab1
<|MERGE_RESOLUTION|>--- conflicted
+++ resolved
@@ -135,8 +135,8 @@
 
         except NVMLError, err:
             print("Cannot find GPU."
-<<<<<<< HEAD
                   "I assume that no GPU is connected to this machine")
+
 
         # run xmipp ctf. Since this is the slower method wait until finish
         # before running asserts
@@ -162,6 +162,3 @@
             self.assertNotEqual(ctf._defocusU.get(), None)
             self.assertNotEqual(ctf._defocusV.get(), None)
             self.assertNotEqual(ctf._defocusRatio.get(), None)
-=======
-                  "I assume that no GPU is connected to this machine")
->>>>>>> 3d06dab1
