# **************************************************************************
# *
# * Authors:    Laura del Cano (ldelcano@cnb.csic.es)
# *             Josue Gomez Blanco (jgomez@cnb.csic.es)
# *
# * Unidad de  Bioinformatica of Centro Nacional de Biotecnologia , CSIC
# *
# * This program is free software; you can redistribute it and/or modify
# * it under the terms of the GNU General Public License as published by
# * the Free Software Foundation; either version 2 of the License, or
# * (at your option) any later version.
# *
# * This program is distributed in the hope that it will be useful,
# * but WITHOUT ANY WARRANTY; without even the implied warranty of
# * MERCHANTABILITY or FITNESS FOR A PARTICULAR PURPOSE.  See the
# * GNU General Public License for more details.
# *
# * You should have received a copy of the GNU General Public License
# * along with this program; if not, write to the Free Software
# * Foundation, Inc., 59 Temple Place, Suite 330, Boston, MA
# * 02111-1307  USA
# *
# *  All comments concerning this program package may be sent to the
# *  e-mail address 'scipion@cnb.csic.es'
# *
# **************************************************************************

import unittest, sys
from os.path import join, basename

from pyworkflow.em import *
from pyworkflow.tests import *
from pyworkflow.em.packages.xmipp3 import *
from pyworkflow.protocol import getProtocolFromDb
import pyworkflow.utils as pwutils

# Some utility functions to import micrographs that are used
# in several tests.
class TestXmippBase(BaseTest):
    @classmethod
    def setData(cls):
        cls.dataset = DataSet.getDataSet('xmipp_tutorial')
        cls.micFn = cls.dataset.getFile('mic1')
        cls.micsFn = cls.dataset.getFile('allMics')
        cls.coordsDir = cls.dataset.getFile('posSupervisedDir')
        cls.allCrdsDir = cls.dataset.getFile('posAllDir')

    @classmethod
    def runImportMicrograph(cls, pattern, samplingRate, voltage,
                            scannedPixelSize, magnification,
                            sphericalAberration):
        """ Run an Import micrograph protocol. """

        # We have two options:
        # 1) pass the SamplingRate or
        # 2) the ScannedPixelSize + microscope magnification
        if not samplingRate is None:
            cls.protImport = cls.newProtocol(ProtImportMicrographs,
                                             samplingRateMode=0,
                                             filesPath=pattern,
                                             samplingRate=samplingRate,
                                             magnification=magnification,
                                             voltage=voltage,
                                             sphericalAberration=sphericalAberration)
        else:
            cls.protImport = cls.newProtocol(ProtImportMicrographs,
                                             samplingRateMode=1,
                                             filesPath=pattern,
                                             scannedPixelSize=scannedPixelSize,
                                             voltage=voltage,
                                             magnification=magnification,
                                             sphericalAberration=sphericalAberration)

        cls.protImport.setObjLabel('import mics')
        cls.launchProtocol(cls.protImport)
        if cls.protImport.isFailed():
            raise Exception("Protocol has failed. Error: ", cls.protImport.getErrorMessage())
        # check that input micrographs have been imported (a better way to do this?)
        if cls.protImport.outputMicrographs is None:
            raise Exception('Import of micrograph: %s, failed. outputMicrographs is None.' % pattern)
        return cls.protImport

    @classmethod
    def runImportMicrographBPV(cls, pattern):
        """ Run an Import micrograph protocol. """
        return cls.runImportMicrograph(pattern, samplingRate=1.237,
                                       voltage=300, sphericalAberration=2,
                                       scannedPixelSize=None, magnification=56000)

    @classmethod
    def runDownsamplingMicrographs(cls, mics, downFactorValue, threads=1):
        # test downsampling a set of micrographs
        cls.protDown = XmippProtPreprocessMicrographs(doDownsample=True,
                                                      downFactor=downFactorValue,
                                                      numberOfThreads=threads)
        cls.protDown.inputMicrographs.set(mics)
        cls.proj.launchProtocol(cls.protDown, wait=True)
        return cls.protDown

    @classmethod
    def runFakedPicking(cls, mics, pattern):
        """ Run a faked particle picking. Coordinates already existing. """
        cls.protPP = XmippProtParticlePicking(importFolder=pattern, runMode=1)
        cls.protPP.inputMicrographs.set(mics)
        cls.proj.launchProtocol(cls.protPP, wait=True)
        # check that faked picking has run ok
        if cls.protPP.outputCoordinates is None:
            raise Exception('Faked particle picking failed. outputCoordinates is None.')
        return cls.protPP


class TestImportMicrographs(TestXmippBase):
    @classmethod
    def setUpClass(cls):
        setupTestProject(cls)
        TestXmippBase.setData()

    """This class check if a set of micrographs is imported properly"""
    def testImport1(self):
        pattern = self.micsFn
        samplingRate = None
        scannedPixelSize = 7
        magnification = 56000
        voltage = 300
        sphericalAberration = 2

        protImport = self.runImportMicrograph(pattern, samplingRate=samplingRate,
                                              scannedPixelSize=scannedPixelSize,
                                              magnification=magnification, voltage=voltage,
                                              sphericalAberration=sphericalAberration)
        if protImport.isFailed():
            raise Exception(protImport.getError())

        m = protImport.outputMicrographs.getAcquisition()
        # Check that sampling rate on output micrographs is equal to
        self.assertEquals(protImport.outputMicrographs.getScannedPixelSize(), scannedPixelSize, "Incorrect ScannedPixelSize on output micrographs.")
        self.assertEquals(m.getMagnification(), magnification, "Incorrect Magnification on output micrographs.")
        self.assertEquals(m.getVoltage(), voltage, "Incorrect Voltage on output micrographs.")
        self.assertEquals(m.getSphericalAberration(), sphericalAberration, "Incorrect SphericalAberration on output micrographs.")

    def testImport2(self):
        pattern = self.micsFn
        samplingRate = 2.56
        scannedPixelSize = 7
        magnification = 56000
        voltage = 400
        sphericalAberration = 2.5

        protImport = self.runImportMicrograph(pattern, samplingRate=samplingRate,
                                              scannedPixelSize=scannedPixelSize,
                                              magnification=magnification, voltage=voltage,
                                              sphericalAberration=sphericalAberration)
        m = protImport.outputMicrographs.getAcquisition()
        # Check that sampling rate on output micrographs is equal to
        self.assertEquals(protImport.outputMicrographs.getSamplingRate(), samplingRate, "Incorrect SamplingRate on output micrographs.")
        self.assertEquals(m.getVoltage(), voltage, "Incorrect Voltage on output micrographs.")
        self.assertEquals(m.getSphericalAberration(), sphericalAberration, "Incorrect Spherical aberration on output micrographs.")

    def testImport3(self):
        pattern = self.dataset.getFile('micrographs/BPV_####.mrc')
        samplingRate = 2.56
        scannedPixelSize = 7
        magnification = 56000
        voltage = 400
        sphericalAberration = 2.5

        protImport = self.runImportMicrograph(pattern, samplingRate=samplingRate,
                                              scannedPixelSize=scannedPixelSize,
                                              magnification=magnification, voltage=voltage,
                                              sphericalAberration=sphericalAberration)
        m = protImport.outputMicrographs.getAcquisition()
        # Check that sampling rate on output micrographs is equal to
        self.assertEquals(protImport.outputMicrographs.getSamplingRate(), samplingRate, "Incorrect SamplingRate on output micrographs.")
        self.assertEquals(m.getVoltage(), voltage, "Incorrect Voltage on output micrographs.")
        self.assertEquals(m.getSphericalAberration(), sphericalAberration, "Incorrect Spherical aberration on output micrographs.")


class TestXmippPreprocessMicrographs(TestXmippBase):
    """This class check if the preprocessing micrographs protocol in Xmipp works properly."""
    @classmethod
    def setUpClass(cls):
        setupTestProject(cls)
        TestXmippBase.setData()
        cls.protImport = cls.runImportMicrographBPV(cls.micFn)

    def testDownsampling(self):
        # test downsampling a set of micrographs
        downFactorValue = 2
        protDown = XmippProtPreprocessMicrographs(doDownsample=True, downFactor=downFactorValue)
        protDown.inputMicrographs.set(self.protImport.outputMicrographs)
        self.proj.launchProtocol(protDown, wait=True)
        # check that output micrographs have double sampling rate than input micrographs
        self.assertEquals(protDown.outputMicrographs.getSamplingRate(), self.protImport.outputMicrographs.getSamplingRate()*downFactorValue, "Micrographs incorrectly downsampled")
        self.assertTrue(protDown.isFinished(), "Downsampling failed")

    def testPreprocessing(self):
        # test Crop, Take logarithm and Remove bad pixels on a set of micrographs
        cropPixels = 100
        protPreprocess = XmippProtPreprocessMicrographs(doCrop=True, doLog=True, doRemoveBadPix=True, cropPixels=cropPixels)
        protPreprocess.inputMicrographs.set(self.protImport.outputMicrographs)
        self.proj.launchProtocol(protPreprocess, wait=True)
        self.assertIsNotNone(protPreprocess.outputMicrographs, "SetOfMicrographs has not been preprocessed.")

    def testInvertNormalize(self):
        # test invert and normalize a set of micrographs
        protInvNorm = XmippProtPreprocessMicrographs(doInvert=True, doNormalize=True)
        protInvNorm.inputMicrographs.set(self.protImport.outputMicrographs)
        self.proj.launchProtocol(protInvNorm, wait=True)
        self.assertIsNotNone(protInvNorm.outputMicrographs, "SetOfMicrographs has not been preprocessed.")

    def testSmooth(self):
        # test smooth a set of micrographs
        protSmooth = XmippProtPreprocessMicrographs(doSmooth=True, sigmaConvolution=3)
        protSmooth.inputMicrographs.set(self.protImport.outputMicrographs)
        self.proj.launchProtocol(protSmooth, wait=True)
        self.assertIsNotNone(protSmooth.outputMicrographs, "SetOfMicrographs has not been preprocessed.")

    def _updateProtocol(self, prot):
        prot2 = getProtocolFromDb(prot.getProject().path,
                                  prot.getDbPath(),
                                  prot.getObjId())
        # Close DB connections
        prot2.getProject().closeMapper()
        prot2.closeMappers()
        return prot2

    def testStreaming(self):
        """ Import several Particles from a given pattern.
        """
        kwargs = {'xDim': 1024,
                  'yDim': 1024,
                  'nDim': 5,
                  'samplingRate': 3.0,
                  'creationInterval': 3,
                  'delay': 0,
                  'setof': 2   # RandomMicrographs
                  }

        # create input micrographs
        protStream = self.newProtocol(ProtCreateStreamData, **kwargs)
        self.proj.launchProtocol(protStream, wait=False)

        while not protStream.hasAttribute('outputMicrographs'):
            time.sleep(3)
            protStream = self._updateProtocol(protStream)

        protDenoise = self.newProtocol(XmippProtPreprocessMicrographs,
                                       doDenoise=True, maxIteration=50)
        protDenoise.inputMicrographs.set(protStream.outputMicrographs)
        self.proj.launchProtocol(protDenoise)


        micSet = SetOfMicrographs(
            filename=protStream._getPath("micrographs.sqlite"))
        denoiseSet = len(protDenoise._readDoneList())

        while not (denoiseSet == micSet.getSize()):
            time.sleep(5)
            print("Imported mics: %d, processed mics: %d" % (
            micSet.getSize(), len(protDenoise._readDoneList())))
            micSet = SetOfMicrographs(
                filename=protStream._getPath("micrographs.sqlite"))
            denoiseSet = len(protDenoise._readDoneList())


class TestXmippCTFEstimation(TestXmippBase):
    """This class check if the protocol to determine the CTF in Xmipp works properly."""
    @classmethod
    def setUpClass(cls):
        setupTestProject(cls)
        TestXmippBase.setData()
        cls.protImport = cls.runImportMicrographBPV(cls.micFn)
#         cls.protDown = cls.runDownsamplingMicrographs(cls.protImport.outputMicrographs, 3)

    def testCTF(self):
        # Estimate CTF on the downsampled micrographs
        print "Performing CTF..."
        protCTF = XmippProtCTFMicrographs()
        protCTF.inputMicrographs.set(self.protImport.outputMicrographs)
        protCTF.ctfDownFactor.set(2)
        self.proj.launchProtocol(protCTF, wait=True)
        self.assertIsNotNone(protCTF.outputCTF, "SetOfCTF has not been produced.")
        ctfModel = protCTF.outputCTF.getFirstItem()
        self.assertAlmostEquals(ctfModel.getDefocusU(),23825.9, delta=500)
        self.assertAlmostEquals(ctfModel.getDefocusV(),23520.3, delta=500)
        self.assertAlmostEquals(ctfModel.getDefocusAngle(), 49.2882, delta=5)
        sampling = ctfModel.getMicrograph().getSamplingRate()
        self.assertAlmostEquals(sampling, 2.474, delta=0.001)


class TestXmippAutomaticPicking(TestXmippBase):
    """This class check if the protocol to pick the micrographs automatically in Xmipp works properly."""
    @classmethod
    def setUpClass(cls):
        setupTestProject(cls)
        TestXmippBase.setData()
        cls.protImport1 = cls.runImportMicrographBPV(cls.micsFn)
        cls.protImport2 = cls.runImportMicrographBPV(cls.micFn)
        cls.protDown1 = cls.runDownsamplingMicrographs(cls.protImport1.outputMicrographs, 5)
        cls.protDown2 = cls.runDownsamplingMicrographs(cls.protImport2.outputMicrographs, 5)
        cls.protPP = cls.runFakedPicking(cls.protDown1.outputMicrographs, cls.coordsDir)

    def testAutomaticPicking(self):
        print "Run automatic particle picking"
        protAutomaticPP = XmippParticlePickingAutomatic()
        protAutomaticPP.xmippParticlePicking.set(self.protPP)
        self.proj.launchProtocol(protAutomaticPP, wait=True)
        self.assertIsNotNone(protAutomaticPP.outputCoordinates,
                             "There was a problem with the automatic particle picking")

    def testAutomaticPickingOther(self):
        print "Run automatic particle picking"
        protAutomaticPP = XmippParticlePickingAutomatic()
        protAutomaticPP.xmippParticlePicking.set(self.protPP)
        protAutomaticPP.inputMicrographs.set(self.protDown2.outputMicrographs)
        protAutomaticPP.micsToPick.set(1)
        self.proj.launchProtocol(protAutomaticPP, wait=True)
        self.assertIsNotNone(protAutomaticPP.outputCoordinates,
                             "There was a problem with the automatic particle picking")


class TestXmippExtractParticles(TestXmippBase):
    """This class check if the protocol to extract particles
    in Xmipp works properly.
    """
    @classmethod
    def setUpClass(cls):
        setupTestProject(cls)
        TestXmippBase.setData()
        cls.DOWNSAMPLING = 5.0
        cls.protImport = cls.runImportMicrographBPV(cls.micsFn)
        cls.protDown = cls.runDownsamplingMicrographs(cls.protImport.outputMicrographs,
                                                      cls.DOWNSAMPLING)

        cls.protCTF = cls.newProtocol(ProtImportCTF,
                                      importFrom=ProtImportCTF.IMPORT_FROM_XMIPP3,
                                      filesPath=cls.dataset.getFile('ctfsDir'),
                                      filesPattern='*.ctfparam')
        cls.protCTF.inputMicrographs.set(cls.protImport.outputMicrographs)
        cls.proj.launchProtocol(cls.protCTF, wait=True)

        cls.protPP = cls.runFakedPicking(cls.protDown.outputMicrographs, cls.allCrdsDir)

    def _checkSamplingConsistency(self, outputSet):
        """ Check that the set sampling is the same as item sampling. """
        first = outputSet.getFirstItem()

        self.assertAlmostEqual(outputSet.getSamplingRate(),
                               first.getSamplingRate())

    def testExtractSameAsPicking(self):
        print "Run extract particles from same micrographs as picking"
        protExtract = self.newProtocol(XmippProtExtractParticles,
                                       boxSize=110,
                                       downsampleType=SAME_AS_PICKING,
                                       doInvert=False,
                                       doFlip=False)
        protExtract.setObjLabel("extract-same as picking")
        protExtract.inputCoordinates.set(self.protPP.outputCoordinates)
        self.launchProtocol(protExtract)


        inputCoords = protExtract.inputCoordinates.get()
        outputParts = protExtract.outputParticles
        micSampling = protExtract.inputCoordinates.get().getMicrographs().getSamplingRate()

        self.assertIsNotNone(outputParts,
                             "There was a problem generating the output.")
        self.assertAlmostEqual(outputParts.getSamplingRate()/micSampling,
                               1, 1,
                               "There was a problem generating the output.")
        self._checkSamplingConsistency(outputParts)

        def compare(objId, delta=0.001):
            cx, cy = inputCoords[objId].getPosition()
            px, py = outputParts[objId].getCoordinate().getPosition()
            micNameCoord = inputCoords[objId].getMicName()
            micNamePart = outputParts[objId].getCoordinate().getMicName()
            self.assertAlmostEquals(cx, px, delta=delta)
            self.assertAlmostEquals(cy, py, delta=delta)
            self.assertEqual(micNameCoord, micNamePart,
                             "The micName should be %s and its %s"
                             %(micNameCoord, micNamePart))
        compare(83)
        compare(228)

    def testExtractOriginal(self):
        print "Run extract particles from the original micrographs"
        protExtract = self.newProtocol(XmippProtExtractParticles,
                                       boxSize=550,
                                       downsampleType=OTHER,
                                       doInvert=False,
                                       doFlip=False)
        protExtract.setObjLabel("extract-original")
        protExtract.inputCoordinates.set(self.protPP.outputCoordinates)
        protExtract.inputMicrographs.set(self.protImport.outputMicrographs)
        self.launchProtocol(protExtract)

        inputCoords = protExtract.inputCoordinates.get()
        outputParts = protExtract.outputParticles
        samplingCoords = self.protPP.outputCoordinates.getMicrographs().getSamplingRate()
        samplingFinal = self.protImport.outputMicrographs.getSamplingRate()
        samplingMics = protExtract.inputMicrographs.get().getSamplingRate()
        factor = samplingFinal / samplingCoords

        def compare(objId, delta=1.0):
            cx, cy = inputCoords[objId].getPosition()
            px, py = outputParts[objId].getCoordinate().getPosition()
            micNameCoord = inputCoords[objId].getMicName()
            micNamePart = outputParts[objId].getCoordinate().getMicName()
            self.assertAlmostEquals(cx/factor, px, delta=delta)
            self.assertAlmostEquals(cy/factor, py, delta=delta)
            self.assertEqual(micNameCoord, micNamePart,
                             "The micName should be %s and its %s"
                             %(micNameCoord, micNamePart))

        compare(111)
        compare(7)        
        
        self.assertIsNotNone(outputParts,
                             "There was a problem generating the output.")
        self.assertEqual(outputParts.getSamplingRate(), samplingMics,
                         "Output sampling rate should be equal to input "
                         "sampling rate.")
        self._checkSamplingConsistency(outputParts)

    def testNoExtractBorders(self):
        print "Run extract particles avoiding extract in borders"
        protExtract = self.newProtocol(XmippProtExtractParticles,
                                       boxSize=750,
                                       downsampleType=OTHER,
                                       doInvert=False,
                                       doBorders=False,
                                       doFlip=False)

        protExtract.setObjLabel("extract-avoid borders")
        protExtract.inputCoordinates.set(self.protPP.outputCoordinates)
        protExtract.inputMicrographs.set(self.protImport.outputMicrographs)
        self.launchProtocol(protExtract)

        inputCoords = protExtract.inputCoordinates.get()
        outputParts = protExtract.outputParticles
        samplingCoords = self.protPP.outputCoordinates.getMicrographs().getSamplingRate()
        samplingFinal = self.protImport.outputMicrographs.getSamplingRate()
        samplingMics = protExtract.inputMicrographs.get().getSamplingRate()
        factor = samplingFinal / samplingCoords

        def compare(objId, delta=1.0):
            cx, cy = inputCoords[objId].getPosition()
            px, py = outputParts[objId].getCoordinate().getPosition()
            micNameCoord = inputCoords[objId].getMicName()
            micNamePart = outputParts[objId].getCoordinate().getMicName()
            self.assertAlmostEquals(cx / factor, px, delta=delta)
            self.assertAlmostEquals(cy / factor, py, delta=delta)
            self.assertEqual(micNameCoord, micNamePart,
                             "The micName should be %s and its %s"
                             % (micNameCoord, micNamePart))

        compare(111)
        compare(7)

        self.assertIsNotNone(outputParts,
                             "There was a problem generating the output.")
        self.assertEqual(outputParts.getSamplingRate(), samplingMics,
                         "Output sampling rate should be equal to input "
                         "sampling rate.")
        self.assertAlmostEquals(outputParts.getSize(), 399, delta=1)
        self._checkSamplingConsistency(outputParts)


    def testExtractOther(self):
        print "Run extract particles from original micrographs, with downsampling"
        downFactor = 3.0
        protExtract = self.newProtocol(XmippProtExtractParticles,
                                       boxSize=183, downsampleType=OTHER,
                                       doDownsample=True,
                                       downFactor=downFactor,
                                       doInvert=False,
                                       doFlip=False)
        # Get all the micrographs ids to validate that all particles
        # has the micId properly set
        micsId = [mic.getObjId() for mic in
                  self.protPP.outputCoordinates.getMicrographs()]
        
        protExtract.inputCoordinates.set(self.protPP.outputCoordinates)
        protExtract.inputMicrographs.set(self.protImport.outputMicrographs)
        protExtract.setObjLabel("extract-other")
        self.launchProtocol(protExtract)

        inputCoords = protExtract.inputCoordinates.get()
        outputParts = protExtract.outputParticles
        samplingCoords = self.protPP.outputCoordinates.getMicrographs().getSamplingRate()
        samplingFinal = self.protImport.outputMicrographs.getSamplingRate() * downFactor
        samplingMics = protExtract.inputMicrographs.get().getSamplingRate()
        factor = samplingFinal / samplingCoords
        self.assertIsNotNone(outputParts,
                             "There was a problem generating the output.")
        
        def compare(objId, delta=1.0):
            cx, cy = inputCoords[objId].getPosition()
            px, py = outputParts[objId].getCoordinate().getPosition()
            micNameCoord = inputCoords[objId].getMicName()
            micNamePart = outputParts[objId].getCoordinate().getMicName()
            self.assertAlmostEquals(cx/factor, px, delta=delta)
            self.assertAlmostEquals(cy/factor, py, delta=delta)
            self.assertEqual(micNameCoord, micNamePart,
                             "The micName should be %s and its %s"
                             %(micNameCoord, micNamePart))

        compare(45)
        compare(229)

        outputSampling = outputParts.getSamplingRate()
        self.assertAlmostEqual(outputSampling/samplingMics,
                               downFactor, 1,
                               "There was a problem generating the output.")
        for particle in outputParts:
            self.assertTrue(particle.getCoordinate().getMicId() in micsId)
            self.assertAlmostEqual(outputSampling, particle.getSamplingRate())
<<<<<<< HEAD
    
    def testExtractNoise(self):
        print "Run extract particles from original micrographs, with downsampling"
        downFactor = 3.0
        protExtract = self.newProtocol(XmippProtExtractParticles, 
=======

    def testExtractNoise(self):
        print "Run extract particles from original micrographs, with downsampling"
        downFactor = 3.0
        protExtract = self.newProtocol(XmippProtExtractParticles,
>>>>>>> b313353f
                                       boxSize=183, downsampleType=OTHER,
                                       doDownsample=True,
                                       downFactor=downFactor,
                                       doInvert=False,
                                       doFlip=False,
                                       extractNoise=True)
        # Get all the micrographs ids to validate that all particles
        # has the micId properly set
        micsId = [mic.getObjId() for mic in self.protPP.outputCoordinates.getMicrographs()]
<<<<<<< HEAD
        
=======

>>>>>>> b313353f
        protExtract.inputCoordinates.set(self.protPP.outputCoordinates)
        protExtract.inputMicrographs.set(self.protImport.outputMicrographs)
        protExtract.setObjLabel("extract-noise")
        self.launchProtocol(protExtract)

<<<<<<< HEAD
        outputParts = protExtract.outputParticles         
=======
        outputParts = protExtract.outputParticles
>>>>>>> b313353f
        self.assertIsNotNone(outputParts, "There was a problem generating the output.")
        self.assertAlmostEquals(outputParts.getSize(), 403, delta=1)

    def testExtractCTF(self):
        print "Run extract particles with CTF"
        protExtract = self.newProtocol(XmippProtExtractParticles,
                                       boxSize=110,
                                       downsampleType=SAME_AS_PICKING,
                                       doInvert=False,
                                       doFlip=True)
        protExtract.inputCoordinates.set(self.protPP.outputCoordinates)
        protExtract.ctfRelations.set(self.protCTF.outputCTF)
        protExtract.setObjLabel("extract-ctf")
        self.launchProtocol(protExtract)

        inputCoords = protExtract.inputCoordinates.get()
        outputParts = protExtract.outputParticles

        def compare(objId, delta=0.001):
            cx, cy = inputCoords[objId].getPosition()
            px, py = outputParts[objId].getCoordinate().getPosition()
            micNameCoord = inputCoords[objId].getMicName()
            micNamePart = outputParts[objId].getCoordinate().getMicName()
            self.assertAlmostEquals(cx, px, delta=delta)
            self.assertAlmostEquals(cy, py, delta=delta)
            self.assertEqual(micNameCoord, micNamePart,
                             "The micName should be %s and its %s"
                             %(micNameCoord, micNamePart))

        compare(228)
        compare(83)

        def compareCTF(partId, ctfId):
            partDefU = outputParts[partId].getCTF().getDefocusU()
            defU = protExtract.ctfRelations.get()[ctfId].getDefocusU()
            self.assertAlmostEquals(partDefU, defU, delta=1)

        compareCTF(1, 1)
        compareCTF(150, 2)
        compareCTF(300, 3)
        
        self.assertIsNotNone(outputParts,
                             "There was a problem generating the output.")
        self.assertTrue(outputParts.hasCTF(), "Output does not have CTF.")
        self._checkSamplingConsistency(outputParts)
    
    # Sorting particles is not possible in streaming mode. Thus, all params
    # related with was removed from extract particle protocol. There exists
    # another protocol (screen particles) to do it.

    # def testExtractSort(self):
    #     print "Run extract particles with sort by statistics"
    #     protExtract = self.newProtocol(XmippProtExtractParticles,
    #                                    boxSize=110,
    #                                    downsampleType=SAME_AS_PICKING,
    #                                    doFlip=True, doSort=True,
    #                                    doInvert=False,
    #                                    rejectionMethod=1, maxZscore=2)
    #     protExtract.inputCoordinates.set(self.protPP.outputCoordinates)
    #     protExtract.ctfRelations.set(self.protCTF.outputCTF)
    #     protExtract.setObjLabel("extract-sort")
    #     self.launchProtocol(protExtract)
    #
    #     inputCoords = protExtract.inputCoordinates.get()
    #     outputParts = protExtract.outputParticles
    #
    #     def compare(objId, delta=0.001):
    #         cx, cy = inputCoords[objId].getPosition()
    #         px, py = outputParts[objId].getCoordinate().getPosition()
    #         micNameCoord = inputCoords[objId].getMicName()
    #         micNamePart = outputParts[objId].getCoordinate().getMicName()
    #         self.assertAlmostEquals(cx, px, delta=delta)
    #         self.assertAlmostEquals(cy, py, delta=delta)
    #         self.assertEqual(micNameCoord, micNamePart,
    #                          "The micName should be %s and its %s"
    #                          %(micNameCoord, micNamePart))
    #
    #     compare(228)
    #     compare(83)
    #
    #     self.assertIsNotNone(outputParts, "There was a problem generating"
    #                                       " the output.")
    #     self.assertAlmostEquals(outputParts.getSize(), 267, delta=2)
    #     self._checkSamplingConsistency(outputParts)
    #
    # def testExtractSortSmall(self):
    #     print "Run extract small particles sort by statistics"
    #     downFactor = 3.0
    #     protExtract = self.newProtocol(XmippProtExtractParticles,
    #                                    boxSize=40,
    #                                    downsampleType=SAME_AS_PICKING,
    #                                    doDownsample=True,
    #                                    downFactor=downFactor,
    #                                    doFlip=True, doSort=True,
    #                                    doInvert=False,
    #                                    rejectionMethod=1, maxZscore=2)
    #     protExtract.inputCoordinates.set(self.protPP.outputCoordinates)
    #     protExtract.ctfRelations.set(self.protCTF.outputCTF)
    #     protExtract.setObjLabel("extract-sort small")
    #     self.launchProtocol(protExtract)
    #
    #     inputCoords = protExtract.inputCoordinates.get()
    #     outputParts = protExtract.outputParticles
    #
    #     def compare(objId, delta=1):
    #         cx, cy = inputCoords[objId].getPosition()
    #         px, py = outputParts[objId].getCoordinate().getPosition()
    #         micNameCoord = inputCoords[objId].getMicName()
    #         micNamePart = outputParts[objId].getCoordinate().getMicName()
    #         self.assertAlmostEquals(cx/downFactor, px, delta=delta)
    #         self.assertAlmostEquals(cy/downFactor, py, delta=delta)
    #         self.assertEqual(micNameCoord, micNamePart,
    #                          "The micName should be %s and its %s"
    #                          %(micNameCoord, micNamePart))
    #
    #     compare(228)
    #     compare(82)
    #
    #     self.assertIsNotNone(outputParts, "There was a problem generating"
    #                                       " the output.")
    #     self.assertAlmostEquals(outputParts.getSize(), 280, delta=2)
    #     self._checkSamplingConsistency(outputParts)


    # We changed the behaviour for extract particles in streaming mode,
    # and, from now, extract particles from a SetOfMicrographs with a
    # different micName but same ids is not supported

    # def testAssignCTF(self):
    #     """ Test the particle extraction after importing another
    #     SetOfMicrographs with a different micName but same ids.
    #     We will use assign-ctf protocol and extract from the
    #     newly imported mics with the assigned CTF.
    #     For the other mics, we will just create symbolic links.
    #     """
    #     # Create the links with a different micrograph name
    #     micsPath = self.proj.getPath('otherMicrographs')
    #     pwutils.makePath(micsPath)
    #     for i in [6, 7, 8]:
    #         micPath = self.dataset.getFile('micrographs/BPV_138%d.mrc' % i)
    #         micLink = join(micsPath, basename(micPath).replace('.mrc', '_DW.mrc'))
    #         pwutils.createAbsLink(micPath, micLink)
    #
    #     protImportDW = self.proj.copyProtocol(self.protImport)
    #     protImportDW.setObjLabel('import -mics DW')
    #     protImportDW.filesPath.set(os.path.abspath(micsPath))
    #     protImportDW.filesPattern.set('*_DW.mrc')
    #     self.launchProtocol(protImportDW)
    #
    #     protAssignCTF = self.newProtocol(ProtCTFAssign)
    #     protAssignCTF.inputSet.set(protImportDW.outputMicrographs)
    #     protAssignCTF.inputCTF.set(self.protCTF.outputCTF)
    #     self.launchProtocol(protAssignCTF)
    #     downFactor = 3.0
    #
    #     protExtract = self.newProtocol(XmippProtExtractParticles,
    #                                    boxSize=183, downsampleType=OTHER,
    #                                    doDownsample=True,
    #                                    downFactor=downFactor,
    #                                    doInvert=False,
    #                                    doFlip=False)
    #     protExtract.inputCoordinates.set(self.protPP.outputCoordinates)
    #     protExtract.inputMicrographs.set(protAssignCTF.outputMicrographs)
    #     protExtract.ctfRelations.set(self.protCTF.outputCTF)
    #     protExtract.setObjLabel("extract-other (DW mics)")
    #     self.launchProtocol(protExtract)
    #
    #     inputCoords = protExtract.inputCoordinates.get()
    #     outputParts = protExtract.outputParticles
    #     samplingCoords = inputCoords.getMicrographs().getSamplingRate()
    #     samplingFinal = protImportDW.outputMicrographs.getSamplingRate() * downFactor
    #     samplingMics = protExtract.inputMicrographs.get().getSamplingRate()
    #     factor = samplingFinal / samplingCoords
    #     self.assertIsNotNone(outputParts, "There was a problem generating the output.")
    #
    #     def compare(objId, delta=1.0):
    #         cx, cy = inputCoords[objId].getPosition()
    #         px, py = outputParts[objId].getCoordinate().getPosition()
    #         micNameCoord = inputCoords[objId].getMicName()
    #         micNamePart = outputParts[objId].getCoordinate().getMicName()
    #         self.assertAlmostEquals(cx / factor, px, delta=delta)
    #         self.assertAlmostEquals(cy / factor, py, delta=delta)
    #         self.assertEqual(micNameCoord, micNamePart,
    #                          "The micName should be %s and its %s"
    #                          %(micNameCoord, micNamePart))
    #
    #     compare(45)
    #     compare(229)
    #
    #     self.assertAlmostEqual(outputParts.getSamplingRate() / samplingMics,
    #                            downFactor, 1)
    #     self._checkSamplingConsistency(outputParts)<|MERGE_RESOLUTION|>--- conflicted
+++ resolved
@@ -517,19 +517,11 @@
         for particle in outputParts:
             self.assertTrue(particle.getCoordinate().getMicId() in micsId)
             self.assertAlmostEqual(outputSampling, particle.getSamplingRate())
-<<<<<<< HEAD
-    
-    def testExtractNoise(self):
-        print "Run extract particles from original micrographs, with downsampling"
-        downFactor = 3.0
-        protExtract = self.newProtocol(XmippProtExtractParticles, 
-=======
 
     def testExtractNoise(self):
         print "Run extract particles from original micrographs, with downsampling"
         downFactor = 3.0
         protExtract = self.newProtocol(XmippProtExtractParticles,
->>>>>>> b313353f
                                        boxSize=183, downsampleType=OTHER,
                                        doDownsample=True,
                                        downFactor=downFactor,
@@ -539,21 +531,13 @@
         # Get all the micrographs ids to validate that all particles
         # has the micId properly set
         micsId = [mic.getObjId() for mic in self.protPP.outputCoordinates.getMicrographs()]
-<<<<<<< HEAD
-        
-=======
-
->>>>>>> b313353f
+
         protExtract.inputCoordinates.set(self.protPP.outputCoordinates)
         protExtract.inputMicrographs.set(self.protImport.outputMicrographs)
         protExtract.setObjLabel("extract-noise")
         self.launchProtocol(protExtract)
 
-<<<<<<< HEAD
-        outputParts = protExtract.outputParticles         
-=======
         outputParts = protExtract.outputParticles
->>>>>>> b313353f
         self.assertIsNotNone(outputParts, "There was a problem generating the output.")
         self.assertAlmostEquals(outputParts.getSize(), 403, delta=1)
 
