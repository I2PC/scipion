# **************************************************************************
# *
# * Authors:    Laura del Cano (ldelcano@cnb.csic.es)
# *             Josue Gomez Blanco (jgomez@cnb.csic.es)
# *
# * Unidad de  Bioinformatica of Centro Nacional de Biotecnologia , CSIC
# *
# * This program is free software; you can redistribute it and/or modify
# * it under the terms of the GNU General Public License as published by
# * the Free Software Foundation; either version 2 of the License, or
# * (at your option) any later version.
# *
# * This program is distributed in the hope that it will be useful,
# * but WITHOUT ANY WARRANTY; without even the implied warranty of
# * MERCHANTABILITY or FITNESS FOR A PARTICULAR PURPOSE.  See the
# * GNU General Public License for more details.
# *
# * You should have received a copy of the GNU General Public License
# * along with this program; if not, write to the Free Software
# * Foundation, Inc., 59 Temple Place, Suite 330, Boston, MA
# * 02111-1307  USA
# *
# *  All comments concerning this program package may be sent to the
# *  e-mail address 'scipion@cnb.csic.es'
# *
# **************************************************************************

import unittest, sys
from os.path import join, basename

from pyworkflow.em import *
from pyworkflow.tests import *
from pyworkflow.em.packages.xmipp3 import *
import pyworkflow.utils as pwutils

# Some utility functions to import micrographs that are used
# in several tests.
class TestXmippBase(BaseTest):
    @classmethod
    def setData(cls):
        cls.dataset = DataSet.getDataSet('xmipp_tutorial')
        cls.micFn = cls.dataset.getFile('mic1')
        cls.micsFn = cls.dataset.getFile('allMics')
        cls.coordsDir = cls.dataset.getFile('posSupervisedDir')
        cls.allCrdsDir = cls.dataset.getFile('posAllDir')
    
    @classmethod
    def runImportMicrograph(cls, pattern, samplingRate, voltage,
                            scannedPixelSize, magnification,
                            sphericalAberration):
        """ Run an Import micrograph protocol. """
        
        # We have two options:
        # 1) pass the SamplingRate or
        # 2) the ScannedPixelSize + microscope magnification
        if not samplingRate is None:
            cls.protImport = cls.newProtocol(ProtImportMicrographs, 
                                             samplingRateMode=0, 
                                             filesPath=pattern, 
                                             samplingRate=samplingRate, 
                                             magnification=magnification, 
                                             voltage=voltage, 
                                             sphericalAberration=sphericalAberration)
        else:
            cls.protImport = cls.newProtocol(ProtImportMicrographs, 
                                             samplingRateMode=1, 
                                             filesPath=pattern, 
                                             scannedPixelSize=scannedPixelSize, 
                                             voltage=voltage, 
                                             magnification=magnification, 
                                             sphericalAberration=sphericalAberration)
            
        cls.protImport.setObjLabel('import mics')
        cls.launchProtocol(cls.protImport)
        if cls.protImport.isFailed():
            raise Exception("Protocol has failed. Error: ", cls.protImport.getErrorMessage())
        # check that input micrographs have been imported (a better way to do this?)
        if cls.protImport.outputMicrographs is None:
            raise Exception('Import of micrograph: %s, failed. outputMicrographs is None.' % pattern)
        return cls.protImport
    
    @classmethod
    def runImportMicrographBPV(cls, pattern):
        """ Run an Import micrograph protocol. """
        return cls.runImportMicrograph(pattern, samplingRate=1.237, 
                                       voltage=300, sphericalAberration=2, 
                                       scannedPixelSize=None, magnification=56000)
    
    @classmethod
    def runDownsamplingMicrographs(cls, mics, downFactorValue, threads=1):
        # test downsampling a set of micrographs
        cls.protDown = XmippProtPreprocessMicrographs(doDownsample=True, 
                                                      downFactor=downFactorValue, 
                                                      numberOfThreads=threads)
        cls.protDown.inputMicrographs.set(mics)
        cls.proj.launchProtocol(cls.protDown, wait=True)
        return cls.protDown
    
    @classmethod
    def runFakedPicking(cls, mics, pattern):
        """ Run a faked particle picking. Coordinates already existing. """
        cls.protPP = XmippProtParticlePicking(importFolder=pattern, runMode=1)                
        cls.protPP.inputMicrographs.set(mics)               
        cls.proj.launchProtocol(cls.protPP, wait=True)
        # check that faked picking has run ok
        if cls.protPP.outputCoordinates is None:
            raise Exception('Faked particle picking failed. outputCoordinates is None.')
        return cls.protPP


class TestImportMicrographs(TestXmippBase):
    @classmethod
    def setUpClass(cls):
        setupTestProject(cls)
        TestXmippBase.setData()
    
    """This class check if a set of micrographs is imported properly"""
    def testImport1(self):
        pattern = self.micsFn
        samplingRate = None
        scannedPixelSize = 7
        magnification = 56000
        voltage = 300
        sphericalAberration = 2
        
        protImport = self.runImportMicrograph(pattern, samplingRate=samplingRate, 
                                              scannedPixelSize=scannedPixelSize, 
                                              magnification=magnification, voltage=voltage, 
                                              sphericalAberration=sphericalAberration)
        if protImport.isFailed():
            raise Exception(protImport.getError())
        
        m = protImport.outputMicrographs.getAcquisition()
        # Check that sampling rate on output micrographs is equal to 
        self.assertEquals(protImport.outputMicrographs.getScannedPixelSize(), scannedPixelSize, "Incorrect ScannedPixelSize on output micrographs.")
        self.assertEquals(m.getMagnification(), magnification, "Incorrect Magnification on output micrographs.")
        self.assertEquals(m.getVoltage(), voltage, "Incorrect Voltage on output micrographs.")
        self.assertEquals(m.getSphericalAberration(), sphericalAberration, "Incorrect SphericalAberration on output micrographs.")

    def testImport2(self):
        pattern = self.micsFn
        samplingRate = 2.56
        scannedPixelSize = 7
        magnification = 56000
        voltage = 400
        sphericalAberration = 2.5
        
        protImport = self.runImportMicrograph(pattern, samplingRate=samplingRate, 
                                              scannedPixelSize=scannedPixelSize, 
                                              magnification=magnification, voltage=voltage, 
                                              sphericalAberration=sphericalAberration)
        m = protImport.outputMicrographs.getAcquisition()
        # Check that sampling rate on output micrographs is equal to 
        self.assertEquals(protImport.outputMicrographs.getSamplingRate(), samplingRate, "Incorrect SamplingRate on output micrographs.")
        self.assertEquals(m.getVoltage(), voltage, "Incorrect Voltage on output micrographs.")
        self.assertEquals(m.getSphericalAberration(), sphericalAberration, "Incorrect Spherical aberration on output micrographs.")

    def testImport3(self):
        pattern = self.dataset.getFile('micrographs/BPV_####.mrc')
        samplingRate = 2.56
        scannedPixelSize = 7
        magnification = 56000
        voltage = 400
        sphericalAberration = 2.5
        
        protImport = self.runImportMicrograph(pattern, samplingRate=samplingRate, 
                                              scannedPixelSize=scannedPixelSize, 
                                              magnification=magnification, voltage=voltage, 
                                              sphericalAberration=sphericalAberration)
        m = protImport.outputMicrographs.getAcquisition()
        # Check that sampling rate on output micrographs is equal to 
        self.assertEquals(protImport.outputMicrographs.getSamplingRate(), samplingRate, "Incorrect SamplingRate on output micrographs.")
        self.assertEquals(m.getVoltage(), voltage, "Incorrect Voltage on output micrographs.")
        self.assertEquals(m.getSphericalAberration(), sphericalAberration, "Incorrect Spherical aberration on output micrographs.")


class TestXmippPreprocessMicrographs(TestXmippBase):
    """This class check if the preprocessing micrographs protocol in Xmipp works properly."""
    @classmethod
    def setUpClass(cls):
        setupTestProject(cls)
        TestXmippBase.setData()
        cls.protImport = cls.runImportMicrographBPV(cls.micFn)
    
    def testDownsampling(self):
        # test downsampling a set of micrographs
        downFactorValue = 2
        protDown = XmippProtPreprocessMicrographs(doDownsample=True, downFactor=downFactorValue)
        protDown.inputMicrographs.set(self.protImport.outputMicrographs)
        self.proj.launchProtocol(protDown, wait=True)
        
        # check that output micrographs have double sampling rate than input micrographs
        self.assertEquals(protDown.outputMicrographs.getSamplingRate(), self.protImport.outputMicrographs.getSamplingRate()*downFactorValue, "Micrographs uncorrectly downsampled")
    
    def testPreprocessing(self):
        # test Crop, Take logarithm and Remove bad pixels on a set of micrographs
        cropPixels = 100
        protPreprocess = XmippProtPreprocessMicrographs(doCrop=True, doLog=True, doRemoveBadPix=True, cropPixels=cropPixels)
        protPreprocess.inputMicrographs.set(self.protImport.outputMicrographs)
        self.proj.launchProtocol(protPreprocess, wait=True)
        self.assertIsNotNone(protPreprocess.outputMicrographs, "SetOfMicrographs has not been preprocessed.")
    
    def testInvertNormalize(self):
        # test invert and normalize a set of micrographs
        protInvNorm = XmippProtPreprocessMicrographs(doInvert=True, doNormalize=True)
        protInvNorm.inputMicrographs.set(self.protImport.outputMicrographs)
        self.proj.launchProtocol(protInvNorm, wait=True)
        self.assertIsNotNone(protInvNorm.outputMicrographs, "SetOfMicrographs has not been preprocessed.")
    
    def testSmooth(self):
        # test smooth a set of micrographs
        protSmooth = XmippProtPreprocessMicrographs(doSmooth=True, sigmaConvolution=3)
        protSmooth.inputMicrographs.set(self.protImport.outputMicrographs)
        self.proj.launchProtocol(protSmooth, wait=True)
        self.assertIsNotNone(protSmooth.outputMicrographs, "SetOfMicrographs has not been preprocessed.")


class TestXmippCTFEstimation(TestXmippBase):
    """This class check if the protocol to determine the CTF in Xmipp works properly."""
    @classmethod
    def setUpClass(cls):
        setupTestProject(cls)
        TestXmippBase.setData()
        cls.protImport = cls.runImportMicrographBPV(cls.micFn)
#         cls.protDown = cls.runDownsamplingMicrographs(cls.protImport.outputMicrographs, 3)
    
    def testCTF(self):
        # Estimate CTF on the downsampled micrographs
        print "Performing CTF..."
        protCTF = XmippProtCTFMicrographs()
        protCTF.inputMicrographs.set(self.protImport.outputMicrographs)
        protCTF.ctfDownFactor.set(2)
        self.proj.launchProtocol(protCTF, wait=True)
        self.assertIsNotNone(protCTF.outputCTF, "SetOfCTF has not been produced.")
        ctfModel = protCTF.outputCTF.getFirstItem()
        self.assertAlmostEquals(ctfModel.getDefocusU(),23825.9, delta=500)
        self.assertAlmostEquals(ctfModel.getDefocusV(),23520.3, delta=500)
        self.assertAlmostEquals(ctfModel.getDefocusAngle(), 49.2882, delta=5)
        sampling = ctfModel.getMicrograph().getSamplingRate()
        self.assertAlmostEquals(sampling, 2.474, delta=0.001)


class TestXmippAutomaticPicking(TestXmippBase):
    """This class check if the protocol to pick the micrographs automatically in Xmipp works properly."""
    @classmethod
    def setUpClass(cls):
        setupTestProject(cls)
        TestXmippBase.setData()
        cls.protImport1 = cls.runImportMicrographBPV(cls.micsFn)
        cls.protImport2 = cls.runImportMicrographBPV(cls.micFn)
        cls.protDown1 = cls.runDownsamplingMicrographs(cls.protImport1.outputMicrographs, 5)
        cls.protDown2 = cls.runDownsamplingMicrographs(cls.protImport2.outputMicrographs, 5)
        cls.protPP = cls.runFakedPicking(cls.protDown1.outputMicrographs, cls.coordsDir)
    
    def testAutomaticPicking(self):
        print "Run automatic particle picking"
        protAutomaticPP = XmippParticlePickingAutomatic()
        protAutomaticPP.xmippParticlePicking.set(self.protPP)
        self.proj.launchProtocol(protAutomaticPP, wait=True)
        self.assertIsNotNone(protAutomaticPP.outputCoordinates, 
                             "There was a problem with the automatic particle picking")
    
    def testAutomaticPickingOther(self):
        print "Run automatic particle picking"
        protAutomaticPP = XmippParticlePickingAutomatic()
        protAutomaticPP.xmippParticlePicking.set(self.protPP)
        protAutomaticPP.inputMicrographs.set(self.protDown2.outputMicrographs)
        protAutomaticPP.micsToPick.set(1)
        self.proj.launchProtocol(protAutomaticPP, wait=True)
        self.assertIsNotNone(protAutomaticPP.outputCoordinates, 
                             "There was a problem with the automatic particle picking")


class TestXmippExtractParticles(TestXmippBase):
    """This class check if the protocol to extract particles
    in Xmipp works properly.
    """
    @classmethod
    def setUpClass(cls):
        setupTestProject(cls)
        TestXmippBase.setData()
        cls.DOWNSAMPLING = 5.0
        cls.protImport = cls.runImportMicrographBPV(cls.micsFn)
        cls.protDown = cls.runDownsamplingMicrographs(cls.protImport.outputMicrographs, 
                                                      cls.DOWNSAMPLING)
        
        cls.protCTF = cls.newProtocol(ProtImportCTF,
                                      importFrom=ProtImportCTF.IMPORT_FROM_XMIPP3,
                                      filesPath=cls.dataset.getFile('ctfsDir'),
                                      filesPattern='*.ctfparam')
        cls.protCTF.inputMicrographs.set(cls.protImport.outputMicrographs)
        cls.proj.launchProtocol(cls.protCTF, wait=True)
         
        cls.protPP = cls.runFakedPicking(cls.protDown.outputMicrographs, cls.allCrdsDir)

    def _checkSamplingConsistency(self, outputSet):
        """ Check that the set sampling is the same as item sampling. """
        first = outputSet.getFirstItem()

        self.assertAlmostEqual(outputSet.getSamplingRate(),
                               first.getSamplingRate())

    def testExtractSameAsPicking(self):
        print "Run extract particles from same micrographs as picking"
        protExtract = self.newProtocol(XmippProtExtractParticles,
                                       boxSize=110, 
                                       downsampleType=SAME_AS_PICKING,
                                       doInvert=False,
                                       doFlip=False)
        protExtract.setObjLabel("extract-same as picking")
        protExtract.inputCoordinates.set(self.protPP.outputCoordinates)
        self.launchProtocol(protExtract)
        
        
        inputCoords = protExtract.inputCoordinates.get()
        outputParts = protExtract.outputParticles
        micSampling = protExtract.inputCoordinates.get().getMicrographs().getSamplingRate()

        self.assertIsNotNone(outputParts,
                             "There was a problem generating the output.")
        self.assertAlmostEqual(outputParts.getSamplingRate()/micSampling,
                               1, 1,
                               "There was a problem generating the output.")
        self._checkSamplingConsistency(outputParts)
        
        def compare(objId, delta=0.001):
            cx, cy = inputCoords[objId].getPosition()
            px, py = outputParts[objId].getCoordinate().getPosition()
            micNameCoord = inputCoords[objId].getMicName()
            micNamePart = outputParts[objId].getCoordinate().getMicName()
            self.assertAlmostEquals(cx, px, delta=delta)
            self.assertAlmostEquals(cy, py, delta=delta)
            self.assertEqual(micNameCoord, micNamePart,
                             "The micName should be %s and its %s"
                             %(micNameCoord, micNamePart))
        compare(83)
        compare(228)
    
    def testExtractOriginal(self):
        print "Run extract particles from the original micrographs"
        protExtract = self.newProtocol(XmippProtExtractParticles, 
                                       boxSize=550, 
                                       downsampleType=OTHER,
                                       doInvert=False,
                                       doFlip=False)
        protExtract.setObjLabel("extract-original")
        protExtract.inputCoordinates.set(self.protPP.outputCoordinates)
        protExtract.inputMicrographs.set(self.protImport.outputMicrographs)
        self.launchProtocol(protExtract)
        
        inputCoords = protExtract.inputCoordinates.get()
        outputParts = protExtract.outputParticles        
        samplingCoords = self.protPP.outputCoordinates.getMicrographs().getSamplingRate()
        samplingFinal = self.protImport.outputMicrographs.getSamplingRate()
        samplingMics = protExtract.inputMicrographs.get().getSamplingRate()
        factor = samplingFinal / samplingCoords
 
        def compare(objId, delta=1.0):
            cx, cy = inputCoords[objId].getPosition()
            px, py = outputParts[objId].getCoordinate().getPosition()
            micNameCoord = inputCoords[objId].getMicName()
            micNamePart = outputParts[objId].getCoordinate().getMicName()
            self.assertAlmostEquals(cx/factor, px, delta=delta)
            self.assertAlmostEquals(cy/factor, py, delta=delta)
            self.assertEqual(micNameCoord, micNamePart,
                             "The micName should be %s and its %s"
                             %(micNameCoord, micNamePart))

        compare(111)
        compare(7)        
        
        self.assertIsNotNone(outputParts,
                             "There was a problem generating the output.")
        self.assertEqual(outputParts.getSamplingRate(), samplingMics, 
                         "Output sampling rate should be equal to input "
                         "sampling rate.")
        self._checkSamplingConsistency(outputParts)

    def testNoExtractBorders(self):
        print "Run extract particles avoiding extract in borders"
        protExtract = self.newProtocol(XmippProtExtractParticles,
                                       boxSize=750,
                                       downsampleType=OTHER,
                                       doInvert=False,
<<<<<<< HEAD
                                       doBorders=False,
                                       doFlip=False)
=======
                                       doFlip=False,
                                       doBorders=False)
>>>>>>> c1e75d4f
        protExtract.setObjLabel("extract-avoid borders")
        protExtract.inputCoordinates.set(self.protPP.outputCoordinates)
        protExtract.inputMicrographs.set(self.protImport.outputMicrographs)
        self.launchProtocol(protExtract)
    
        inputCoords = protExtract.inputCoordinates.get()
        outputParts = protExtract.outputParticles
        samplingCoords = self.protPP.outputCoordinates.getMicrographs().getSamplingRate()
        samplingFinal = self.protImport.outputMicrographs.getSamplingRate()
        samplingMics = protExtract.inputMicrographs.get().getSamplingRate()
        factor = samplingFinal / samplingCoords
    
        def compare(objId, delta=1.0):
            cx, cy = inputCoords[objId].getPosition()
            px, py = outputParts[objId].getCoordinate().getPosition()
            micNameCoord = inputCoords[objId].getMicName()
            micNamePart = outputParts[objId].getCoordinate().getMicName()
            self.assertAlmostEquals(cx / factor, px, delta=delta)
            self.assertAlmostEquals(cy / factor, py, delta=delta)
            self.assertEqual(micNameCoord, micNamePart,
                             "The micName should be %s and its %s"
                             % (micNameCoord, micNamePart))
    
        compare(111)
        compare(7)
    
        self.assertIsNotNone(outputParts,
                             "There was a problem generating the output.")
        self.assertEqual(outputParts.getSamplingRate(), samplingMics,
                         "Output sampling rate should be equal to input "
                         "sampling rate.")
        self.assertAlmostEquals(outputParts.getSize(), 399, delta=1)
        self._checkSamplingConsistency(outputParts)


    def testExtractOther(self):
        print "Run extract particles from original micrographs, with downsampling"
        downFactor = 3.0
        protExtract = self.newProtocol(XmippProtExtractParticles, 
                                       boxSize=183, downsampleType=OTHER,
                                       doDownsample=True,
                                       downFactor=downFactor,
                                       doInvert=False,
                                       doFlip=False)
        # Get all the micrographs ids to validate that all particles
        # has the micId properly set
        micsId = [mic.getObjId() for mic in
                  self.protPP.outputCoordinates.getMicrographs()]
        
        protExtract.inputCoordinates.set(self.protPP.outputCoordinates)
        protExtract.inputMicrographs.set(self.protImport.outputMicrographs)
        protExtract.setObjLabel("extract-other")
        self.launchProtocol(protExtract)

        inputCoords = protExtract.inputCoordinates.get()
        outputParts = protExtract.outputParticles         
        samplingCoords = self.protPP.outputCoordinates.getMicrographs().getSamplingRate()
        samplingFinal = self.protImport.outputMicrographs.getSamplingRate() * downFactor
        samplingMics = protExtract.inputMicrographs.get().getSamplingRate()
        factor = samplingFinal / samplingCoords
        self.assertIsNotNone(outputParts,
                             "There was a problem generating the output.")
        
        def compare(objId, delta=1.0):
            cx, cy = inputCoords[objId].getPosition()
            px, py = outputParts[objId].getCoordinate().getPosition()
            micNameCoord = inputCoords[objId].getMicName()
            micNamePart = outputParts[objId].getCoordinate().getMicName()
            self.assertAlmostEquals(cx/factor, px, delta=delta)
            self.assertAlmostEquals(cy/factor, py, delta=delta)
            self.assertEqual(micNameCoord, micNamePart,
                             "The micName should be %s and its %s"
                             %(micNameCoord, micNamePart))

        compare(45)
        compare(229)  

        outputSampling = outputParts.getSamplingRate()
        self.assertAlmostEqual(outputSampling/samplingMics,
                               downFactor, 1,
                               "There was a problem generating the output.")
        for particle in outputParts:
            self.assertTrue(particle.getCoordinate().getMicId() in micsId)
            self.assertAlmostEqual(outputSampling, particle.getSamplingRate())
    
    def testExtractCTF(self):
        print "Run extract particles with CTF"
        protExtract = self.newProtocol(XmippProtExtractParticles, 
                                       boxSize=110, 
                                       downsampleType=SAME_AS_PICKING,
                                       doInvert=False,
                                       doFlip=True)
        protExtract.inputCoordinates.set(self.protPP.outputCoordinates)
        protExtract.ctfRelations.set(self.protCTF.outputCTF)
        protExtract.setObjLabel("extract-ctf")
        self.launchProtocol(protExtract)

        inputCoords = protExtract.inputCoordinates.get()
        outputParts = protExtract.outputParticles
        
        def compare(objId, delta=0.001):
            cx, cy = inputCoords[objId].getPosition()
            px, py = outputParts[objId].getCoordinate().getPosition()
            micNameCoord = inputCoords[objId].getMicName()
            micNamePart = outputParts[objId].getCoordinate().getMicName()
            self.assertAlmostEquals(cx, px, delta=delta)
            self.assertAlmostEquals(cy, py, delta=delta)
            self.assertEqual(micNameCoord, micNamePart,
                             "The micName should be %s and its %s"
                             %(micNameCoord, micNamePart))

        compare(228)
        compare(83) 
                        
        def compareCTF(partId, ctfId):
            partDefU = outputParts[partId].getCTF().getDefocusU()
            defU = protExtract.ctfRelations.get()[ctfId].getDefocusU()
            self.assertAlmostEquals(partDefU, defU, delta=1)
            
        compareCTF(1, 1)
        compareCTF(150, 2)
        compareCTF(300, 3)
        
        self.assertIsNotNone(outputParts,
                             "There was a problem generating the output.")
        self.assertTrue(outputParts.hasCTF(), "Output does not have CTF.")
        self._checkSamplingConsistency(outputParts)
    
    # Sorting particles is not possible in streaming mode. Thus, all params
    # related with was removed from extract particle protocol. There exists
    # another protocol (screen particles) to do it.
    
    # def testExtractSort(self):
    #     print "Run extract particles with sort by statistics"
    #     protExtract = self.newProtocol(XmippProtExtractParticles,
    #                                    boxSize=110,
    #                                    downsampleType=SAME_AS_PICKING,
    #                                    doFlip=True, doSort=True,
    #                                    doInvert=False,
    #                                    rejectionMethod=1, maxZscore=2)
    #     protExtract.inputCoordinates.set(self.protPP.outputCoordinates)
    #     protExtract.ctfRelations.set(self.protCTF.outputCTF)
    #     protExtract.setObjLabel("extract-sort")
    #     self.launchProtocol(protExtract)
    #
    #     inputCoords = protExtract.inputCoordinates.get()
    #     outputParts = protExtract.outputParticles
    #
    #     def compare(objId, delta=0.001):
    #         cx, cy = inputCoords[objId].getPosition()
    #         px, py = outputParts[objId].getCoordinate().getPosition()
    #         micNameCoord = inputCoords[objId].getMicName()
    #         micNamePart = outputParts[objId].getCoordinate().getMicName()
    #         self.assertAlmostEquals(cx, px, delta=delta)
    #         self.assertAlmostEquals(cy, py, delta=delta)
    #         self.assertEqual(micNameCoord, micNamePart,
    #                          "The micName should be %s and its %s"
    #                          %(micNameCoord, micNamePart))
    #
    #     compare(228)
    #     compare(83)
    #
    #     self.assertIsNotNone(outputParts, "There was a problem generating"
    #                                       " the output.")
    #     self.assertAlmostEquals(outputParts.getSize(), 267, delta=2)
    #     self._checkSamplingConsistency(outputParts)
    #
    # def testExtractSortSmall(self):
    #     print "Run extract small particles sort by statistics"
    #     downFactor = 3.0
    #     protExtract = self.newProtocol(XmippProtExtractParticles,
    #                                    boxSize=40,
    #                                    downsampleType=SAME_AS_PICKING,
    #                                    doDownsample=True,
    #                                    downFactor=downFactor,
    #                                    doFlip=True, doSort=True,
    #                                    doInvert=False,
    #                                    rejectionMethod=1, maxZscore=2)
    #     protExtract.inputCoordinates.set(self.protPP.outputCoordinates)
    #     protExtract.ctfRelations.set(self.protCTF.outputCTF)
    #     protExtract.setObjLabel("extract-sort small")
    #     self.launchProtocol(protExtract)
    #
    #     inputCoords = protExtract.inputCoordinates.get()
    #     outputParts = protExtract.outputParticles
    #
    #     def compare(objId, delta=1):
    #         cx, cy = inputCoords[objId].getPosition()
    #         px, py = outputParts[objId].getCoordinate().getPosition()
    #         micNameCoord = inputCoords[objId].getMicName()
    #         micNamePart = outputParts[objId].getCoordinate().getMicName()
    #         self.assertAlmostEquals(cx/downFactor, px, delta=delta)
    #         self.assertAlmostEquals(cy/downFactor, py, delta=delta)
    #         self.assertEqual(micNameCoord, micNamePart,
    #                          "The micName should be %s and its %s"
    #                          %(micNameCoord, micNamePart))
    #
    #     compare(228)
    #     compare(82)
    #
    #     self.assertIsNotNone(outputParts, "There was a problem generating"
    #                                       " the output.")
    #     self.assertAlmostEquals(outputParts.getSize(), 280, delta=2)
    #     self._checkSamplingConsistency(outputParts)
    
    
    # We changed the behaviour for extract particles in streaming mode,
    # and, from now, extract particles from a SetOfMicrographs with a
    # different micName but same ids is not supported
    
    # def testAssignCTF(self):
    #     """ Test the particle extraction after importing another
    #     SetOfMicrographs with a different micName but same ids.
    #     We will use assign-ctf protocol and extract from the
    #     newly imported mics with the assigned CTF.
    #     For the other mics, we will just create symbolic links.
    #     """
    #     # Create the links with a different micrograph name
    #     micsPath = self.proj.getPath('otherMicrographs')
    #     pwutils.makePath(micsPath)
    #     for i in [6, 7, 8]:
    #         micPath = self.dataset.getFile('micrographs/BPV_138%d.mrc' % i)
    #         micLink = join(micsPath, basename(micPath).replace('.mrc', '_DW.mrc'))
    #         pwutils.createAbsLink(micPath, micLink)
    #
    #     protImportDW = self.proj.copyProtocol(self.protImport)
    #     protImportDW.setObjLabel('import -mics DW')
    #     protImportDW.filesPath.set(os.path.abspath(micsPath))
    #     protImportDW.filesPattern.set('*_DW.mrc')
    #     self.launchProtocol(protImportDW)
    #
    #     protAssignCTF = self.newProtocol(ProtCTFAssign)
    #     protAssignCTF.inputSet.set(protImportDW.outputMicrographs)
    #     protAssignCTF.inputCTF.set(self.protCTF.outputCTF)
    #     self.launchProtocol(protAssignCTF)
    #     downFactor = 3.0
    #
    #     protExtract = self.newProtocol(XmippProtExtractParticles,
    #                                    boxSize=183, downsampleType=OTHER,
    #                                    doDownsample=True,
    #                                    downFactor=downFactor,
    #                                    doInvert=False,
    #                                    doFlip=False)
    #     protExtract.inputCoordinates.set(self.protPP.outputCoordinates)
    #     protExtract.inputMicrographs.set(protAssignCTF.outputMicrographs)
    #     protExtract.ctfRelations.set(self.protCTF.outputCTF)
    #     protExtract.setObjLabel("extract-other (DW mics)")
    #     self.launchProtocol(protExtract)
    #
    #     inputCoords = protExtract.inputCoordinates.get()
    #     outputParts = protExtract.outputParticles
    #     samplingCoords = inputCoords.getMicrographs().getSamplingRate()
    #     samplingFinal = protImportDW.outputMicrographs.getSamplingRate() * downFactor
    #     samplingMics = protExtract.inputMicrographs.get().getSamplingRate()
    #     factor = samplingFinal / samplingCoords
    #     self.assertIsNotNone(outputParts, "There was a problem generating the output.")
    #
    #     def compare(objId, delta=1.0):
    #         cx, cy = inputCoords[objId].getPosition()
    #         px, py = outputParts[objId].getCoordinate().getPosition()
    #         micNameCoord = inputCoords[objId].getMicName()
    #         micNamePart = outputParts[objId].getCoordinate().getMicName()
    #         self.assertAlmostEquals(cx / factor, px, delta=delta)
    #         self.assertAlmostEquals(cy / factor, py, delta=delta)
    #         self.assertEqual(micNameCoord, micNamePart,
    #                          "The micName should be %s and its %s"
    #                          %(micNameCoord, micNamePart))
    #
    #     compare(45)
    #     compare(229)
    #
    #     self.assertAlmostEqual(outputParts.getSamplingRate() / samplingMics,
    #                            downFactor, 1)
    #     self._checkSamplingConsistency(outputParts)<|MERGE_RESOLUTION|>--- conflicted
+++ resolved
@@ -382,13 +382,9 @@
                                        boxSize=750,
                                        downsampleType=OTHER,
                                        doInvert=False,
-<<<<<<< HEAD
                                        doBorders=False,
                                        doFlip=False)
-=======
-                                       doFlip=False,
-                                       doBorders=False)
->>>>>>> c1e75d4f
+
         protExtract.setObjLabel("extract-avoid borders")
         protExtract.inputCoordinates.set(self.protPP.outputCoordinates)
         protExtract.inputMicrographs.set(self.protImport.outputMicrographs)
