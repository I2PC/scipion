# ***************************************************************************
# * Authors:     J.M. De la Rosa Trevin (jmdelarosa@cnb.csic.es)
# *
# *
# * This program is free software; you can redistribute it and/or modify
# * it under the terms of the GNU General Public License as published by
# * the Free Software Foundation; either version 2 of the License, or
# * (at your option) any later version.
# *
# * This program is distributed in the hope that it will be useful,
# * but WITHOUT ANY WARRANTY; without even the implied warranty of
# * MERCHANTABILITY or FITNESS FOR A PARTICULAR PURPOSE.  See the
# * GNU General Public License for more details.
# *
# * You should have received a copy of the GNU General Public License
# * along with this program; if not, write to the Free Software
# * Foundation, Inc., 59 Temple Place, Suite 330, Boston, MA
# * 02111-1307  USA
# *
# *  All comments concerning this program package may be sent to the
# *  e-mail address 'scipion@cnb.csic.es'
# ***************************************************************************/


from pyworkflow.tests import BaseTest, setupTestProject, DataSet
from pyworkflow.em.protocol import ProtImportVolumes


class TestImportBase(BaseTest):
    @classmethod
    def setUpClass(cls):
        setupTestProject(cls)
        cls.dsXmipp = DataSet.getDataSet('xmipp_tutorial')
        cls.dsRelion = DataSet.getDataSet('relion_tutorial')
        cls.dsEmx = DataSet.getDataSet('emx')
        cls.dsMda = DataSet.getDataSet('mda')


class TestImportVolumes(TestImportBase):

    def test_default_origin(self):
        args = {'filesPath': self.dsXmipp.getFile('volumes/'),
                'filesPattern': 'volume_1_iter_002.mrc',
                'samplingRate': 2.1,
                'setDefaultOrigin': True
                }

        # Id's should be set increasing from 1 if ### is not in the
        # pattern
        prot1 = self.newProtocol(ProtImportVolumes, **args)
        prot1.setObjLabel('volume_1 mrc')
        self.launchProtocol(prot1)
        volume = prot1.outputVolume
        t = volume.getOrigin()
        x, y, z = t.getShifts()
        self.assertEqual(32, x)
        self.assertEqual(32, y)
        self.assertEqual(32, z)

        args = {'filesPath': self.dsXmipp.getFile('volumes/'),
                'filesPattern': 'volume_1_iter_002.mrc',
                'samplingRate': 2.1,
                'setDefaultOrigin': False,
                'x': 8,
                'y': 16,
                'z': 24
                }

        # Id's should be set increasing from 1 if ### is not in the
        # pattern
        prot2 = self.newProtocol(ProtImportVolumes, **args)
        prot2.setObjLabel('volume_1 origin mrc')
        self.launchProtocol(prot2)
        volume = prot2.outputVolume
        t = volume.getOrigin()
        x, y, z = t.getShifts()
        self.assertEqual(8, x)
        self.assertEqual(16, y)
        self.assertEqual(24, z)

        args = {'filesPath': self.dsXmipp.getFile('volumes/'),
                'filesPattern': 'volume_*mrc',
                'samplingRate': 2.1,
                'setDefaultOrigin': True
                }

        # Id's should be set increasing from 1 if ### is not in the
        # pattern
        prot3 = self.newProtocol(ProtImportVolumes, **args)
        prot3.setObjLabel('import mrc')
        self.launchProtocol(prot3)
        for volume in prot3.outputVolumes:
            t = volume.getOrigin()
            x, y, z = t.getShifts()
            self.assertEqual(32, x)
            self.assertEqual(32, y)
            self.assertEqual(32, z)

        args = {'filesPath': self.dsXmipp.getFile('volumes/'),
                'filesPattern': 'volume_*mrc',
                'samplingRate': 2.1,
                'setDefaultOrigin': False,
                'x': 8,
                'y': 16,
                'z': 24
                }

        # Id's should be set increasing from 1 if ### is not in the
        # pattern
        prot4 = self.newProtocol(ProtImportVolumes, **args)
        prot4.setObjLabel('import2 mrc')
        self.launchProtocol(prot4)
        for volume in prot4.outputVolumes:
            t = volume.getOrigin()
            x, y, z = t.getShifts()
            self.assertEqual(8, x)
            self.assertEqual(16, y)
            self.assertEqual(24, z)

    def test_pattern(self):
        """ Import several Particles from a given pattern.
        """
        args = {'filesPath': self.dsXmipp.getFile('volumes/'),
                'filesPattern': 'volume_*mrc',
                'samplingRate': 2.1,
                'setDefaultOrigin': True,
                }

        # Id's should be set increasing from 1 if ### is not in the pattern
        prot1 = self.newProtocol(ProtImportVolumes, **args)
        prot1.setObjLabel('import mrc')
        self.launchProtocol(prot1)
<<<<<<< HEAD
        for volume in  prot1.outputVolumes:
=======
        for volume in prot1.outputVolumes:
>>>>>>> 39452550
            t = volume.getOrigin()
            x, y, z = t.getShifts()
            self.assertEqual(32, x)
            self.assertEqual(32, y)
            self.assertEqual(32, z)

<<<<<<< HEAD
        # Id's should be taken from filename   
        args['filesPath'] = self.dsRelion.getFile('import/case2/relion_volumes.mrc') 
=======
        # Id's should be taken from filename
        args['filesPath'] = self.dsRelion.getFile('import/case2/'
                                                  'relion_volumes.mrc')
>>>>>>> 39452550
        args['filesPattern'] = ''
        prot2 = self.newProtocol(ProtImportVolumes, **args)
        prot2.setObjLabel('from mrc stack')
        self.launchProtocol(prot2)
        # Check the number of output volumes and dimensions
        self.assertEqual(3, prot2.outputVolumes.getSize())
        self.assertEqual(60, prot2.outputVolumes.getDim()[0])

        # Id's should be taken from filename
        args['filesPath'] = self.dsRelion.getFile('import/case2/'
                                                  'relion_volumes.stk')
        args['filesPattern'] = ''
        prot3 = self.newProtocol(ProtImportVolumes, **args)
        prot3.setObjLabel('from spider stack')
        self.launchProtocol(prot3)
        # Check the number of output volumes and dimensions
        self.assertEqual(3, prot3.outputVolumes.getSize())
        self.assertEqual(60, prot3.outputVolumes.getDim()[0])<|MERGE_RESOLUTION|>--- conflicted
+++ resolved
@@ -130,25 +130,16 @@
         prot1 = self.newProtocol(ProtImportVolumes, **args)
         prot1.setObjLabel('import mrc')
         self.launchProtocol(prot1)
-<<<<<<< HEAD
-        for volume in  prot1.outputVolumes:
-=======
         for volume in prot1.outputVolumes:
->>>>>>> 39452550
             t = volume.getOrigin()
             x, y, z = t.getShifts()
             self.assertEqual(32, x)
             self.assertEqual(32, y)
             self.assertEqual(32, z)
 
-<<<<<<< HEAD
-        # Id's should be taken from filename   
-        args['filesPath'] = self.dsRelion.getFile('import/case2/relion_volumes.mrc') 
-=======
         # Id's should be taken from filename
         args['filesPath'] = self.dsRelion.getFile('import/case2/'
                                                   'relion_volumes.mrc')
->>>>>>> 39452550
         args['filesPattern'] = ''
         prot2 = self.newProtocol(ProtImportVolumes, **args)
         prot2.setObjLabel('from mrc stack')
