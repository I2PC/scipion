# **************************************************************************
# *
# * Authors:    Laura del Cano (ldelcano@cnb.csic.es)
# *
# * Unidad de  Bioinformatica of Centro Nacional de Biotecnologia , CSIC
# *
# * This program is free software; you can redistribute it and/or modify
# * it under the terms of the GNU General Public License as published by
# * the Free Software Foundation; either version 2 of the License, or
# * (at your option) any later version.
# *
# * This program is distributed in the hope that it will be useful,
# * but WITHOUT ANY WARRANTY; without even the implied warranty of
# * MERCHANTABILITY or FITNESS FOR A PARTICULAR PURPOSE.  See the
# * GNU General Public License for more details.
# *
# * You should have received a copy of the GNU General Public License
# * along with this program; if not, write to the Free Software
# * Foundation, Inc., 59 Temple Place, Suite 330, Boston, MA
# * 02111-1307  USA
# *
# *  All comments concerning this program package may be sent to the
# *  e-mail address 'scipion@cnb.csic.es'
# *
# **************************************************************************

from pyworkflow.em import *
from pyworkflow.tests import *
from pyworkflow.em.packages.grigoriefflab import *
from pyworkflow.em.protocol import ProtImportParticles, ProtImportVolumes


class TestBrandeisBase(BaseTest):
    @classmethod
    def setData(cls, dataProject='xmipp_tutorial'):
        cls.dataset = DataSet.getDataSet(dataProject)
        cls.micFn = cls.dataset.getFile('allMics')
        cls.volFn = cls.dataset.getFile('vol2')

    @classmethod
    def runImportMicrograph(cls, pattern, samplingRate, voltage,
                            scannedPixelSize, magnification,
                            sphericalAberration):
        """ Run an Import micrograph protocol. """
        # We have two options: pass the SamplingRate or
        # the ScannedPixelSize + microscope magnification
        kwargs = {
            'filesPath': pattern,
            'magnification': magnification,
            'voltage': voltage,
            'sphericalAberration': sphericalAberration
        }

        if samplingRate is not None:
            kwargs.update({'samplingRateMode': 0,
                           'samplingRate': samplingRate})
        else:
            kwargs.update({'samplingRateMode': 1,
                           'scannedPixelSize': scannedPixelSize})

        cls.protImport = ProtImportMicrographs(**kwargs)
        cls.launchProtocol(cls.protImport)

        # Check that input micrographs have been imported
        if cls.protImport.outputMicrographs is None:
            raise Exception('Import of micrograph: %s, failed. '
                            'outputMicrographs is None.' % pattern)

        return cls.protImport

    @classmethod
    def runImportVolumes(cls, pattern, samplingRate,
                         importFrom=ProtImportParticles.IMPORT_FROM_FILES):
        """ Run an Import particles protocol. """
        cls.protImport = cls.newProtocol(ProtImportVolumes,
                                         filesPath=pattern,
                                         samplingRate=samplingRate
                                        )
        cls.launchProtocol(cls.protImport)
        return cls.protImport

    @classmethod
    def runImportParticles(cls, pattern, samplingRate, checkStack=False,
                           importFrom=ProtImportParticles.IMPORT_FROM_FILES):
        """ Run an Import particles protocol. """
        if importFrom == ProtImportParticles.IMPORT_FROM_SCIPION:
            objLabel = 'from scipion (particles)'
        elif importFrom == ProtImportParticles.IMPORT_FROM_FILES:
            objLabel = 'from file (particles)'

        cls.protImport = cls.newProtocol(ProtImportParticles,
                                         objLabel=objLabel,
                                         filesPath=pattern,
                                         sqliteFile=pattern,
                                         samplingRate=samplingRate,
                                         checkStack=checkStack,
                                         importFrom=importFrom)

        cls.launchProtocol(cls.protImport)
        # Check that input images have been imported (a better way to do this?)
        if cls.protImport.outputParticles is None:
            raise Exception('Import of images: %s, failed. '
                            'outputParticles is None.' % pattern)
        return cls.protImport

    @classmethod
    def runImportMicrographBPV(cls, pattern):
        """ Run an Import micrograph protocol. """
        return cls.runImportMicrograph(pattern,
                                       samplingRate=1.237,
                                       voltage=300,
                                       sphericalAberration=2,
                                       scannedPixelSize=None,
                                       magnification=56000)

    @classmethod
    def runImportParticleGrigorieff(cls, pattern):
        """ Run an Import micrograph protocol. """
        return cls.runImportParticles(pattern,
                                      samplingRate=4.,
                                      checkStack=True,
                            importFrom=ProtImportParticles.IMPORT_FROM_SCIPION)
    @classmethod
    def runImportVolumesGrigorieff(cls, pattern):
        """ Run an Import micrograph protocol. """
        return cls.runImportVolumes(pattern,
                                    samplingRate=4.,
                                    importFrom=ProtImportParticles.IMPORT_FROM_FILES)


class TestImportParticles(BaseTest):
    @classmethod
    def setUpClass(cls):
        setupTestProject(cls)
        cls.dataset = DataSet.getDataSet('grigorieff')

    def test_import(self):
        parFile = self.dataset.getFile('particles/particles_iter_002.par')
        stackFile = self.dataset.getFile('particles/particles.mrc')
        
        protImport = self.newProtocol(ProtImportParticles,
                                         objLabel='import parfile & stk',
                                         parFile=parFile,
                                         stackFile=stackFile,
                                         samplingRate=9.90,
                                         importFrom=ProtImportParticles.IMPORT_FROM_FREALIGN)

        self.launchProtocol(protImport)      
        # check that input images have been imported (a better way to do this?)
        outputParticles = getattr(protImport, 'outputParticles', None)

        if outputParticles is None:
            raise Exception('Import failed. Par file: %s' % parFile)
        
        self.assertTrue(outputParticles.getSize() == 180)
        
        goldFile = self.dataset.getFile('particles/particles.sqlite')
        goldSet = SetOfParticles(filename=goldFile)
        
        for p1, p2 in izip(goldSet,
                           outputParticles.iterItems(orderBy=['_micId', 'id'],
                                                     direction='ASC')):
            m1 = p1.getTransform().getMatrix()
            m2 = p2.getTransform().getMatrix()
            self.assertTrue(np.allclose(m1, m2, atol=0.01))
            
        self.assertTrue(outputParticles.hasCTF())
        self.assertTrue(outputParticles.hasAlignmentProj())

    
class TestBrandeisCtffind(TestBrandeisBase):
    @classmethod
    def setUpClass(cls):
        setupTestProject(cls)
        TestBrandeisBase.setData()
        cls.protImport = cls.runImportMicrographBPV(cls.micFn)
    
    def testCtffind(self):
        protCTF = ProtCTFFind(useCtffind4=False)
        protCTF.inputMicrographs.set(self.protImport.outputMicrographs)
        protCTF.ctfDownFactor.set(2)
        protCTF.numberOfThreads.set(4)
        self.proj.launchProtocol(protCTF, wait=True)
        self.assertIsNotNone(protCTF.outputCTF,
                             "SetOfCTF has not been produced.")
        
        valuesList = [[23861, 23664, 56],
                      [22383, 22153, 52.6],
                      [22716, 22526, 59.1]]
        for ctfModel, values in izip(protCTF.outputCTF, valuesList):
            self.assertAlmostEquals(ctfModel.getDefocusU(),values[0], delta=1000)
            self.assertAlmostEquals(ctfModel.getDefocusV(),values[1], delta=1000)
            self.assertAlmostEquals(ctfModel.getDefocusAngle(),values[2], delta=5)
            self.assertAlmostEquals(ctfModel.getMicrograph().getSamplingRate(),
                                    2.474, delta=0.001)

    def testCtffind2(self):
        protCTF = ProtCTFFind(useCtffind4=False)
        protCTF.inputMicrographs.set(self.protImport.outputMicrographs)
        protCTF.numberOfThreads.set(4)
        self.proj.launchProtocol(protCTF, wait=True)
        self.assertIsNotNone(protCTF.outputCTF, "SetOfCTF has not been produced.")
        
        valuesList = [[23863, 23640, 64], [22159, 21983, 50.6], [22394, 22269, 45]]
        for ctfModel, values in izip(protCTF.outputCTF, valuesList):
            self.assertAlmostEquals(ctfModel.getDefocusU(),values[0], delta=1000)
            self.assertAlmostEquals(ctfModel.getDefocusV(),values[1], delta=1000)
            self.assertAlmostEquals(ctfModel.getDefocusAngle(),values[2], delta=5)
            self.assertAlmostEquals(ctfModel.getMicrograph().getSamplingRate(),
                                    1.237, delta=0.001)


class TestBrandeisCtffind4(TestBrandeisBase):
    @classmethod
    def setUpClass(cls):
        setupTestProject(cls)
        TestBrandeisBase.setData()
        cls.protImport = cls.runImportMicrographBPV(cls.micFn)
    
    def testCtffind4V1(self):
        protCTF = ProtCTFFind()
        protCTF.inputMicrographs.set(self.protImport.outputMicrographs)
        protCTF.ctfDownFactor.set(2)
        protCTF.numberOfThreads.set(4)
        self.proj.launchProtocol(protCTF, wait=True)
        self.assertIsNotNone(protCTF.outputCTF, "SetOfCTF has not been produced.")
        
        valuesList = [[23861, 23664, 53], [22383, 22153, 48.5], [22716, 22526, 54.3]]
        for ctfModel, values in izip(protCTF.outputCTF, valuesList):
            self.assertAlmostEquals(ctfModel.getDefocusU(),values[0], delta=1000)
            self.assertAlmostEquals(ctfModel.getDefocusV(),values[1], delta=1000)
            self.assertAlmostEquals(ctfModel.getDefocusAngle(),values[2], delta=5)
            self.assertAlmostEquals(ctfModel.getMicrograph().getSamplingRate(),
                                    2.474, delta=0.001)

    def testCtffind4V22(self):
        protCTF = ProtCTFFind()
        protCTF.inputMicrographs.set(self.protImport.outputMicrographs)
        protCTF.numberOfThreads.set(4)
        self.proj.launchProtocol(protCTF, wait=True)
        self.assertIsNotNone(protCTF.outputCTF, "SetOfCTF has not been produced.")
        
        valuesList = [[23863, 23640, 54], [22159, 21983, 45.8], [22394, 22269, 171]]
        for ctfModel, values in izip(protCTF.outputCTF, valuesList):
            self.assertAlmostEquals(ctfModel.getDefocusU(),values[0], delta=1000)
            self.assertAlmostEquals(ctfModel.getDefocusV(),values[1], delta=1000)
            self.assertAlmostEquals(ctfModel.getDefocusAngle(),values[2], delta=5)
            self.assertAlmostEquals(ctfModel.getMicrograph().getSamplingRate(),
                                    1.237, delta=0.001)


class TestFrealignRefine(TestBrandeisBase):
    @classmethod
    def setUpClass(cls):
        setupTestProject(cls)
        dataProject='grigorieff'
        dataset = DataSet.getDataSet(dataProject)
        TestBrandeisBase.setData()
        particlesPattern = dataset.getFile('particles.sqlite')
        volFn = dataset.getFile('ref_volume.vol')
        cls.protImportPart = cls.runImportParticleGrigorieff(particlesPattern)
        cls.protImportVol = cls.runImportVolumesGrigorieff(volFn)

    def testFrealign(self):
        frealign = self.newProtocol(ProtFrealign,
                                    inputParticles = self.protImportPart.outputParticles,
                                    doInvert=False,
                                    input3DReference = self.protImportVol.outputVolume,
                                    useInitialAngles=True,
                                    mode=MOD_REFINEMENT,
                                    innerRadius=0.,
                                    outerRadius=241.,
                                    symmetry='C1',
                                    numberOfThreads=4,
                                    numberOfIterations=2,
                                    doWienerFilter=False,
                                    resolution=2.,
                                    highResolRefine=2.,
                                    resolClass=2.,
                                    writeMatchProjections=False,
                                    score=0,
                                    )
        frealign.inputParticles.set(self.protImportPart.outputParticles)
        frealign.input3DReference.set(self.protImportVol.outputVolume)
        self.launchProtocol(frealign)


class TestFrealignClassify(TestBrandeisBase):
    @classmethod
    def setUpClass(cls):
        setupTestProject(cls)
        dataProject='grigorieff'
        dataset = DataSet.getDataSet(dataProject)
        TestBrandeisBase.setData()
        particlesPattern = dataset.getFile('particles.sqlite')
        volFn = dataset.getFile('ref_volume.vol')
        cls.protImportPart = cls.runImportParticleGrigorieff(particlesPattern)
        cls.protImportVol = cls.runImportVolumesGrigorieff(volFn)

    def testFrealignClassify(self):
        frealign = self.newProtocol(ProtFrealignClassify,
                                    inputParticles = self.protImportPart.outputParticles,
                                    doInvert=False,
                                    input3DReference = self.protImportVol.outputVolume,
                                    numberOfIterations=3,
                                    itRefineAngles = 2,
                                    itRefineShifts = 3,
                                    numberOfClasses = 2,
                                    useInitialAngles=True,
                                    mode=MOD_REFINEMENT,
                                    innerRadius=0.,
                                    outerRadius=241.,
                                    symmetry='C1',
                                    numberOfThreads=4,
                                    doWienerFilter=False,
                                    resolution=2.,
                                    highResolRefine=2.,
                                    resolClass=2.,
                                    writeMatchProjections=False,
                                    score=0,
                                    )
        frealign.inputParticles.set(self.protImportPart.outputParticles)
        frealign.input3DReference.set(self.protImportVol.outputVolume)
        self.launchProtocol(frealign)
<<<<<<< HEAD
        print "Assert is missing: testFrealign"


class TestSummovie(BaseTest):
    @classmethod
    def setData(cls):
        cls.ds = DataSet.getDataSet('movies')

    @classmethod
    def runImportMovies(cls, pattern, **kwargs):
        """ Run an Import micrograph protocol. """
        params = {'samplingRate': 1.14,
                  'voltage': 300,
                  'sphericalAberration': 2.7,
                  'magnification': 50000,
                  'scannedPixelSize': None,
                  'filesPattern': pattern
                  }
        if 'samplingRate' not in kwargs:
            del params['samplingRate']
            params['samplingRateMode'] = 0
        else:
            params['samplingRateMode'] = 1

        params.update(kwargs)

        protImport = cls.newProtocol(ProtImportMovies, **params)
        cls.launchProtocol(protImport)
        return protImport
    
    @classmethod
    def setUpClass(cls):
        setupTestProject(cls)
        cls.setData()
        cls.protImport1 = cls.runImportMovies(cls.ds.getFile('qbeta/qbeta.mrc'),
                                              magnification=50000)
        cls.protImport2 = cls.runImportMovies(cls.ds.getFile('cct/cct_1.em'),
                                              magnification=61000)

    def _checkMicrographs(self, protocol):
        self.assertIsNotNone(getattr(protocol, 'outputMicrographs', None),
                             "Output SetOfMicrographs were not created.")

#     def _checkAlignment(self, movie, goldRange, goldRoi):
#         alignment = movie.getAlignment()
#         range = alignment.getRange()
#         msgRange = "Alignment range must be %s (%s) and it is %s (%s)"
#         self.assertEqual(goldRange, range, msgRange % (goldRange, range, type(goldRange), type(range)))
#         roi = alignment.getRoi()
#         msgRoi = "Alignment ROI must be %s (%s) and it is %s (%s)"
#         self.assertEqual(goldRoi, roi, msgRoi % (goldRoi, roi, type(goldRoi), type(roi)))

    def test_qbeta(self):
        prot = self.newProtocol(ProtSummovie,
                                exposurePerFrame=1.4)
        prot.inputMovies.set(self.protImport1.outputMovies)
        self.launchProtocol(prot)

        self._checkMicrographs(prot)
#         self._checkAlignment(prot.outputMovies[1],
#                              (1,7), [0, 0, 0, 0])

    def test_cct(self):
        prot = self.newProtocol(ProtSummovie,
                                exposurePerFrame=1.4)
        prot.inputMovies.set(self.protImport2.outputMovies)
        self.launchProtocol(prot)

        self._checkMicrographs(prot)
#         self._checkAlignment(prot.outputMovies[1],
#                              (1,7), [0, 0, 0, 0])

    def test_qbeta_SkipCrop(self):
        from pyworkflow.em.packages.motioncorr import ProtMotionCorr
        
        prot = self.newProtocol(ProtMotionCorr,
                                alignFrame0=2, alignFrameN=2,
                                cropOffsetX=10, cropOffsetY=10)
        prot.inputMovies.set(self.protImport1.outputMovies)
        self.launchProtocol(prot)
        
        
        protSum = self.newProtocol(ProtSummovie,
                                sumFrame0=2, sumFrameN=2,
                                exposurePerFrame=1.4)
        protSum.inputMovies.set(prot.outputMovies)
        self.launchProtocol(protSum)
        
        self._checkMicrographs(protSum)
#         self._checkAlignment(prot.outputMovies[1],
#                              (3,5), [10, 10, 0, 0])

if __name__ == "__main__":
    suite = unittest.TestLoader().loadTestsFromTestCase(TestBrandeisCtffind)
    suite = unittest.TestLoader().loadTestsFromName('test_protocols_brandeis.TestBrandeisCtffind.testCtffind')
    unittest.TextTestRunner(verbosity=2).run(suite)
=======
>>>>>>> a0cf3943
<|MERGE_RESOLUTION|>--- conflicted
+++ resolved
@@ -299,9 +299,9 @@
 
     def testFrealignClassify(self):
         frealign = self.newProtocol(ProtFrealignClassify,
-                                    inputParticles = self.protImportPart.outputParticles,
+                                    inputParticles=self.protImportPart.outputParticles,
                                     doInvert=False,
-                                    input3DReference = self.protImportVol.outputVolume,
+                                    input3DReference=self.protImportVol.outputVolume,
                                     numberOfIterations=3,
                                     itRefineAngles = 2,
                                     itRefineShifts = 3,
@@ -322,102 +322,3 @@
         frealign.inputParticles.set(self.protImportPart.outputParticles)
         frealign.input3DReference.set(self.protImportVol.outputVolume)
         self.launchProtocol(frealign)
-<<<<<<< HEAD
-        print "Assert is missing: testFrealign"
-
-
-class TestSummovie(BaseTest):
-    @classmethod
-    def setData(cls):
-        cls.ds = DataSet.getDataSet('movies')
-
-    @classmethod
-    def runImportMovies(cls, pattern, **kwargs):
-        """ Run an Import micrograph protocol. """
-        params = {'samplingRate': 1.14,
-                  'voltage': 300,
-                  'sphericalAberration': 2.7,
-                  'magnification': 50000,
-                  'scannedPixelSize': None,
-                  'filesPattern': pattern
-                  }
-        if 'samplingRate' not in kwargs:
-            del params['samplingRate']
-            params['samplingRateMode'] = 0
-        else:
-            params['samplingRateMode'] = 1
-
-        params.update(kwargs)
-
-        protImport = cls.newProtocol(ProtImportMovies, **params)
-        cls.launchProtocol(protImport)
-        return protImport
-    
-    @classmethod
-    def setUpClass(cls):
-        setupTestProject(cls)
-        cls.setData()
-        cls.protImport1 = cls.runImportMovies(cls.ds.getFile('qbeta/qbeta.mrc'),
-                                              magnification=50000)
-        cls.protImport2 = cls.runImportMovies(cls.ds.getFile('cct/cct_1.em'),
-                                              magnification=61000)
-
-    def _checkMicrographs(self, protocol):
-        self.assertIsNotNone(getattr(protocol, 'outputMicrographs', None),
-                             "Output SetOfMicrographs were not created.")
-
-#     def _checkAlignment(self, movie, goldRange, goldRoi):
-#         alignment = movie.getAlignment()
-#         range = alignment.getRange()
-#         msgRange = "Alignment range must be %s (%s) and it is %s (%s)"
-#         self.assertEqual(goldRange, range, msgRange % (goldRange, range, type(goldRange), type(range)))
-#         roi = alignment.getRoi()
-#         msgRoi = "Alignment ROI must be %s (%s) and it is %s (%s)"
-#         self.assertEqual(goldRoi, roi, msgRoi % (goldRoi, roi, type(goldRoi), type(roi)))
-
-    def test_qbeta(self):
-        prot = self.newProtocol(ProtSummovie,
-                                exposurePerFrame=1.4)
-        prot.inputMovies.set(self.protImport1.outputMovies)
-        self.launchProtocol(prot)
-
-        self._checkMicrographs(prot)
-#         self._checkAlignment(prot.outputMovies[1],
-#                              (1,7), [0, 0, 0, 0])
-
-    def test_cct(self):
-        prot = self.newProtocol(ProtSummovie,
-                                exposurePerFrame=1.4)
-        prot.inputMovies.set(self.protImport2.outputMovies)
-        self.launchProtocol(prot)
-
-        self._checkMicrographs(prot)
-#         self._checkAlignment(prot.outputMovies[1],
-#                              (1,7), [0, 0, 0, 0])
-
-    def test_qbeta_SkipCrop(self):
-        from pyworkflow.em.packages.motioncorr import ProtMotionCorr
-        
-        prot = self.newProtocol(ProtMotionCorr,
-                                alignFrame0=2, alignFrameN=2,
-                                cropOffsetX=10, cropOffsetY=10)
-        prot.inputMovies.set(self.protImport1.outputMovies)
-        self.launchProtocol(prot)
-        
-        
-        protSum = self.newProtocol(ProtSummovie,
-                                sumFrame0=2, sumFrameN=2,
-                                exposurePerFrame=1.4)
-        protSum.inputMovies.set(prot.outputMovies)
-        self.launchProtocol(protSum)
-        
-        self._checkMicrographs(protSum)
-#         self._checkAlignment(prot.outputMovies[1],
-#                              (3,5), [10, 10, 0, 0])
-
-if __name__ == "__main__":
-    suite = unittest.TestLoader().loadTestsFromTestCase(TestBrandeisCtffind)
-    suite = unittest.TestLoader().loadTestsFromName('test_protocols_brandeis.TestBrandeisCtffind.testCtffind')
-    unittest.TextTestRunner(verbosity=2).run(suite)
-=======
->>>>>>> a0cf3943
