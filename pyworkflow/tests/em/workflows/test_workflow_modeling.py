--- conflicted
+++ resolved
@@ -1705,27 +1705,11 @@
         self.assertAlmostEqual(protMolProbity.ramachandranOutliers.get(),
                                ramOutliers, places)
         self.assertAlmostEqual(protMolProbity.ramachandranFavored.get(),
-<<<<<<< HEAD
-<<<<<<< HEAD
-                               ramFavored, places)
-        self.assertAlmostEqual(protMolProbity.rotamerOutliers.get(),
-                               rotOutliers, places)
-        self.assertAlmostEqual(protMolProbity.cbetaOutliers.get(),
-                               cbetaOutliers, places)
-=======
                                ramFavored, places=0)
         self.assertAlmostEqual(protMolProbity.rotamerOutliers.get(),
                                rotOutliers, places)
         self.assertAlmostEqual(protMolProbity.cbetaOutliers.get(),
                                cbetaOutliers, delta=2)
->>>>>>> 82b80ee98f828602efbec318738c679766ec2f01
-=======
-                               ramFavored, places=0)
-        self.assertAlmostEqual(protMolProbity.rotamerOutliers.get(),
-                               rotOutliers, places)
-        self.assertAlmostEqual(protMolProbity.cbetaOutliers.get(),
-                               cbetaOutliers, delta=2)
->>>>>>> 8423ca7d
         self.assertAlmostEqual(protMolProbity.clashscore.get(),
                                clashScore, places)
         self.assertAlmostEqual(protMolProbity.overallScore.get(),
@@ -2110,23 +2094,11 @@
 
         # check MolProbity results
         self.checkResults(ramOutliers=0.47,
-<<<<<<< HEAD
-<<<<<<< HEAD
-                          ramFavored=83.96, ####
-=======
-                          ramFavored=82.55,  # 83.02,
->>>>>>> 82b80ee98f828602efbec318738c679766ec2f01
-                          rotOutliers=5.68,
-                          cbetaOutliers=0,
-                          clashScore=4.47, ####
-                          overallScore=2.47, ####
-=======
                           ramFavored=83.96,
                           rotOutliers=5.68,
                           cbetaOutliers=0,
                           clashScore=4.47,
                           overallScore=2.47,
->>>>>>> 8423ca7d
                           protMolProbity=protMolProbity)
 
     def testMolProbityValidationAfterMultipleCootAndRefmacFitNoMask(self):
