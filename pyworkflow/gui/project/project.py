--- conflicted
+++ resolved
@@ -361,15 +361,9 @@
         except Exception:
             title = Message.LABEL_PROJECTS
         
-<<<<<<< HEAD
-        ProjectBaseWindow.__init__(self, title, minsize=(750, 500), **kwargs)
-        self.manager = pw.project.Manager()
-=======
         ProjectBaseWindow.__init__(self, title, minsize=(750, 500),
                                    icon=Icon.SCIPION_ICON_PROJS, **kwargs)
-        self.manager = Manager()
->>>>>>> cc91361c
-        
+        self.manager = pw.project.Manager()
         self.switchView(VIEW_PROJECTS)
 
     #
