#!/usr/bin/env python
# **************************************************************************
# *
# * Authors:     J.M. De la Rosa Trevin (jmdelarosa@cnb.csic.es)
# *
# * Unidad de  Bioinformatica of Centro Nacional de Biotecnologia , CSIC
# *
# * This program is free software; you can redistribute it and/or modify
# * it under the terms of the GNU General Public License as published by
# * the Free Software Foundation; either version 2 of the License, or
# * (at your option) any later version.
# *
# * This program is distributed in the hope that it will be useful,
# * but WITHOUT ANY WARRANTY; without even the implied warranty of
# * MERCHANTABILITY or FITNESS FOR A PARTICULAR PURPOSE.  See the
# * GNU General Public License for more details.
# *
# * You should have received a copy of the GNU General Public License
# * along with this program; if not, write to the Free Software
# * Foundation, Inc., 59 Temple Place, Suite 330, Boston, MA
# * 02111-1307  USA
# *
# *  All comments concerning this program package may be sent to the
# *  e-mail address 'jmdelarosa@cnb.csic.es'
# *
# **************************************************************************
"""
View with the protocols inside the main project window.
"""

import os
import pickle
from collections import OrderedDict
import Tkinter as tk
import ttk

import pyworkflow.object as pwobj
import pyworkflow.utils as pwutils
import pyworkflow.protocol as pwprot
import pyworkflow.gui as pwgui
import pyworkflow.em as em

from pyworkflow.viewer import DESKTOP_TKINTER, ProtocolViewer
from pyworkflow.utils.properties import Message, Icon, Color


from constants import STATUS_COLORS

ACTION_EDIT = Message.LABEL_EDIT
ACTION_COPY = Message.LABEL_COPY
ACTION_DELETE = Message.LABEL_DELETE
ACTION_REFRESH = Message.LABEL_REFRESH
ACTION_STEPS = Message.LABEL_STEPS
ACTION_BROWSE = Message.LABEL_BROWSE
ACTION_DB = Message.LABEL_DB
ACTION_TREE = Message.LABEL_TREE
ACTION_LIST = Message.LABEL_LIST
ACTION_STOP = Message.LABEL_STOP
ACTION_DEFAULT = Message.LABEL_DEFAULT
ACTION_CONTINUE = Message.LABEL_CONTINUE
ACTION_RESULTS = Message.LABEL_ANALYZE
ACTION_EXPORT = Message.LABEL_EXPORT
ACTION_SWITCH_VIEW = 'Switch_View'
ACTION_COLLAPSE = 'Collapse'
ACTION_EXPAND = 'Expand'

RUNS_TREE = Icon.RUNS_TREE
RUNS_LIST = Icon.RUNS_LIST

VIEW_LIST = 0
VIEW_TREE = 1
VIEW_TREE_SMALL = 2
 
ActionIcons = {
    ACTION_EDIT: Icon.ACTION_EDIT , 
    ACTION_COPY: Icon.ACTION_COPY ,
    ACTION_DELETE:  Icon.ACTION_DELETE,
    ACTION_REFRESH:  Icon.ACTION_REFRESH,
    ACTION_STEPS:  Icon.ACTION_STEPS,
    ACTION_BROWSE:  Icon.ACTION_BROWSE,
    ACTION_DB: Icon.ACTION_DB,
    ACTION_TREE:  None, # should be set
    ACTION_LIST:  Icon.ACTION_LIST,
    ACTION_STOP: Icon.ACTION_STOP,
    ACTION_CONTINUE: Icon.ACTION_CONTINUE,
    ACTION_RESULTS: Icon.ACTION_RESULTS,
    ACTION_EXPORT: Icon.ACTION_EXPORT,
    ACTION_COLLAPSE: 'fa-minus-square.png',
    ACTION_EXPAND: 'fa-plus-square.png'
               }



def populateTree(self, tree, treeItems, prefix, obj, subclassedDict, level=0):
    text = obj.text.get()
    if text:
        value = obj.value.get(text)
        key = '%s.%s' % (prefix, value)
        
        img = obj.icon.get('')
        tag = obj.tag.get('')
            
        if len(img):
            img = self.getImage(img)
        item = tree.insert(prefix, 'end', key, text=text, image=img, tags=(tag))
        treeItems[item] = obj
        # Check if the attribute should be open or close
        openItem = getattr(obj, 'openItem', level < 2)
        if openItem:
            tree.item(item, open=True)
            
        if obj.value.hasValue() and tag == 'protocol_base':
            protClassName = value.split('.')[-1] # Take last part
            emProtocolsDict = em.getProtocols()
            prot = emProtocolsDict.get(protClassName, None)
            if prot is not None:
                tree.item(item, image=self.getImage('class_obj.gif'))
                
                for k, v in emProtocolsDict.iteritems():
                    if not k in subclassedDict and not v is prot and issubclass(v, prot):# and Protocol.hasDefinition(v):
                        key = '%s.%s' % (item, k)
                        t = v.getClassLabel()
                        tree.insert(item, 'end', key, text=t, tags=('protocol'))
                        
            else:
                raise Exception("Class '%s' not found" % obj.value.get())
    else:
        key = prefix
    
    for sub in obj:
        populateTree(self, tree, treeItems, key, sub, subclassedDict, level+1)
    

class RunsTreeProvider(pwgui.tree.ProjectRunsTreeProvider):
    """Provide runs info to populate tree"""
    def __init__(self, project, actionFunc):
        pwgui.tree.ProjectRunsTreeProvider.__init__(self, project)
        self.actionFunc = actionFunc
        self._selection = project.getSettings().runSelection
    
    def getActionsFromSelection(self):
        """ Return the list of options available for selection. """
        n = len(self._selection)
        single = n == 1
        if n:
            prot = self.project.getProtocol(self._selection[0]) 
            status = prot.getStatus()
            nodeInfo = self.project.getSettings().getNodeById(prot.getObjId())
            expanded = nodeInfo.isExpanded() if nodeInfo else True
        else:
            status = None
        
        return [   (ACTION_EDIT, single),
                   (ACTION_COPY, True), 
                   (ACTION_DELETE, status != pwprot.STATUS_RUNNING),
                   (ACTION_STEPS, single),
                   (ACTION_BROWSE, single),
                   (ACTION_DB, single),
                   (ACTION_STOP, status == pwprot.STATUS_RUNNING and single),
                   (ACTION_EXPORT, not single),
                   (ACTION_COLLAPSE, single and status and expanded),
                   (ACTION_EXPAND, single and status and not expanded)
                   #(ACTION_CONTINUE, status == pwprot.STATUS_INTERACTIVE and single)
                   ]
        
    def getObjectActions(self, obj):
        
        def addAction(a):
            if a:
                text = a
                action = a
                a = (text, lambda: self.actionFunc(action), ActionIcons.get(action, None))
            return a
            
        actions = [addAction(a) for a, cond in self.getActionsFromSelection() if cond]
        
        return actions 
    
    
class ProtocolTreeProvider(pwgui.tree.ObjectTreeProvider):
    """Create the tree elements for a Protocol run"""
    def __init__(self, protocol):
        self.protocol = protocol
        # This list is create to group the protocol parameters
        # in the tree display
        self.status = pwobj.List(objName='_status')
        self.params = pwobj.List(objName='_params')
        self.statusList = ['status', 'initTime', 'endTime', 'error', 'interactive', 'mode']
        if protocol is None:
            objList = []
        else:
            objList = [protocol]
        pwgui.tree.ObjectTreeProvider.__init__(self, objList)
        
        
class StepsTreeProvider(pwgui.tree.TreeProvider):
    """Create the tree elements for a Protocol run"""
    def __init__(self, stepsList):
        for i, s in enumerate(stepsList):
            if not s._index:
                s._index = i + 1
            
        self._stepsList = stepsList
        self.getColumns = lambda: [('Index', 50), ('Step', 200), ('Time', 150), ('Class', 100)]
        self._parentDict = {}
    
    def getObjects(self):
        return self._stepsList
        
    def getObjectInfo(self, obj):
        info = {'key': obj._index, 
                'values': (str(obj), pwutils.prettyDelta(obj.getElapsedTime()), obj.getClassName())}
            
        return info
    
    def getObjectPreview(self, obj):
        args = pickle.loads(obj.argsStr.get())
        msg = "*Prerequisites*: %s \n" % str(obj._prerequisites)
        msg += "*Arguments*: " + '\n  '.join([str(a) for a in args])
        if hasattr(obj, 'resultFiles'):
            results = pickle.loads(obj.resultFiles.get())
            if len(results):
                msg += "\n*Result files:* " + '\n  '.join(results)

        return None, msg
    

class StepsWindow(pwgui.browser.BrowserWindow):
    def __init__(self, title, parentWindow, protocol, **args):
        self._protocol = protocol
        provider = StepsTreeProvider(protocol.loadSteps())
        pwgui.browser.BrowserWindow.__init__(self, title, parentWindow, weight=False, **args)
        # Create buttons toolbar
        self.root.columnconfigure(0, weight=1)
        self.root.rowconfigure(1, weight=1)
        
        toolbar = tk.Frame(self.root)
        toolbar.grid(row=0, column=0, sticky='nw', padx=5, pady=5)
        btn = tk.Label(toolbar, text="Tree", image=self.getImage(Icon.RUNS_TREE), 
                       compound=tk.LEFT, cursor='hand2')
        btn.bind('<Button-1>', self._showTree)
        btn.grid(row=0, column=0, sticky='nw')
        # Create and set browser
        browser = pwgui.browser.ObjectBrowser(self.root, provider, showPreviewTop=False)
        self.setBrowser(browser, row=1, column=0)
        
    def _showTree(self, e=None):
        g = self._protocol.getStepsGraph()
        w = pwgui.Window("Protocol steps", self, minsize=(800, 600))
        root = w.root
        canvas = pwgui.Canvas(root, width=600, height=500)
        canvas.grid(row=0, column=0, sticky='nsew')
        canvas.drawGraph(g, pwgui.graph.LevelTreeLayout())
        w.show()
    

class SearchProtocolWindow(pwgui.Window):
    def __init__(self, parentWindow, **kwargs):
        pwgui.Window.__init__(self, title="Search Protocol", masterWindow=parentWindow)
        content = tk.Frame(self.root, bg='white')
        self._createContent(content)
        content.grid(row=0, column=0, sticky='news')
        content.columnconfigure(0, weight=1)
        content.rowconfigure(1, weight=1)
        
    def _createContent(self, content):
        self._createSearchBox(content)
        self._createResultsBox(content)
        
    def _createSearchBox(self, content):
        """ Create the Frame with Search widgets """
        frame = tk.Frame(content, bg='white')
                
        label = tk.Label(frame, text="Search", bg='white')
        label.grid(row=0, column=0, sticky='nw')
        self._searchVar = tk.StringVar()
        entry = tk.Entry(frame, bg='white', textvariable=self._searchVar)
        entry.bind('<Return>', self._onSearchClick)
        entry.focus_set()
        entry.grid(row=0, column=1, sticky='nw')
        btn = pwgui.widgets.IconButton(frame, "Search", imagePath=Icon.ACTION_SEARCH,
                         command=self._onSearchClick)
        btn.grid(row=0, column=2, sticky='nw')
        
        frame.grid(row=0, column=0, sticky='new', padx=5, pady=(10, 5))

    def _createResultsBox(self, content):
        frame = tk.Frame(content, bg=Color.LIGHT_GREY_COLOR, padx=5, pady=5)
        pwgui.configureWeigths(frame)
        self._resultsTree = self.master.getViewWidget()._createProtocolsTree(frame)
        self._resultsTree.grid(row=0, column=0, sticky='news')
        frame.grid(row=1, column=0, sticky='news', padx=5, pady=5)
        
    def _onSearchClick(self, e=None):
        self._resultsTree.clear()
        keyword = self._searchVar.get().lower()
        emProtocolsDict = em.getProtocols()
        for key, prot in emProtocolsDict.iteritems():
            if not issubclass(prot, ProtocolViewer):
                label = prot.getClassLabel().lower()
                if keyword in label:
                    self._resultsTree.insert('', 'end', key, text=label, tags=('protocol'))
        

class RunIOTreeProvider(pwgui.tree.TreeProvider):
    """Create the tree elements from a Protocol Run input/output childs"""
    def __init__(self, parent, protocol, mapper):
        #TreeProvider.__init__(self)
        self.parent = parent
        self.protocol = protocol
        self.mapper = mapper

    def getColumns(self):
        return [('Attribute', 200), ('Info', 100)]
    
    def getObjects(self):
        objs = []
        if self.protocol:
            # Store a dict with input parents (input, PointerList)
            self.inputParentDict = OrderedDict()
            inputs = []
            
            inputObj = pwobj.String(Message.LABEL_INPUT)
            inputObj._icon = Icon.ACTION_IN
            self.inputParentDict['_input'] = inputObj
            inputParents = [inputObj]
            
            for key, attr in self.protocol.iterInputAttributes():
                attr._parentKey = key
                # Repeated keys means there are inside a pointerList
                # since the same key is yielded for all items inside
                # so update the parent dict with a new object
                if key in self.inputParentDict:
                    if self.inputParentDict[key] == inputObj:
                        parentObj = pwobj.String(key)
                        parentObj._icon = Icon.ACTION_IN
                        parentObj._parentKey = '_input'
                        inputParents.append(parentObj)
                        self.inputParentDict[key] = parentObj
                else:
                    self.inputParentDict[key] = inputObj
                inputs.append(attr) 
                    
            
            outputs = [attr for _, attr in self.protocol.iterOutputAttributes(em.EMObject)]
            self.outputStr = pwobj.String(Message.LABEL_OUTPUT)
            objs = inputParents + inputs + [self.outputStr] + outputs                
        return objs
    
    def _visualizeObject(self, ViewerClass, obj):
        viewer = ViewerClass(project=self.protocol.getProject(),
                             protocol=self.protocol,
                             parent=self.parent.windows)
        viewer.visualize(obj)
        
    def _editObject(self, obj):
        """Open the Edit GUI Form given an instance"""
        pwgui.dialog.EditObjectDialog(self.parent, Message.TITLE_EDIT_OBJECT, obj, self.mapper)
        
    def getObjectPreview(self, obj):
        desc = "<name>: " + obj.getName()
        
        return (None, desc)
    
    def getObjectActions(self, obj):
        if isinstance(obj, pwobj.Pointer):
            obj = obj.get()
        actions = []    
        
        viewers = em.findViewers(obj.getClassName(), DESKTOP_TKINTER)
        def yatevalejosemi(v):
            return lambda: self._visualizeObject(v, obj)
        for v in viewers:
            actions.append(('Open with %s' % v.__name__,
                            yatevalejosemi(v), 
                            Icon.ACTION_VISUALIZE))
            
        # EDIT 
        actions.append((Message.LABEL_EDIT, 
                        lambda : self._editObject(obj),
                        Icon.ACTION_EDIT))
        return actions
    
    def getObjectLabel(self, obj, parent):
        """ We will try to show in the list the string representation
        that is more readable for the user to pick the desired object.
        """
        label = 'None'
        if obj:
            label = obj.getObjLabel()
            if not len(label.strip()):
                if parent:
                    parentLabel = parent.getObjLabel()
                else:
                    parentLabel = 'None'
                label = "%s -> %s" % (parentLabel, obj.getLastName())
        return label
        
    def getObjectInfo(self, obj):
        if obj is None or not obj.hasValue():
            return None
        
        if isinstance(obj, pwobj.String):
            value = obj.get()
            info = {'key': value, 'text': value, 'values': (''), 'open': True}
            if hasattr(obj, '_parentKey'):
                info['parent'] = self.inputParentDict[obj._parentKey]
        else:
            # All attributes are considered output, unless they are pointers
            image = Icon.ACTION_OUT
            parent = self.outputStr
            
            if isinstance(obj, pwobj.Pointer):
                name = obj.getLastName()
                # Remove ugly item notations inside lists
                name = name.replace('__item__000', '')
                # Consider Pointer as inputs
                image = getattr(obj, '_icon', '')
                parent = self.inputParentDict[obj._parentKey]
                
                if obj.hasExtended():
                    extendedValue = obj.getExtendedValue()
                    if obj.hasExtendedAttribute():
                        suffix = '[%s]' % extendedValue
                    elif obj.hasExtendedItemId():
                        suffix = '[Item %s]' % extendedValue
                    if obj.get() is None:
                        labelObj = obj.getObjValue()
                        suffix = ''
                    else:
                        labelObj = obj.get()
                else:
                    labelObj = obj.get()
                    suffix = ''
                    
                objKey = obj._parentKey + str(labelObj.getObjId())
                label = self.getObjectLabel(labelObj, self.mapper.getParent(labelObj))
                name += '   (from %s %s)' % (label, suffix)
            else:
                name = self.getObjectLabel(obj, self.protocol)
                objKey = str(obj.getObjId())
                labelObj = obj
                
            info = {'key': objKey, 'parent': parent, 'image': image,
                    'text': name, 'values': (str(labelObj),)}
        return info     


class ProtocolsView(tk.Frame):

    """ What you see when the "Protocols" tab is selected.

    In the main project window there are three tabs: "Protocols | Data | Hosts".
    This extended tk.Frame is what will appear when Protocols is on.
    """

    def __init__(self, parent, windows, **args):
        tk.Frame.__init__(self, parent, **args)
        # Load global configuration
        self.windows = windows
        self.project = windows.project
        self.root = windows.root
        self.getImage = windows.getImage
        self.protCfg = windows.protCfg
        self.icon = windows.icon
        self.settings = windows.getSettings()
        self.runsView = self.settings.getRunsView()
        
        self._loadSelection()        
        self._items = {}
        self._lastSelectedProtId = None
        self._lastStatus = None
        
        self.style = ttk.Style()
        self.root.bind("<F5>", self.refreshRuns)
        self.root.bind("<Control-f>", self._findProtocol)
        self.__autoRefresh = None
        self.__autoRefreshCounter = 3 # start by 3 secs  

        c = self.createContent()
        pwgui.configureWeigths(self)
        c.grid(row=0, column=0, sticky='news')
        
    def createContent(self):
        """ Create the Protocols View for the Project.
        It has two panes:
            Left: containing the Protocol classes tree
            Right: containing the Runs list
        """
        p = tk.PanedWindow(self, orient=tk.HORIZONTAL, bg='white')
        
        bgColor = Color.LIGHT_GREY_COLOR
        # Left pane, contains Protocols Pane
        leftFrame = tk.Frame(p, bg=bgColor)
        leftFrame.columnconfigure(0, weight=1)
        leftFrame.rowconfigure(1, weight=1)

        
        # Protocols Tree Pane        
        protFrame = tk.Frame(leftFrame, width=300, height=500, bg=bgColor)
        protFrame.grid(row=1, column=0, sticky='news', padx=5, pady=5)
        protFrame.columnconfigure(0, weight=1)
        protFrame.rowconfigure(1, weight=1)
        self._createProtocolsPanel(protFrame, bgColor)
        self.updateProtocolsTree(self.protCfg)
        # Create the right Pane that will be composed by:
        # a Action Buttons TOOLBAR in the top
        # and another vertical Pane with:
        # Runs History (at Top)
        # Sectected run info (at Bottom)
        rightFrame = tk.Frame(p, bg='white')
        rightFrame.columnconfigure(0, weight=1)
        rightFrame.rowconfigure(1, weight=1)
        #rightFrame.rowconfigure(0, minsize=label.winfo_reqheight())
        
        # Create the Action Buttons TOOLBAR
        toolbar = tk.Frame(rightFrame, bg='white')
        toolbar.grid(row=0, column=0, sticky='news')
        pwgui.configureWeigths(toolbar)
        #toolbar.columnconfigure(0, weight=1)
        toolbar.columnconfigure(1, weight=1)
        
        self.runsToolbar = tk.Frame(toolbar, bg='white')
        self.runsToolbar.grid(row=0, column=0, sticky='sw')
        # On the left of the toolbar will be other
        # actions that can be applied to all runs (refresh, graph view...)
        self.allToolbar = tk.Frame(toolbar, bg='white')
        self.allToolbar.grid(row=0, column=10, sticky='se')
        self.createActionToolbar()

        # Create the Run History tree
        v = ttk.PanedWindow(rightFrame, orient=tk.VERTICAL)
        #runsFrame = ttk.Labelframe(v, text=' History ', width=500, height=500)
        runsFrame = tk.Frame(v, bg='white')
        #runsFrame.grid(row=1, column=0, sticky='news', pady=5)
        self.runsTree = self.createRunsTree(runsFrame)        
        pwgui.configureWeigths(runsFrame)
        
        self.createRunsGraph(runsFrame)
        
        if self.runsView == VIEW_LIST:
            treeWidget = self.runsTree
        else:
            treeWidget = self.runsGraphCanvas
            
        treeWidget.grid(row=0, column=0, sticky='news')
        
        # Create the Selected Run Info
        infoFrame = tk.Frame(v)
        infoFrame.columnconfigure(0, weight=1)
        infoFrame.rowconfigure(1, weight=1)
        # Create the Analyze results button
        btnAnalyze = pwgui.Button(infoFrame, text=Message.LABEL_ANALYZE, fg='white', bg=Color.RED_COLOR, # font=self.font, 
                          image=self.getImage(Icon.ACTION_VISUALIZE), compound=tk.LEFT, 
                        activeforeground='white', activebackground='#A60C0C', command=self._analyzeResultsClicked)
        btnAnalyze.grid(row=0, column=0, sticky='ne', padx=15)
        #self.style.configure("W.TNotebook")#, background='white')
        tab = ttk.Notebook(infoFrame)#, style='W.TNotebook')

        # Summary tab
        dframe = tk.Frame(tab, bg='white')
        pwgui.configureWeigths(dframe, row=0)
        pwgui.configureWeigths(dframe, row=2)
        provider = RunIOTreeProvider(self, self.getSelectedProtocol(), self.project.mapper)
        self.style.configure("NoBorder.Treeview", background='white', borderwidth=0, font=self.windows.font)
        self.infoTree = pwgui.browser.BoundTree(dframe, provider, height=6, show='tree', style="NoBorder.Treeview") 
        self.infoTree.grid(row=0, column=0, sticky='news')
        label = tk.Label(dframe, text='SUMMARY', bg='white', font=self.windows.fontBold)
        label.grid(row=1, column=0, sticky='nw', padx=(15, 0))

        self.summaryText = pwgui.text.TaggedText(dframe, width=40, height=5, bg='white', bd=0, font=self.windows.font,
                                      handlers={'sci-open': self._viewObject})
        self.summaryText.grid(row=2, column=0, sticky='news', padx=(30, 0))        
        
        # Method tab
        mframe = tk.Frame(tab)
        pwgui.configureWeigths(mframe)
        self.methodText = pwgui.text.TaggedText(mframe, width=40, height=15, bg='white',
                                     handlers={'sci-open': self._viewObject})
        self.methodText.grid(row=0, column=0, sticky='news')   
        
        #Logs 
        ologframe = tk.Frame(tab)
        pwgui.configureWeigths(ologframe)
        self.outputViewer = pwgui.text.TextFileViewer(ologframe, allowOpen=True, font=self.windows.font)
        self.outputViewer.grid(row=0, column=0, sticky='news')
        self.outputViewer.windows = self.windows
        
        self._updateSelection()
        
        # Add all tabs
        tab.add(dframe, text=Message.LABEL_SUMMARY)   
        tab.add(mframe, text=Message.LABEL_METHODS)
        tab.add(ologframe, text=Message.LABEL_LOGS_OUTPUT)
#         tab.add(elogframe, text=Message.LABEL_LOGS_ERROR)
#         tab.add(slogframe, text=Message.LABEL_LOGS_SCIPION)
        tab.grid(row=1, column=0, sticky='news')
        
        v.add(runsFrame, weight=3)
        v.add(infoFrame, weight=1)
        v.grid(row=1, column=0, sticky='news')
        
        # Add sub-windows to PanedWindows
        p.add(leftFrame, padx=5, pady=5, sticky='news')
        p.add(rightFrame, padx=5, pady=5)
        p.paneconfig(leftFrame, minsize=300)
        p.paneconfig(rightFrame, minsize=400)        
        
        return p

    def _viewObject(self, objId):
        """ Call appropriate viewer for objId. """
        obj = self.project.getObject(int(objId))
        viewerClasses = em.findViewers(obj.getClassName(), DESKTOP_TKINTER)
        if not viewerClasses:
            return  # TODO: protest nicely
        viewer = viewerClasses[0](project=self.project, parent=self.windows)
        viewer.visualize(obj)

    def _loadSelection(self):
        """ Load selected items, remove if some do not exists. """
        self._selection = self.settings.runSelection
        for protId in list(self._selection):
            try:
                self.project.getProtocol(protId)
            except Exception:
                self._selection.remove(protId)

    def refreshRuns(self, e=None, initRefreshCounter=True):
        """ Refresh the status of displayed runs.
         Params:
            e: Tk event input
            initRefreshCounter: if True the refresh counter will be set to 3 secs
             then only case when False is from _automaticRefreshRuns where the
             refresh time is doubled each time to avoid refreshing too often.
        """
        if pwutils.envVarOn('SCIPION_DEBUG'):
            import psutil
            proc = psutil.Process(os.getpid())
            mem = psutil.virtual_memory()
            print "------------- refreshing ---------- "
            print "  open files: ", len(proc.get_open_files())
            print "  used memory: ", pwutils.prettySize(mem.used)
        self.updateRunsTree(True)
        self.updateRunsGraph(True)

        if initRefreshCounter:
            self.__autoRefreshCounter = 3 # start by 3 secs
            if self.__autoRefresh:
                self.runsTree.after_cancel(self.__autoRefresh)
                self.__autoRefresh = self.runsTree.after(self.__autoRefreshCounter*1000, self._automaticRefreshRuns)

        
    def _automaticRefreshRuns(self, e=None):
        """ Schedule automatic refresh increasing the time between refreshes. """
        self.refreshRuns(initRefreshCounter=False)
        secs = self.__autoRefreshCounter
        # double the number of seconds up to 30 min
        self.__autoRefreshCounter = min(2*secs, 1800)
        self.__autoRefresh = self.runsTree.after(secs*1000, self._automaticRefreshRuns)
                
    def _findProtocol(self, e=None):
        """ Find a desired protocol by typing some keyword. """
        window = SearchProtocolWindow(self.windows)
        window.show()         
        
    def createActionToolbar(self):
        """ Prepare the buttons that will be available for protocol actions. """
       
        self.actionList = [ACTION_EDIT, ACTION_COPY, ACTION_DELETE, 
                           ACTION_STEPS, ACTION_BROWSE, ACTION_DB,
                           ACTION_STOP, ACTION_CONTINUE, ACTION_RESULTS, 
                           ACTION_EXPORT, ACTION_COLLAPSE, ACTION_EXPAND]
        self.actionButtons = {}
        
        def addButton(action, text, toolbar):
            btn = tk.Label(toolbar, text=text, image=self.getImage(ActionIcons.get(action, None)), 
                       compound=tk.LEFT, cursor='hand2', bg='white')
            btn.bind('<Button-1>', lambda e: self._runActionClicked(action))
            return btn
        
        for action in self.actionList:
            self.actionButtons[action] = addButton(action, action, self.runsToolbar)
            
        ActionIcons[ACTION_TREE] = RUNS_TREE
            
        self.viewButtons = {}
        
        # Add combo for switch between views
        viewFrame = tk.Frame(self.allToolbar)
        viewFrame.grid(row=0, column=0)
        self._createViewCombo(viewFrame)
        
        # Add refresh Tree button
        btn = addButton(ACTION_TREE, "  ", self.allToolbar)
        pwgui.tooltip.ToolTip(btn, "Re-organize the node positions.", 1500)
        self.viewButtons[ACTION_TREE] = btn       
        if self.runsView != VIEW_LIST:
            btn.grid(row=0, column=1)
        
        # Add refresh button
        btn = addButton(ACTION_REFRESH, ACTION_REFRESH, self.allToolbar)
        btn.grid(row=0, column=2)
        self.viewButtons[ACTION_REFRESH] = btn
            
    def _createViewCombo(self, parent):
        """ Create the select-view combobox. """
        label = tk.Label(parent, text='View:', bg='white')
        label.grid(row=0, column=0)
        viewChoices = ['List', 'Tree', 'Tree - small']
        self.switchCombo = pwgui.widgets.ComboBox(parent, width=10, 
                                    choices=viewChoices, 
                                    values=[VIEW_LIST, VIEW_TREE, VIEW_TREE_SMALL],
                                    initial=viewChoices[self.runsView],
                                    onChange=lambda e: self._runActionClicked(ACTION_SWITCH_VIEW))
        self.switchCombo.grid(row=0, column=1)
            
    def _updateActionToolbar(self):
        """ Update which action buttons should be visible. """
        
        def displayAction(action, i, cond=True):
            """ Show/hide the action button if the condition is met. """
            if cond:
                self.actionButtons[action].grid(row=0, column=i, sticky='sw', padx=(0, 5), ipadx=0)
            else:
                self.actionButtons[action].grid_remove()  
                
        for i, actionTuple in enumerate(self.provider.getActionsFromSelection()):
            action, cond = actionTuple
            displayAction(action, i, cond)          
        
    def _createProtocolsTree(self, parent):
        self.style.configure("W.Treeview", background=Color.LIGHT_GREY_COLOR, borderwidth=0)
        t = pwgui.tree.Tree(parent, show='tree', style='W.Treeview')
        t.column('#0', minwidth=300)
        t.tag_configure('protocol', image=self.getImage('python_file.gif'))
        t.tag_bind('protocol', '<Double-1>', self._protocolItemClick)
        t.tag_bind('protocol', '<Return>', self._protocolItemClick)
        t.tag_configure('protocol_base', image=self.getImage('class_obj.gif'))
        t.tag_configure('section', font=self.windows.fontBold)
        return t
        
    def _createProtocolsPanel(self, parent, bgColor):
        """Create the protocols Tree displayed in left panel"""
        comboFrame = tk.Frame(parent, bg=bgColor)
        tk.Label(comboFrame, text='View', bg=bgColor).grid(row=0, column=0, padx=(0, 5), pady=5)
        choices = self.project.getProtocolViews() 
        initialChoice = self.settings.getProtocolView()
        combo = pwgui.widgets.ComboBox(comboFrame, choices=choices, initial=initialChoice)
        combo.setChangeCallback(self._onSelectProtocols)
        combo.grid(row=0, column=1)
        comboFrame.grid(row=0, column=0, padx=5, pady=5, sticky='nw')
        
        t = self._createProtocolsTree(parent)
        t.grid(row=1, column=0, sticky='news')
        # Program automatic refresh
        t.after(3000, self._automaticRefreshRuns)
        self.protTree = t

    def _onSelectProtocols(self, combo):
        """ This function will be called when a protocol menu
        is selected. The index of the new menu is passed. 
        """
        protView = combo.getText()
        self.settings.setProtocolView(protView)
        self.protCfg = self.project.getCurrentProtocolView()
        self.updateProtocolsTree(self.protCfg)
                
    def updateProtocolsTree(self, protCfg):
        self.protCfg = protCfg
        self.protTree.clear()
        self.protTree.unbind('<<TreeviewOpen>>')
        self.protTree.unbind('<<TreeviewClose>>')
        self.protTreeItems = {}
        subclassedDict = {} # Check which classes serve as base to not show them
        emProtocolsDict = em.getProtocols()
        for _, v1 in emProtocolsDict.iteritems():
            for k2, v2 in emProtocolsDict.iteritems():
                if v1 is not v2 and issubclass(v1, v2):
                    subclassedDict[k2] = True
        populateTree(self, self.protTree, self.protTreeItems, '', self.protCfg, subclassedDict)
        self.protTree.bind('<<TreeviewOpen>>', lambda e: self._treeViewItemChange(True))
        self.protTree.bind('<<TreeviewClose>>', lambda e: self._treeViewItemChange(False))
        
    def _treeViewItemChange(self, openItem):
        item = self.protTree.focus()
        if item in self.protTreeItems:
            self.protTreeItems[item].openItem.set(openItem)
        
    def createRunsTree(self, parent):
        self.provider = RunsTreeProvider(self.project, self._runActionClicked)
        t = pwgui.tree.BoundTree(parent, self.provider)        
        t.itemDoubleClick = self._runItemDoubleClick
        t.itemClick = self._runTreeItemClick
            
        return t
   
    def updateRunsTree(self, refresh=False):
        self.provider.setRefresh(refresh)
        self.runsTree.update()
        self.updateRunsTreeSelection()

    def updateRunsTreeSelection(self):
        for prot in self._iterSelectedProtocols():
            treeId = self.provider.getObjectFromId(prot.getObjId())._treeId
            self.runsTree.selection_add(treeId)
    
    def createRunsGraph(self, parent):
        self.runsGraphCanvas = pwgui.Canvas(parent, width=400, height=400, 
                                tooltipCallback=self._runItemTooltip,
                                tooltipDelay=1000)
        self.runsGraphCanvas.onClickCallback = self._runItemClick
        self.runsGraphCanvas.onDoubleClickCallback = self._runItemDoubleClick
        self.runsGraphCanvas.onRightClickCallback = lambda e: self.provider.getObjectActions(e.node.run)
        self.runsGraphCanvas.onControlClickCallback = self._runItemControlClick
        parent.grid_columnconfigure(0, weight=1)
        parent.grid_rowconfigure(0, weight=1)
        
        self.settings.getNodes().updateDict()
        
        self.updateRunsGraph()        

    def updateRunsGraph(self, refresh=False, reorganize=False):  
        self.runsGraph = self.project.getRunsGraph(refresh=refresh)
        self.runsGraphCanvas.clear()
        
        # Check if there are positions stored
        if reorganize or len(self.settings.getNodes()) == 0:
            layout = pwgui.graph.LevelTreeLayout() # create layout to arrange nodes as a level tree
        else:
            layout = pwgui.graph.BasicLayout()
            
        # Create empty nodeInfo for new runs
        for node in self.runsGraph.getNodes():
            nodeId = node.run.getObjId() if node.run else 0
            nodeInfo = self.settings.getNodeById(nodeId)
            if nodeInfo is None:
                self.settings.addNode(nodeId, x=0, y=0, expanded=True) 
            
        self.runsGraphCanvas.drawGraph(self.runsGraph, layout, drawNode=self.createRunItem)
        
    def createRunItem(self, canvas, node):
        nodeText = node.getLabel()
        textColor = 'black'
        color = '#ADD8E6' #Lightblue
        
        nodeId = node.run.getObjId() if node.run else 0

        nodeInfo = self.settings.getNodeById(nodeId)
        node.x, node.y = nodeInfo.getPosition()
        node.expanded = nodeInfo.isExpanded()
            
        if node.run:
            status = node.run.status.get(pwprot.STATUS_FAILED)
            if node.expanded:
                expandedStr = ''
            else:
                expandedStr = ' (+)'
            if self.runsView == VIEW_TREE_SMALL:
                nodeText = node.getName() + expandedStr
            else:                
                nodeText = nodeText + expandedStr + '\n' + node.run.getStatusMessage()
            color = STATUS_COLORS[status]
        
        item = RunBox(nodeInfo, self.runsGraphCanvas,
                      nodeText, node.x, node.y, bgColor=color, textColor=textColor)
        
        if nodeId in self._selection:
            item.setSelected(True)
        return item
        
    def switchRunsView(self):
        previousView = self.runsView
        viewValue = self.switchCombo.getValue()
        self.runsView = viewValue
        self.settings.setRunsView(viewValue)
        
        if viewValue == VIEW_LIST:
            self.runsTree.grid(row=0, column=0, sticky='news')
            self.runsGraphCanvas.frame.grid_remove()
            self.updateRunsTreeSelection()
            self.viewButtons[ACTION_TREE].grid_remove()
        else:            
            self.runsTree.grid_remove()
            self.updateRunsGraph(reorganize=(previousView!=VIEW_LIST))
            self.runsGraphCanvas.frame.grid(row=0, column=0, sticky='news')
            self.viewButtons[ACTION_TREE].grid(row=0, column=1)
        
    
    def _protocolItemClick(self, e=None):
        # Get the tree widget that originated the event
        # it could be the left panel protocols tree or just
        # the search protocol dialog tree
        tree = e.widget
        protClassName = tree.getFirst().split('.')[-1]
        protClass = em.getProtocols().get(protClassName)
        prot = self.project.newProtocol(protClass)
        self._openProtocolForm(prot)

    def _updateSelection(self):
        self._fillSummary()
        self._fillMethod()
        self._fillLogs()

        last = self.getSelectedProtocol()
        self._lastSelectedProtId = last.getObjId() if last else None

        self._updateActionToolbar()
        
    def _runTreeItemClick(self, item=None):
        self._selection.clear()
        for prot in self.runsTree.iterSelectedObjects():
            self._selection.append(prot.getObjId())
        self._updateSelection()
                         
    def _runItemClick(self, item=None):
        # Get last selected item for tree or graph
        if self.runsView == VIEW_LIST:
            prot = self.project.mapper.selectById(int(self.runsTree.getFirst()))
        else:
            prot = item.node.run
            if prot is None:  # in case it is the main "Project" node
                return
            g = self.project.getRunsGraph(refresh=False)
            
            for node in g.getNodes():
                if node.run and node.run.getObjId() in self._selection:
                    # This option is only for compatibility with all projects
                    if hasattr(node, 'item'):
                        node.item.setSelected(False)
<<<<<<< HEAD
=======
                    node.item.setSelected(False)
>>>>>>> 8501a89a
            item.setSelected(True)
        
        self._selection.clear()
        self._selection.append(prot.getObjId())
        self._updateSelection()
        self.runsGraphCanvas.update_idletasks()
        
    def _runItemDoubleClick(self, e=None):
        self._runActionClicked(ACTION_EDIT)
        
    def _runItemControlClick(self, item=None):
        # Get last selected item for tree or graph
        if self.runsView == VIEW_LIST:
            prot = self.project.mapper.selectById(int(self.runsTree.getFirst()))        
        else:
            prot = item.node.run
            protId = prot.getObjId()
            if protId in self._selection:
                item.setSelected(False)
                self._selection.remove(protId)
            else:
                item.setSelected(True)
                self._selection.append(prot.getObjId())
        
        self._updateSelection()
        
    def _runItemTooltip(self, tw, item):
        """ Create the contents of the tooltip to be displayed
        for the given item.
        Params:
            tw: a tk.TopLevel instance (ToolTipWindow)
            item: the selected item.
        """
        prot = item.node.run
        
        if prot:
            tm = '*%s*\n' % prot.getRunName()
            tm += '   Id: %s\n' % prot.getObjId()
            tm += 'State: %s\n' % prot.getStatusMessage()
            tm += ' Time: %s\n' % pwutils.prettyDelta(prot.getElapsedTime()) 
            if not hasattr(tw, 'tooltipText'):
                frame = tk.Frame(tw)
                frame.grid(row=0, column=0)
                tw.tooltipText = pwgui.dialog.createMessageBody(frame, tm, None, textPad=0,
                                                   textBg=Color.LIGHT_GREY_COLOR_2)
                tw.tooltipText.config(bd=1, relief=tk.RAISED)
            else:
                pwgui.dialog.fillMessageText(tw.tooltipText, tm)
            
        
    def _openProtocolForm(self, prot):
        """Open the Protocol GUI Form given a Protocol instance"""
        
        w = pwgui.form.FormWindow(Message.TITLE_NAME_RUN + prot.getClassName(), prot, 
                       self._executeSaveProtocol, self.windows,
                       hostList=self.project.getHostNames(), updateProtocolCallback=self._updateProtocol(prot))
        w.adjustSize()
        w.show(center=True)
        
    def _browseSteps(self):
        """ Open a new window with the steps list. """
        window = StepsWindow(Message.TITLE_BROWSE_DATA, self.windows, 
                             self.getSelectedProtocol(), icon=self.icon)
        window.show()        
    
    def _browseRunData(self):
        provider = ProtocolTreeProvider(self.getSelectedProtocol())
        window = pwgui.browser.BrowserWindow(Message.TITLE_BROWSE_DATA, self.windows, icon=self.icon)
        window.setBrowser(pwgui.browser.ObjectBrowser(window.root, provider))
        window.itemConfig(self.getSelectedProtocol(), open=True)  
        window.show()
        
    def _browseRunDirectory(self):
        """ Open a file browser to inspect the files generated by the run. """
        protocol = self.getSelectedProtocol()
        workingDir = protocol.getWorkingDir()
        if os.path.exists(workingDir):
            window = pwgui.browser.FileBrowserWindow("Browsing: " + workingDir, 
                                       master=self.windows, 
                                       path=workingDir)
            window.show()
        else:
            self.windows.showInfo("Protocol working dir does not exists: \n   %s" % workingDir)
        
    def _iterSelectedProtocols(self):
        for protId in sorted(self._selection):
            prot = self.project.getProtocol(protId)
            if prot:
                yield prot
            
    def _getSelectedProtocols(self):
        return [prot for prot in self._iterSelectedProtocols()]
            
    def getSelectedProtocol(self):
        if self._selection:
            return self.project.getProtocol(self._selection[0])
        return None
            
    def _fillSummary(self):
        self.summaryText.setReadOnly(False)
        self.summaryText.clear()
        self.infoTree.clear()
        n = len(self._selection)
        
        if n == 1:
            prot = self.getSelectedProtocol()

            if prot:
                provider = RunIOTreeProvider(self, prot, self.project.mapper)
                self.infoTree.setProvider(provider)
                self.infoTree.grid(row=0, column=0, sticky='news')
                self.infoTree.update_idletasks()
                # Update summary
                self.summaryText.addText(prot.summary())
            else:
                self.infoTree.clear()
        
        elif n > 1:
            self.infoTree.clear()
            for prot in self._iterSelectedProtocols():
                self.summaryText.addLine('> _%s_' % prot.getRunName())
                for line in prot.summary():
                    self.summaryText.addLine(line)
                self.summaryText.addLine('')
        self.summaryText.setReadOnly(True)
        
    def _fillMethod(self):
        self.methodText.setReadOnly(False)
        self.methodText.clear()
        self.methodText.addLine("*METHODS:*")
        cites = OrderedDict()
        
        for prot in self._iterSelectedProtocols():
            self.methodText.addLine('> _%s_' % prot.getRunName())
            for line in prot.getParsedMethods():
                self.methodText.addLine(line)
            cites.update(prot.getCitations())
            cites.update(prot.getPackageCitations())
            self.methodText.addLine('')
        
        if cites:
            self.methodText.addLine('*REFERENCES:*')
            for cite in cites.values():
                self.methodText.addLine(cite)
        
        self.methodText.setReadOnly(True)
        
    def _fillLogs(self):
        prot = self.getSelectedProtocol()

        if len(self._selection) != 1 or not prot:
            self.outputViewer.clear()
            self._lastStatus = None
        elif (prot.getObjId() != self._lastSelectedProtId or
              prot.isActive() or prot.getStatus() != self._lastStatus):
            self._lastStatus = prot.getStatus()
            i = self.outputViewer.getIndex()
            self.outputViewer.clear()
            for f in prot.getLogPaths():
                self.outputViewer.addFile(f)
            self.outputViewer.setIndex(i) # Preserve the last selected tab

    def _scheduleRunsUpdate(self, secs=1):
        #self.runsTree.after(secs*1000, self.refreshRuns)
        self.windows.enqueue(self.refreshRuns)
        
    def executeProtocol(self, prot):
        """ Function to execute a protocol called not
        directly from the Form "Execute" button.
        """
        # We need to equeue the execute action
        # to be executed in the same thread
        self.windows.enqueue(lambda: self._executeSaveProtocol(prot))
        
    def _executeSaveProtocol(self, prot, onlySave=False):
        if onlySave:
            self.project.saveProtocol(prot)
            msg = Message.LABEL_SAVED_FORM
#            msg = "Protocol successfully saved."
        else:
            self.project.launchProtocol(prot)
            # Select the launched protocol to display its summary, methods..etc
            self._selection.clear()
            self._selection.append(prot.getObjId())
            self._updateSelection()
            msg = ""
            
        # Update runs list display, even in save we
        # need to get the updated copy of the protocol
        self._scheduleRunsUpdate()

        return msg
    
    def _updateProtocol(self, prot):
        """ Callback to notify about the change of a protocol
        label or comment. 
        """
        self._scheduleRunsUpdate()
        
    def _continueProtocol(self, prot):
        self.project.continueProtocol(prot)
        self._scheduleRunsUpdate()
        
    def _deleteProtocol(self):
        protocols = self._getSelectedProtocols()
        if pwgui.dialog.askYesNo(Message.TITLE_DELETE_FORM, 
                    Message.LABEL_DELETE_FORM % ('\n  - '.join(['*%s*' % p.getRunName() for p in protocols])), 
                    self.root):
            self.project.deleteProtocol(*protocols)
            self._selection.clear()
            self._updateSelection()
            self._scheduleRunsUpdate()
            
    def _copyProtocols(self):
        protocols = self._getSelectedProtocols()
        if len(protocols) == 1:
            newProt = self.project.copyProtocol(protocols[0])
            self._openProtocolForm(newProt)
        else:
            self.project.copyProtocol(protocols)
            self.refreshRuns()
            
    def _exportProtocols(self):
        protocols = self._getSelectedProtocols()
        
        def _export(obj):
            filename = os.path.join(browser.getCurrentDir(), 
                                    browser.getEntryValue())
            try:
                self.project.exportProtocols(protocols, filename)
                self.windows.showInfo("Workflow sucessfully saved to '%s' " % filename)
            except Exception, ex:
                self.windows.showError(str(ex))
            
        browser = pwgui.browser.FileBrowserWindow("Choose .json file to save workflow", 
                                    master=self.windows, 
                                    path=self.project.getPath(''), 
                                    onSelect=_export,
                                    entryLabel='File', entryValue='workflow.json')
        browser.show()
            
    def _stopProtocol(self, prot):
        if pwgui.dialog.askYesNo(Message.TITLE_STOP_FORM, Message.LABEL_STOP_FORM, self.root):
            self.project.stopProtocol(prot)
            self._scheduleRunsUpdate()

    def _analyzeResults(self, prot):        

        viewers = em.findViewers(prot.getClassName(), DESKTOP_TKINTER)
        if len(viewers):
            #TODO: If there are more than one viewer we should display a selection menu
            firstViewer = viewers[0](project=self.project, protocol=prot) # Instanciate the first available viewer
            if isinstance(firstViewer, ProtocolViewer):
                firstViewer.visualize(prot, windows=self.windows)
            else:
                firstViewer.visualize(prot)
        else:
            for _, output in prot.iterOutputAttributes(em.EMObject):
                viewers = em.findViewers(output.getClassName(), DESKTOP_TKINTER)
                if len(viewers):
                    #TODO: If there are more than one viewer we should display a selection menu
                    viewerclass = viewers[0]
                    firstViewer = viewerclass(project=self.project, protocol=prot) # Instanciate the first available viewer
                    firstViewer.visualize(output, windows=self.windows, protocol=prot)#FIXME:Probably o longer needed protocol on args, already provided on init
            
        
    def _analyzeResultsClicked(self, e=None):
        """ this method should be called when button "Analyze results" is called. """
        prot = self.getSelectedProtocol()
        if os.path.exists(prot._getPath()):
            self._analyzeResults(prot)
        else:
            self.windows.showInfo("Selected protocol hasn't been run yet.")
                
    def _runActionClicked(self, action):
        prot = self.getSelectedProtocol()
        if prot:
            try:
                if action == ACTION_DEFAULT:
                    pass
                elif action == ACTION_EDIT:
                    self._openProtocolForm(prot)
                elif action == ACTION_COPY:
                    self._copyProtocols()
                elif action == ACTION_DELETE:
                    self._deleteProtocol()
                elif action == ACTION_STEPS:
                    self._browseSteps()                    
                elif action == ACTION_BROWSE:
                    self._browseRunDirectory()
                elif action == ACTION_DB:
                    self._browseRunData()
                elif action == ACTION_STOP:
                    self._stopProtocol(prot)
                elif action == ACTION_CONTINUE:
                    self._continueProtocol(prot)
                elif action == ACTION_RESULTS:
                    self._analyzeResults(prot)
                elif action == ACTION_EXPORT: 
                    self._exportProtocols()
                elif action == ACTION_COLLAPSE:
                    nodeInfo = self.settings.getNodeById(prot.getObjId())
                    nodeInfo.setExpanded(False)
                    self.updateRunsGraph(True, reorganize=True)
                    self._updateActionToolbar()
                elif action == ACTION_EXPAND:
                    nodeInfo = self.settings.getNodeById(prot.getObjId())
                    nodeInfo.setExpanded(True)
                    self.updateRunsGraph(True, reorganize=True)
                    self._updateActionToolbar()
                        
            except Exception, ex:
                self.windows.showError(str(ex))
                import traceback
                traceback.print_exc()
 
        # Following actions do not need a select run
        if action == ACTION_TREE:
            self.updateRunsGraph(True, reorganize=True)
        elif action == ACTION_REFRESH:
            self.refreshRuns()
        elif action == ACTION_SWITCH_VIEW:
            self.switchRunsView()
    

class RunBox(pwgui.TextBox):
    """ Just override TextBox move method to keep track of 
    position changes in the graph.
    """
    def __init__(self, nodeInfo, canvas, text, x, y, bgColor, textColor):
        pwgui.TextBox.__init__(self, canvas, text, x, y, bgColor, textColor)
        self.nodeInfo = nodeInfo
        canvas.addItem(self)
        
    def move(self, dx, dy):
        pwgui.TextBox.move(self, dx, dy)
        self.nodeInfo.setPosition(self.x, self.y)

    def moveTo(self, x, y):
        pwgui.TextBox.moveTo(self, x, y)
        self.nodeInfo.setPosition(self.x, self.y)    
        <|MERGE_RESOLUTION|>--- conflicted
+++ resolved
@@ -928,10 +928,7 @@
                     # This option is only for compatibility with all projects
                     if hasattr(node, 'item'):
                         node.item.setSelected(False)
-<<<<<<< HEAD
-=======
-                    node.item.setSelected(False)
->>>>>>> 8501a89a
+
             item.setSelected(True)
         
         self._selection.clear()
