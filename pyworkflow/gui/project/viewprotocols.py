#!/usr/bin/env python
# **************************************************************************
# *
# * Authors:     J.M. De la Rosa Trevin (jmdelarosa@cnb.csic.es)
# *
# * Unidad de  Bioinformatica of Centro Nacional de Biotecnologia , CSIC
# *
# * This program is free software; you can redistribute it and/or modify
# * it under the terms of the GNU General Public License as published by
# * the Free Software Foundation; either version 2 of the License, or
# * (at your option) any later version.
# *
# * This program is distributed in the hope that it will be useful,
# * but WITHOUT ANY WARRANTY; without even the implied warranty of
# * MERCHANTABILITY or FITNESS FOR A PARTICULAR PURPOSE.  See the
# * GNU General Public License for more details.
# *
# * You should have received a copy of the GNU General Public License
# * along with this program; if not, write to the Free Software
# * Foundation, Inc., 59 Temple Place, Suite 330, Boston, MA
# * 02111-1307  USA
# *
# *  All comments concerning this program package may be sent to the
# *  e-mail address 'jmdelarosa@cnb.csic.es'
# *
# **************************************************************************
"""
View with the protocols inside the main project window.
"""

import os
import pickle
from collections import OrderedDict
import Tkinter as tk
import ttk
import datetime as dt
import pyworkflow.object as pwobj
import pyworkflow.utils as pwutils
import pyworkflow.protocol as pwprot
import pyworkflow.gui as pwgui
import pyworkflow.em as em
from pyworkflow import monitor
from pyworkflow.em.wizard import ListTreeProvider
from pyworkflow.gui.dialog import askColor, ListDialog
from pyworkflow.viewer import DESKTOP_TKINTER, ProtocolViewer
from pyworkflow.utils.properties import Message, Icon, Color

from constants import STATUS_COLORS

DEFAULT_BOX_COLOR = '#f8f8f8'

ACTION_EDIT = Message.LABEL_EDIT
ACTION_COPY = Message.LABEL_COPY
ACTION_DELETE = Message.LABEL_DELETE
ACTION_REFRESH = Message.LABEL_REFRESH
ACTION_STEPS = Message.LABEL_STEPS
ACTION_BROWSE = Message.LABEL_BROWSE
ACTION_DB = Message.LABEL_DB
ACTION_TREE = Message.LABEL_TREE
ACTION_LIST = Message.LABEL_LIST
ACTION_STOP = Message.LABEL_STOP
ACTION_DEFAULT = Message.LABEL_DEFAULT
ACTION_CONTINUE = Message.LABEL_CONTINUE
ACTION_RESULTS = Message.LABEL_ANALYZE
ACTION_EXPORT = Message.LABEL_EXPORT
ACTION_SWITCH_VIEW = 'Switch_View'
ACTION_COLLAPSE = 'Collapse'
ACTION_EXPAND = 'Expand'
ACTION_LABELS = 'Labels'

RUNS_TREE = Icon.RUNS_TREE
RUNS_LIST = Icon.RUNS_LIST

VIEW_LIST = 0
VIEW_TREE = 1
VIEW_TREE_SMALL = 2
 
ActionIcons = {
    ACTION_EDIT: Icon.ACTION_EDIT , 
    ACTION_COPY: Icon.ACTION_COPY ,
    ACTION_DELETE:  Icon.ACTION_DELETE,
    ACTION_REFRESH:  Icon.ACTION_REFRESH,
    ACTION_STEPS:  Icon.ACTION_STEPS,
    ACTION_BROWSE:  Icon.ACTION_BROWSE,
    ACTION_DB: Icon.ACTION_DB,
    ACTION_TREE:  None, # should be set
    ACTION_LIST:  Icon.ACTION_LIST,
    ACTION_STOP: Icon.ACTION_STOP,
    ACTION_CONTINUE: Icon.ACTION_CONTINUE,
    ACTION_RESULTS: Icon.ACTION_RESULTS,
    ACTION_EXPORT: Icon.ACTION_EXPORT,
    ACTION_COLLAPSE: 'fa-minus-square.png',
    ACTION_EXPAND: 'fa-plus-square.png',
    ACTION_LABELS: Icon.TAGS
              }



def populateTree(self, tree, treeItems, prefix, obj, subclassedDict, level=0):
    text = obj.text.get()
    if text:
        value = obj.value.get(text)
        key = '%s.%s' % (prefix, value)
        
        img = obj.icon.get('')
        tag = obj.tag.get('')
            
        if len(img):
            img = self.getImage(img)
        
        protClassName = value.split('.')[-1] # Take last part
        emProtocolsDict = em.getProtocols()
        prot = emProtocolsDict.get(protClassName, None)
        
        if tag == 'protocol' and text == 'default':
            if prot is None:
                raise Exception("Protocol className '%s' not found!!!. \n"
                                "Fix your config/scipion.conf configuration."
                                % protClassName)
                 
            text = prot.getClassLabel()
             
        item = tree.insert(prefix, 'end', key, text=text, image=img, tags=(tag))
        treeItems[item] = obj
        # Check if the attribute should be open or close
        openItem = getattr(obj, 'openItem', level < 2)
        if openItem:
            tree.item(item, open=True)
            
        if obj.value.hasValue() and tag == 'protocol_base':
            if prot is not None:
                tree.item(item, image=self.getImage('class_obj.gif'))
                
                for k, v in emProtocolsDict.iteritems():
                    if (not k in subclassedDict and
                        not v is prot and issubclass(v, prot)):
                        key = '%s.%s' % (item, k)
                        t = v.getClassLabel()
                        tree.insert(item, 'end', key, text=t, tags=('protocol'))
                        
            else:
                raise Exception("Class '%s' not found" % obj.value.get())
    else:
        key = prefix
    
    for sub in obj:
        populateTree(self, tree, treeItems, key, sub, subclassedDict, level+1)
    

class RunsTreeProvider(pwgui.tree.ProjectRunsTreeProvider):
    """Provide runs info to populate tree"""

    def __init__(self, project, actionFunc):
        pwgui.tree.ProjectRunsTreeProvider.__init__(self, project)
        self.actionFunc = actionFunc
        self._selection = project.getSettings().runSelection
    
    def getActionsFromSelection(self):
        """ Return the list of options available for selection. """
        n = len(self._selection)
        single = n == 1
        if n:
            prot = self.project.getProtocol(self._selection[0]) 
            status = prot.getStatus()
            nodeInfo = self.project.getSettings().getNodeById(prot.getObjId())
            expanded = nodeInfo.isExpanded() if nodeInfo else True
        else:
            status = None
        
        return [   (ACTION_EDIT, single),
                   (ACTION_COPY, True), 
                   (ACTION_DELETE, status != pwprot.STATUS_RUNNING),
                   (ACTION_STEPS, single),
                   (ACTION_BROWSE, single),
                   (ACTION_DB, single),
                   (ACTION_STOP, status == pwprot.STATUS_RUNNING and single),
                   (ACTION_EXPORT, not single),
                   (ACTION_COLLAPSE, single and status and expanded),
                   (ACTION_EXPAND, single and status and not expanded),
                   (ACTION_LABELS, True)
                   ]
        
    def getObjectActions(self, obj):
        
        def addAction(a):
            if a:
                text = a
                action = a
                a = (text, lambda: self.actionFunc(action),
                     ActionIcons.get(action, None))
            return a
            
        actions = [addAction(a)
                   for a, cond in self.getActionsFromSelection() if cond]
        
        return actions 
    
    
class ProtocolTreeProvider(pwgui.tree.ObjectTreeProvider):
    """Create the tree elements for a Protocol run"""
    def __init__(self, protocol):
        self.protocol = protocol
        # This list is create to group the protocol parameters
        # in the tree display
        self.status = pwobj.List(objName='_status')
        self.params = pwobj.List(objName='_params')
        self.statusList = ['status', 'initTime', 'endTime', 'error',
                           'interactive', 'mode']

        objList = [] if protocol is None else [protocol]
        pwgui.tree.ObjectTreeProvider.__init__(self, objList)
        
        
class StepsTreeProvider(pwgui.tree.TreeProvider):
    """Create the tree elements for a Protocol run"""
    def __init__(self, stepsList):
        for i, s in enumerate(stepsList):
            if not s._index:
                s._index = i + 1
            
        self._stepsList = stepsList
        self.getColumns = lambda: [('Index', 50), ('Step', 200),
                                   ('Time', 150), ('Class', 100)]
        self._parentDict = {}
    
    def getObjects(self):
        return self._stepsList
        
    def getObjectInfo(self, obj):
        info = {'key': obj._index, 
                'values': (str(obj), pwutils.prettyDelta(obj.getElapsedTime()),
                           obj.getClassName())}
            
        return info
    
    def getObjectPreview(self, obj):
        args = pickle.loads(obj.argsStr.get())
        msg = "*Prerequisites*: %s \n" % str(obj._prerequisites)
        msg += "*Arguments*: " + '\n  '.join([str(a) for a in args])
        if hasattr(obj, 'resultFiles'):
            results = pickle.loads(obj.resultFiles.get())
            if len(results):
                msg += "\n*Result files:* " + '\n  '.join(results)

        return None, msg
    

class StepsWindow(pwgui.browser.BrowserWindow):
    def __init__(self, title, parentWindow, protocol, **args):
        self._protocol = protocol
        provider = StepsTreeProvider(protocol.loadSteps())
        pwgui.browser.BrowserWindow.__init__(self, title, parentWindow,
                                             weight=False, **args)
        # Create buttons toolbar
        self.root.columnconfigure(0, weight=1)
        self.root.rowconfigure(1, weight=1)
        
        toolbar = tk.Frame(self.root)
        toolbar.grid(row=0, column=0, sticky='nw', padx=5, pady=5)
        btn = tk.Label(toolbar, text="Tree", image=self.getImage(Icon.RUNS_TREE), 
                       compound=tk.LEFT, cursor='hand2')
        btn.bind('<Button-1>', self._showTree)
        btn.grid(row=0, column=0, sticky='nw')
        # Create and set browser
        browser = pwgui.browser.ObjectBrowser(self.root, provider,
                                              showPreviewTop=False)
        self.setBrowser(browser, row=1, column=0)
        
    def _showTree(self, e=None):
        g = self._protocol.getStepsGraph()
        w = pwgui.Window("Protocol steps", self, minsize=(800, 600))
        root = w.root
        canvas = pwgui.Canvas(root, width=600, height=500)
        canvas.grid(row=0, column=0, sticky='nsew')
        canvas.drawGraph(g, pwgui.graph.LevelTreeLayout())
        w.show()
    

class SearchProtocolWindow(pwgui.Window):
    def __init__(self, parentWindow, **kwargs):
        pwgui.Window.__init__(self, title="Search Protocol",
                              masterWindow=parentWindow)
        content = tk.Frame(self.root, bg='white')
        self._createContent(content)
        content.grid(row=0, column=0, sticky='news')
        content.columnconfigure(0, weight=1)
        content.rowconfigure(1, weight=1)
        
    def _createContent(self, content):
        self._createSearchBox(content)
        self._createResultsBox(content)
        
    def _createSearchBox(self, content):
        """ Create the Frame with Search widgets """
        frame = tk.Frame(content, bg='white')
                
        label = tk.Label(frame, text="Search", bg='white')
        label.grid(row=0, column=0, sticky='nw')
        self._searchVar = tk.StringVar()
        entry = tk.Entry(frame, bg='white', textvariable=self._searchVar)
        entry.bind('<Return>', self._onSearchClick)
        entry.focus_set()
        entry.grid(row=0, column=1, sticky='nw')
        btn = pwgui.widgets.IconButton(frame, "Search",
                                       imagePath=Icon.ACTION_SEARCH,
                         command=self._onSearchClick)
        btn.grid(row=0, column=2, sticky='nw')
        
        frame.grid(row=0, column=0, sticky='new', padx=5, pady=(10, 5))

    def _createResultsBox(self, content):
        frame = tk.Frame(content, bg=Color.LIGHT_GREY_COLOR, padx=5, pady=5)
        pwgui.configureWeigths(frame)
        self._resultsTree = self.master.getViewWidget()._createProtocolsTree(frame)
        self._resultsTree.grid(row=0, column=0, sticky='news')
        frame.grid(row=1, column=0, sticky='news', padx=5, pady=5)
        
    def _onSearchClick(self, e=None):
        self._resultsTree.clear()
        keyword = self._searchVar.get().lower()
        emProtocolsDict = em.getProtocols()
        protList = []
        
        for key, prot in emProtocolsDict.iteritems():
            if not issubclass(prot, ProtocolViewer) and not prot.isBase():
                label = prot.getClassLabel().lower()
                if keyword in label:
                    protList.append((key, label))
        
        protList.sort(key=lambda x: x[1]) # sort by label
        for key, label in protList:             
            self._resultsTree.insert('', 'end', key,
                                     text=label, tags=('protocol'))
        

class RunIOTreeProvider(pwgui.tree.TreeProvider):
    """Create the tree elements from a Protocol Run input/output childs"""
    def __init__(self, parent, protocol, mapper):
        #TreeProvider.__init__(self)
        self.parent = parent
        self.protocol = protocol
        self.mapper = mapper

    def getColumns(self):
        return [('Attribute', 200), ('Info', 100)]
    
    def getObjects(self):
        objs = []
        if self.protocol:
            # Store a dict with input parents (input, PointerList)
            self.inputParentDict = OrderedDict()
            inputs = []
            inputObj = pwobj.String(Message.LABEL_INPUT)
            inputObj._icon = Icon.ACTION_IN
            self.inputParentDict['_input'] = inputObj
            inputParents = [inputObj]
            
            for key, attr in self.protocol.iterInputAttributes():
                attr._parentKey = key
                # Repeated keys means there are inside a pointerList
                # since the same key is yielded for all items inside
                # so update the parent dict with a new object
                if key in self.inputParentDict:
                    if self.inputParentDict[key] == inputObj:
                        parentObj = pwobj.String(key)
                        parentObj._icon = Icon.ACTION_IN
                        parentObj._parentKey = '_input'
                        inputParents.append(parentObj)
                        self.inputParentDict[key] = parentObj
                else:
                    self.inputParentDict[key] = inputObj
                inputs.append(attr) 
                    
            outputs = [attr for _, attr in self.protocol.iterOutputAttributes(em.EMObject)]
            self.outputStr = pwobj.String(Message.LABEL_OUTPUT)
            objs = inputParents + inputs + [self.outputStr] + outputs                
        return objs
    
    def _visualizeObject(self, ViewerClass, obj):
        viewer = ViewerClass(project=self.protocol.getProject(),
                             protocol=self.protocol,
                             parent=self.parent.windows)
        viewer.visualize(obj)
        
    def _editObject(self, obj):
        """Open the Edit GUI Form given an instance"""
        pwgui.dialog.EditObjectDialog(self.parent, Message.TITLE_EDIT_OBJECT,
                                      obj, self.mapper)
        
    def _deleteObject(self, obj):
        """ Remove unnecesary output, specially for Coordinates. """
        prot = self.protocol
        try:
            objLabel = self.getObjectLabel(obj, prot)
            if self.parent.windows.askYesNo("Delete object",
                                            "Are you sure to delete *%s* object?"
                                            % objLabel):
                prot.getProject().deleteProtocolOutput(prot, obj)
                self.parent._fillSummary()
                self.parent.windows.showInfo("Object *%s* successfuly deleted."
                                             % objLabel)
        except Exception, ex:
            self.parent.windows.showError(str(ex))
        
    def getObjectPreview(self, obj):
        desc = "<name>: " + obj.getName()
        
        return (None, desc)
    
    def getObjectActions(self, obj):
        if isinstance(obj, pwobj.Pointer):
            obj = obj.get()
            isPointer = True
        else:
            isPointer = False
        actions = []    
        
        viewers = em.findViewers(obj.getClassName(), DESKTOP_TKINTER)
        def yatevalejosemi(v):
            return lambda: self._visualizeObject(v, obj)
        for v in viewers:
            actions.append(('Open with %s' % v.__name__,
                            yatevalejosemi(v), 
                            Icon.ACTION_VISUALIZE))
            
        # EDIT 
        actions.append((Message.LABEL_EDIT, 
                        lambda : self._editObject(obj),
                        Icon.ACTION_EDIT))
        
        # DELETE
        # Special case to allow delete outputCoordinates
        # since we can end up with several outputs and
        # we may want to clean up
        if self.protocol.allowsDelete(obj) and not isPointer:
            actions.append((Message.LABEL_DELETE_ACTION,
                           lambda: self._deleteObject(obj),
                           Icon.ACTION_DELETE))
        
        return actions
    
    def getObjectLabel(self, obj, parent):
        """ We will try to show in the list the string representation
        that is more readable for the user to pick the desired object.
        """
        label = 'None'
        if obj:
            label = obj.getObjLabel()
            if not len(label.strip()):
                if parent:
                    parentLabel = parent.getObjLabel()
                else:
                    parentLabel = 'None'
                label = "%s -> %s" % (parentLabel, obj.getLastName())
        return label
        
    def getObjectInfo(self, obj):
        if obj is None or not obj.hasValue():
            return None
        
        if isinstance(obj, pwobj.String):
            value = obj.get()
            info = {'key': value, 'text': value, 'values': (''), 'open': True}
            if hasattr(obj, '_parentKey'):
                info['parent'] = self.inputParentDict[obj._parentKey]
        else:
            # All attributes are considered output, unless they are pointers
            image = Icon.ACTION_OUT
            parent = self.outputStr
            
            if isinstance(obj, pwobj.Pointer):
                name = obj.getLastName()
                # Remove ugly item notations inside lists
                name = name.replace('__item__000', '')
                # Consider Pointer as inputs
                image = getattr(obj, '_icon', '')
                parent = self.inputParentDict[obj._parentKey]
                
                suffix = ''
                if obj.hasExtended():
                    extendedValue = obj.getExtended()
                    if obj.hasExtended():
                        suffix = '[%s]' % extendedValue
                    elif obj.hasExtended():
                        suffix = '[Item %s]' % extendedValue
                    if obj.get() is None:
                        labelObj = obj.getObjValue()
                        suffix = ''
                    else:
                        labelObj = obj.get()
                else:
                    labelObj = obj.get()
                    
                objKey = obj._parentKey + str(labelObj.getObjId())
                label = self.getObjectLabel(labelObj,
                                            self.mapper.getParent(labelObj))
                name += '   (from %s %s)' % (label, suffix)
            else:
                name = self.getObjectLabel(obj, self.protocol)
                objKey = str(obj.getObjId())
                labelObj = obj
                
            info = {'key': objKey, 'parent': parent, 'image': image,
                    'text': name, 'values': (str(labelObj),)}
        return info     


class ProtocolsView(tk.Frame):

    """ What you see when the "Protocols" tab is selected.

    In the main project window there are three tabs: "Protocols | Data | Hosts".
    This extended tk.Frame is what will appear when Protocols is on.
    """

    RUNS_CANVAS_NAME = "runs_canvas"
    def __init__(self, parent, windows, **args):
        tk.Frame.__init__(self, parent, **args)
        # Load global configuration
        self.windows = windows
        self.project = windows.project
        self.root = windows.root
        self.getImage = windows.getImage
        self.protCfg = windows.protCfg
        self.icon = windows.icon
        self.settings = windows.getSettings()
        self.runsView = self.settings.getRunsView()
        self._loadSelection()        
        self._items = {}
        self._lastSelectedProtId = None
        self._lastStatus = None
        self.selectingArea = False

        self.style = ttk.Style()
        self.root.bind("<F5>", self.refreshRuns)
        self.root.bind("<Control-f>", self._findProtocol)
        self.root.bind("<Control-a>", self._selectAllProtocols)
        self.root.bind("<Control-t>", self._toggleColorScheme)

        # To bind key press to mehtods
        # Listen to any key: send event to keyPressed method
        self.root.bind("<Key>", self.keyPressed)
        self.keybinds = dict()

        # Register key binds
        self._bindKeyPress('Delete', self._onDelPressed)

        self.__autoRefresh = None
        self.__autoRefreshCounter = 3 # start by 3 secs  

        c = self.createContent()
        pwgui.configureWeigths(self)
        c.grid(row=0, column=0, sticky='news')

    def _bindKeyPress(self, key, method):

        self.keybinds[key] = method

    def keyPressed(self, event):

        if self.keybinds.has_key(event.keysym):

            method = self.keybinds[event.keysym]

            method()


    def createContent(self):
        """ Create the Protocols View for the Project.
        It has two panes:
            Left: containing the Protocol classes tree
            Right: containing the Runs list
        """
        p = tk.PanedWindow(self, orient=tk.HORIZONTAL, bg='white')

        bgColor = Color.LIGHT_GREY_COLOR
        # Left pane, contains Protocols Pane
        leftFrame = tk.Frame(p, bg=bgColor)
        leftFrame.columnconfigure(0, weight=1)
        leftFrame.rowconfigure(1, weight=1)


        # Protocols Tree Pane
        protFrame = tk.Frame(leftFrame, width=300, height=500, bg=bgColor)
        protFrame.grid(row=1, column=0, sticky='news', padx=5, pady=5)
        protFrame.columnconfigure(0, weight=1)
        protFrame.rowconfigure(1, weight=1)
        self._createProtocolsPanel(protFrame, bgColor)
        self.updateProtocolsTree(self.protCfg)
        # Create the right Pane that will be composed by:
        # a Action Buttons TOOLBAR in the top
        # and another vertical Pane with:
        # Runs History (at Top)
        # Sectected run info (at Bottom)
        rightFrame = tk.Frame(p, bg='white')
        rightFrame.columnconfigure(0, weight=1)
        rightFrame.rowconfigure(1, weight=1)
        #rightFrame.rowconfigure(0, minsize=label.winfo_reqheight())

        # Create the Action Buttons TOOLBAR
        toolbar = tk.Frame(rightFrame, bg='white')
        toolbar.grid(row=0, column=0, sticky='news')
        pwgui.configureWeigths(toolbar)
        #toolbar.columnconfigure(0, weight=1)
        toolbar.columnconfigure(1, weight=1)

        self.runsToolbar = tk.Frame(toolbar, bg='white')
        self.runsToolbar.grid(row=0, column=0, sticky='sw')
        # On the left of the toolbar will be other
        # actions that can be applied to all runs (refresh, graph view...)
        self.allToolbar = tk.Frame(toolbar, bg='white')
        self.allToolbar.grid(row=0, column=10, sticky='se')
        self.createActionToolbar()

        # Create the Run History tree
        v = ttk.PanedWindow(rightFrame, orient=tk.VERTICAL)
        #runsFrame = ttk.Labelframe(v, text=' History ', width=500, height=500)
        runsFrame = tk.Frame(v, bg='white')
        #runsFrame.grid(row=1, column=0, sticky='news', pady=5)
        self.runsTree = self.createRunsTree(runsFrame)
        pwgui.configureWeigths(runsFrame)

        self.createRunsGraph(runsFrame)

        if self.runsView == VIEW_LIST:
            treeWidget = self.runsTree
        else:
            treeWidget = self.runsGraphCanvas

        treeWidget.grid(row=0, column=0, sticky='news')

        # Create the Selected Run Info
        infoFrame = tk.Frame(v)
        infoFrame.columnconfigure(0, weight=1)
        infoFrame.rowconfigure(1, weight=1)
        # Create the Analyze results button
        btnAnalyze = pwgui.Button(infoFrame, text=Message.LABEL_ANALYZE,
                                  fg='white', bg=Color.RED_COLOR,
                                  image=self.getImage(Icon.ACTION_VISUALIZE),
                                  compound=tk.LEFT,
                                  activeforeground='white',
                                  activebackground='#A60C0C',
                                  command=self._analyzeResultsClicked)
        btnAnalyze.grid(row=0, column=0, sticky='ne', padx=15)
        #self.style.configure("W.TNotebook")#, background='white')
        tab = ttk.Notebook(infoFrame)#, style='W.TNotebook')

        # Summary tab
        dframe = tk.Frame(tab, bg='white')
        pwgui.configureWeigths(dframe, row=0)
        pwgui.configureWeigths(dframe, row=2)
        provider = RunIOTreeProvider(self, self.getSelectedProtocol(),
                                     self.project.mapper)
        self.style.configure("NoBorder.Treeview", background='white',
                             borderwidth=0, font=self.windows.font)
        self.infoTree = pwgui.browser.BoundTree(dframe, provider, height=6,
                                                show='tree',
                                                style="NoBorder.Treeview")
        self.infoTree.grid(row=0, column=0, sticky='news')
        label = tk.Label(dframe, text='SUMMARY', bg='white',
                         font=self.windows.fontBold)
        label.grid(row=1, column=0, sticky='nw', padx=(15, 0))

        hView = {'sci-open': self._viewObject}
        self.summaryText = pwgui.text.TaggedText(dframe, width=40, height=5,
                                                 bg='white', bd=0,
                                                 font=self.windows.font,
                                                 handlers=hView)
        self.summaryText.grid(row=2, column=0, sticky='news', padx=(30, 0))

        # Method tab
        mframe = tk.Frame(tab)
        pwgui.configureWeigths(mframe)
        self.methodText = pwgui.text.TaggedText(mframe, width=40, height=15,
                                                bg='white', handlers=hView)
        self.methodText.grid(row=0, column=0, sticky='news')

        #Logs
        ologframe = tk.Frame(tab)
        pwgui.configureWeigths(ologframe)
        self.outputViewer = pwgui.text.TextFileViewer(ologframe, allowOpen=True,
                                                      font=self.windows.font)
        self.outputViewer.grid(row=0, column=0, sticky='news')
        self.outputViewer.windows = self.windows

        self._updateSelection()

        # Add all tabs
        tab.add(dframe, text=Message.LABEL_SUMMARY)
        tab.add(mframe, text=Message.LABEL_METHODS)
        tab.add(ologframe, text=Message.LABEL_LOGS_OUTPUT)
#         tab.add(elogframe, text=Message.LABEL_LOGS_ERROR)
#         tab.add(slogframe, text=Message.LABEL_LOGS_SCIPION)
        tab.grid(row=1, column=0, sticky='news')

        v.add(runsFrame, weight=3)
        v.add(infoFrame, weight=1)
        v.grid(row=1, column=0, sticky='news')

        # Add sub-windows to PanedWindows
        p.add(leftFrame, padx=5, pady=5, sticky='news')
        p.add(rightFrame, padx=5, pady=5)
        p.paneconfig(leftFrame, minsize=300)
        p.paneconfig(rightFrame, minsize=400)

        return p

    def _viewObject(self, objId):
        """ Call appropriate viewer for objId. """
        obj = self.project.getObject(int(objId))
        viewerClasses = em.findViewers(obj.getClassName(), DESKTOP_TKINTER)
        if not viewerClasses:
            return  # TODO: protest nicely
        viewer = viewerClasses[0](project=self.project, parent=self.windows)
        viewer.visualize(obj)

    def _loadSelection(self):
        """ Load selected items, remove if some do not exists. """
        self._selection = self.settings.runSelection
        for protId in list(self._selection):
            try:
                self.project.getProtocol(protId)
            except Exception:
                self._selection.remove(protId)

    def refreshRuns(self, e=None, initRefreshCounter=True, checkPids=False):
        """ Refresh the status of displayed runs.
         Params:
            e: Tk event input
            initRefreshCounter: if True the refresh counter will be set to 3 secs
             then only case when False is from _automaticRefreshRuns where the
             refresh time is doubled each time to avoid refreshing too often.
        """
        if pwutils.envVarOn('SCIPION_DEBUG'):
            import psutil
            proc = psutil.Process(os.getpid())
            mem = psutil.virtual_memory()
            print "------------- refreshing ---------- "
            files = proc.get_open_files()
            print "  open files: ", len(files)
            for f in files:
                print "    - %s, %s" % (f.path, f.fd)
            print "  memory percent: ", proc.get_memory_percent()

        self.updateRunsGraph(True, checkPids=checkPids)
        self.updateRunsTree(False)


        if initRefreshCounter:
            self.__autoRefreshCounter = 3 # start by 3 secs
            if self.__autoRefresh:
                self.runsTree.after_cancel(self.__autoRefresh)
                self.__autoRefresh = self.runsTree.after(self.__autoRefreshCounter*1000,
                                                         self._automaticRefreshRuns)

        
    def _automaticRefreshRuns(self, e=None):
        """ Schedule automatic refresh increasing the time between refreshes. """
        if pwutils.envVarOn('DO_NOT_AUTO_REFRESH'):
            return

        self.refreshRuns(initRefreshCounter=False)
        secs = self.__autoRefreshCounter
        # double the number of seconds up to 30 min
        self.__autoRefreshCounter = min(2*secs, 1800)
        self.__autoRefresh = self.runsTree.after(secs*1000,
                                                 self._automaticRefreshRuns)
                
    def _findProtocol(self, e=None):
        """ Find a desired protocol by typing some keyword. """
        window = SearchProtocolWindow(self.windows)
        window.show()         
        
    def createActionToolbar(self):
        """ Prepare the buttons that will be available for protocol actions. """
       
        self.actionList = [ACTION_EDIT, ACTION_COPY, ACTION_DELETE, 
                           ACTION_STEPS, ACTION_BROWSE, ACTION_DB,
                           ACTION_STOP, ACTION_CONTINUE, ACTION_RESULTS, 
                           ACTION_EXPORT, ACTION_COLLAPSE, ACTION_EXPAND,
                           ACTION_LABELS]
        self.actionButtons = {}
        
        def addButton(action, text, toolbar):
            btn = tk.Label(toolbar, text=text,
                           image=self.getImage(ActionIcons.get(action, None)),
                           compound=tk.LEFT, cursor='hand2', bg='white')
            btn.bind('<Button-1>', lambda e: self._runActionClicked(action))
            return btn
        
        for action in self.actionList:
            self.actionButtons[action] = addButton(action, action,
                                                   self.runsToolbar)
            
        ActionIcons[ACTION_TREE] = RUNS_TREE
            
        self.viewButtons = {}
        
        # Add combo for switch between views
        viewFrame = tk.Frame(self.allToolbar)
        viewFrame.grid(row=0, column=0)
        self._createViewCombo(viewFrame)
        
        # Add refresh Tree button
        btn = addButton(ACTION_TREE, "  ", self.allToolbar)
        pwgui.tooltip.ToolTip(btn, "Re-organize the node positions.", 1500)
        self.viewButtons[ACTION_TREE] = btn       
        if self.runsView != VIEW_LIST:
            btn.grid(row=0, column=1)
        
        # Add refresh button
        btn = addButton(ACTION_REFRESH, ACTION_REFRESH, self.allToolbar)
        btn.grid(row=0, column=2)
        self.viewButtons[ACTION_REFRESH] = btn
            
    def _createViewCombo(self, parent):
        """ Create the select-view combobox. """
        label = tk.Label(parent, text='View:', bg='white')
        label.grid(row=0, column=0)
        viewChoices = ['List', 'Tree', 'Tree - small']
        self.switchCombo = pwgui.widgets.ComboBox(parent, width=10, 
                                    choices=viewChoices, 
                                    values=[VIEW_LIST, VIEW_TREE, VIEW_TREE_SMALL],
                                    initial=viewChoices[self.runsView],
                                    onChange=lambda e: self._runActionClicked(ACTION_SWITCH_VIEW))
        self.switchCombo.grid(row=0, column=1)
            
    def _updateActionToolbar(self):
        """ Update which action buttons should be visible. """
        
        def displayAction(action, i, cond=True):
            """ Show/hide the action button if the condition is met. """

            # If action present (set color is not in the toolbar but in the context menu)
            if self.actionButtons.has_key(action):
                if cond:
                    self.actionButtons[action].grid(row=0, column=i, sticky='sw',
                                                    padx=(0, 5), ipadx=0)
                else:
                    self.actionButtons[action].grid_remove()
            else:
                # print action + " not in toolbar."
                pass

        for i, actionTuple in enumerate(self.provider.getActionsFromSelection()):
            action, cond = actionTuple
            displayAction(action, i, cond)          
        
    def _createProtocolsTree(self, parent, background=Color.LIGHT_GREY_COLOR):
        self.style.configure("W.Treeview", background=background, borderwidth=0,
                             fieldbackground=background)
        t = pwgui.tree.Tree(parent, show='tree', style='W.Treeview')
        t.column('#0', minwidth=300)
        t.tag_configure('protocol', image=self.getImage('python_file.gif'))
        t.tag_bind('protocol', '<Double-1>', self._protocolItemClick)
        t.tag_bind('protocol', '<Return>', self._protocolItemClick)
        t.tag_configure('protocol_base', image=self.getImage('class_obj.gif'))
        t.tag_configure('protocol_group', image=self.getImage('class_obj.gif'))
        t.tag_configure('section', font=self.windows.fontBold)
        return t
        
    def _createProtocolsPanel(self, parent, bgColor):
        """Create the protocols Tree displayed in left panel"""
        comboFrame = tk.Frame(parent, bg=bgColor)
        tk.Label(comboFrame, text='View', bg=bgColor).grid(row=0, column=0,
                                                           padx=(0, 5), pady=5)
        choices = self.project.getProtocolViews() 
        initialChoice = self.settings.getProtocolView()
        combo = pwgui.widgets.ComboBox(comboFrame, choices=choices,
                                       initial=initialChoice)
        combo.setChangeCallback(self._onSelectProtocols)
        combo.grid(row=0, column=1)
        comboFrame.grid(row=0, column=0, padx=5, pady=5, sticky='nw')
        
        t = self._createProtocolsTree(parent)
        t.grid(row=1, column=0, sticky='news')
        # Program automatic refresh
        t.after(3000, self._automaticRefreshRuns)
        self.protTree = t

    def _onSelectProtocols(self, combo):
        """ This function will be called when a protocol menu
        is selected. The index of the new menu is passed. 
        """
        protView = combo.getText()
        self.settings.setProtocolView(protView)
        self.protCfg = self.project.getCurrentProtocolView()
        self.updateProtocolsTree(self.protCfg)
                
    def updateProtocolsTree(self, protCfg):
        self.protCfg = protCfg
        self.protTree.clear()
        self.protTree.unbind('<<TreeviewOpen>>')
        self.protTree.unbind('<<TreeviewClose>>')
        self.protTreeItems = {}
        subclassedDict = {} # Check which classes serve as base to not show them
        emProtocolsDict = em.getProtocols()
        for _, v1 in emProtocolsDict.iteritems():
            for k2, v2 in emProtocolsDict.iteritems():
                if v1 is not v2 and issubclass(v1, v2):
                    subclassedDict[k2] = True
        populateTree(self, self.protTree, self.protTreeItems, '', self.protCfg,
                     subclassedDict)
        self.protTree.bind('<<TreeviewOpen>>',
                           lambda e: self._treeViewItemChange(True))
        self.protTree.bind('<<TreeviewClose>>',
                           lambda e: self._treeViewItemChange(False))
        
    def _treeViewItemChange(self, openItem):
        item = self.protTree.focus()
        if item in self.protTreeItems:
            self.protTreeItems[item].openItem.set(openItem)
        
    def createRunsTree(self, parent):
        self.provider = RunsTreeProvider(self.project, self._runActionClicked)

        # This line triggers the getRuns for the first time.
        # Ne need to force the check pids here, temporary
        self.provider._checkPids = True
        t = pwgui.tree.BoundTree(parent, self.provider)
        self.provider._checkPids = False

        t.itemDoubleClick = self._runItemDoubleClick
        t.itemClick = self._runTreeItemClick
            
        return t
   
    def updateRunsTree(self, refresh=False):
        self.provider.setRefresh(refresh)
        self.runsTree.update()
        self.updateRunsTreeSelection()

    def updateRunsTreeSelection(self):
        for prot in self._iterSelectedProtocols():
            treeId = self.provider.getObjectFromId(prot.getObjId())._treeId
            self.runsTree.selection_add(treeId)
    
    def createRunsGraph(self, parent):
        self.runsGraphCanvas = pwgui.Canvas(parent, width=400, height=400, 
                                tooltipCallback=self._runItemTooltip,
                                tooltipDelay=1000, name=ProtocolsView.RUNS_CANVAS_NAME, takefocus=True, highlightthickness=0)

        self.runsGraphCanvas.onClickCallback = self._runItemClick
        self.runsGraphCanvas.onDoubleClickCallback = self._runItemDoubleClick
        self.runsGraphCanvas.onRightClickCallback = self._runItemRightClick
        self.runsGraphCanvas.onControlClickCallback = self._runItemControlClick
        self.runsGraphCanvas.onAreaSelected = self._selectItemsWithinArea

        parent.grid_columnconfigure(0, weight=1)
        parent.grid_rowconfigure(0, weight=1)
        
        self.settings.getNodes().updateDict()
        self.settings.getLabels().updateDict()

        self.updateRunsGraph()

    def updateRunsGraph(self, refresh=False, reorganize=False, checkPids=False):

        self.runsGraph = self.project.getRunsGraph(refresh=refresh,
                                                   checkPids=checkPids)
        self.drawRunsGraph(reorganize)

    def drawRunsGraph(self, reorganize=False):

        self.runsGraphCanvas.clear()

        # Check if there are positions stored
        if reorganize or len(self.settings.getNodes()) == 0:
            # Create layout to arrange nodes as a level tree
            layout = pwgui.graph.LevelTreeLayout()
        else:
            layout = pwgui.graph.BasicLayout()

        # Create empty nodeInfo for new runs
        for node in self.runsGraph.getNodes():
            nodeId = node.run.getObjId() if node.run else 0
            nodeInfo = self.settings.getNodeById(nodeId)
            if nodeInfo is None:
                self.settings.addNode(nodeId, x=0, y=0, expanded=True)
<<<<<<< HEAD

=======
>>>>>>> 32726211
        self.runsGraphCanvas.drawGraph(self.runsGraph, layout,
                                       drawNode=self.createRunItem)

    def createRunItem(self, canvas, node):

        nodeId = node.run.getObjId() if node.run else 0
        nodeInfo = self.settings.getNodeById(nodeId)

        # Extend attributes: use some from nodeInfo
        node.expanded = nodeInfo.isExpanded()
        node.x, node.y = nodeInfo.getPosition()
        nodeText = self._getNodeText(node)

        # Get status color
        statusColor = self._getStatusColor(node)

        # Get the box color (depends on color mode: label or status)
        boxColor = self._getBoxColor(nodeInfo, statusColor, node)

        # Draw the box
        item = RunBox(nodeInfo, self.runsGraphCanvas,
                      nodeText, node.x, node.y,
                      bgColor=boxColor, textColor='black')
        # No border
        item.margin = 0

        # Paint the oval..if apply.
        self._paintOval(item, statusColor)

        # Paint the bottom line (for now only labels are painted there).
        self._paintBottomLine(item)

        if nodeId in self._selection:
            item.setSelected(True)
        return item

    def _getBoxColor(self, nodeInfo, statusColor, node):

        # If the color has to go to the box
        if self.settings.statusColorMode():
            boxColor = statusColor

        elif self.settings.ageColorMode():

            if node.run:

                # Get the latest activity timestamp
                ts = node.run.getObjCreation().datetime(fs=False)

                if node.run.initTime.hasValue():
                    ts = node.run.initTime.datetime()

                if node.run.endTime.hasValue():
                    ts = node.run.endTime.datetime()

                age = dt.datetime.now() - ts

                boxColor = self._ageColor('#6666ff', age.days * 24)
            else:
                boxColor = DEFAULT_BOX_COLOR

        # ... box is for the labels.
        elif self.settings.labelsColorMode():
            # If there is only one label use the box for the color.
            if self._getLabelsCount(nodeInfo) == 1:

                labelId = nodeInfo.getLabels()[0]
                label = self.settings.getLabels().getLabel(labelId)

                # If there is no label (it has been deleted)
                if label is None:
                    nodeInfo.getLabels().remove(labelId)
                    boxColor = DEFAULT_BOX_COLOR
                else:
                    boxColor = label.getColor()

            else:
                boxColor = DEFAULT_BOX_COLOR
        else:
            boxColor = DEFAULT_BOX_COLOR

        return boxColor

    def _ageColor(self, rgbColor, ageInDays):

        if ageInDays > 255: ageInDays = 255

        # Mek it a percentage: 1 = 100% white, 0 = same rgbColor
        ageInDays /= 255.

        return pwutils.rgb_to_hex(pwutils.lighter(pwutils.hex_to_rgb(rgbColor),
                                                  ageInDays))


    @staticmethod
    def _getLabelsCount(nodeInfo):

        return 0 if nodeInfo.getLabels() is None else len(nodeInfo.getLabels())

    def _paintBottomLine(self, item):

        if self.settings.labelsColorMode():

            self._addLabels(item)

    def _paintOval(self, item, statusColor):
        # Show the status as a circle in the top right corner
        if not self.settings.statusColorMode():
            # Option: Status item.
            (topLeftX, topLeftY, bottomRightX, bottomRightY) = self.runsGraphCanvas.bbox(item.id)
            statusSize = 10
            statusX = bottomRightX - (statusSize + 3)
            statusY = topLeftY + 3

            pwgui.Oval(self.runsGraphCanvas, statusX, statusY, statusSize,
                       color=statusColor, anchor=item)

        # in statusColorMode
        else:
            # Show a black circle if there is any label
            if self._getLabelsCount(item.nodeInfo) > 0:

                (topLeftX, topLeftY, bottomRightX, bottomRightY) = self.runsGraphCanvas.bbox(item.id)
                statusSize = 10
                statusX = bottomRightX - (statusSize + 3)
                statusY = topLeftY + 3

                pwgui.Oval(self.runsGraphCanvas, statusX, statusY, statusSize,
                           color='black', anchor=item)

    @staticmethod
    def _getStatusColor(node):

        # If it is a run node (not PROJECT)
        if node.run:
            status = node.run.status.get(pwprot.STATUS_FAILED)
            return STATUS_COLORS[status]
        else:
            return '#ADD8E6'  # Lightblue

    def _getNodeText(self, node):

        nodeText = node.getLabel()

        if node.run:

            if node.expanded:
                expandedStr = ''
            else:
                expandedStr = ' (+)'
            if self.runsView == VIEW_TREE_SMALL:
                nodeText = node.getName() + expandedStr
            else:
                nodeText = nodeText + expandedStr + '\n' + node.run.getStatusMessage()

        return nodeText

    def _addLabels(self, item):

        # If there is only one label it should be already used in the box color.
        if self._getLabelsCount(item.nodeInfo) < 2: return

        # Get the positions of the box
        (topLeftX, topLeftY, bottomRightX, bottomRightY) = self.runsGraphCanvas.bbox(item.id)

        # Get the width of the box
        boxWidth = bottomRightX - topLeftX

        # Set the size
        marginV = 3
        marginH = 2
        labelWidth = (boxWidth - (2 * marginH)) / len(item.nodeInfo.getLabels())
        labelHeight = 6

        # Leave some margin on the right and bottom
        labelX = bottomRightX - marginH
        labelY = bottomRightY - (labelHeight + marginV)

        for index, labelId in enumerate(item.nodeInfo.getLabels()):

            # Get the label
            label = self.settings.getLabels().getLabel(labelId)

            # If not none
            if label is not None:
                # Move X one label to the left
                if index == len(item.nodeInfo.getLabels()) - 1:
                    labelX = topLeftX + marginH
                else:
                    labelX -= labelWidth

                pwgui.Rectangle(self.runsGraphCanvas, labelX, labelY,
                                labelWidth, labelHeight, color=label.getColor(),
                                anchor=item)
            else:

                item.nodeInfo.getLabels().remove(labelId)

    def switchRunsView(self):
        previousView = self.runsView
        viewValue = self.switchCombo.getValue()
        self.runsView = viewValue
        self.settings.setRunsView(viewValue)
        
        if viewValue == VIEW_LIST:
            self.runsTree.grid(row=0, column=0, sticky='news')
            self.runsGraphCanvas.frame.grid_remove()
            self.updateRunsTreeSelection()
            self.viewButtons[ACTION_TREE].grid_remove()
        else:            
            self.runsTree.grid_remove()
            self.updateRunsGraph(reorganize=(previousView!=VIEW_LIST))
            self.runsGraphCanvas.frame.grid(row=0, column=0, sticky='news')
            self.viewButtons[ACTION_TREE].grid(row=0, column=1)

    def _protocolItemClick(self, e=None):
        # Get the tree widget that originated the event
        # it could be the left panel protocols tree or just
        # the search protocol dialog tree
        tree = e.widget
        protClassName = tree.getFirst().split('.')[-1]
        protClass = em.getProtocols().get(protClassName)
        prot = self.project.newProtocol(protClass)
        self._openProtocolForm(prot)

    def _toggleColorScheme(self, e=None):

        currentMode = self.settings.getColorMode()

        if currentMode >= len(self.settings.COLOR_MODES) - 1:
            currentMode = -1

        nextColorMode = currentMode + 1

        self.settings.setColorMode(nextColorMode)
        self._updateActionToolbar()
        # self.updateRunsGraph()
        self.drawRunsGraph()

    def _selectAllProtocols(self, e=None):
        self._selection.clear()

        # WHY GOING TO THE db?
        #  Let's try using in memory data.
        # for prot in self.project.getRuns():
        for prot in self.project.runs:
            self._selection.append(prot.getObjId())
        self._updateSelection()

        # self.updateRunsGraph()
        self.drawRunsGraph()


    # NOt used!: pconesa 02/11/2016.
    # def _deleteSelectedProtocols(self, e=None):
    #
    #     for selection in self._selection:
    #         self.project.getProtocol(self._selection[0])
    #
    #
    #     self._updateSelection()
    #     self.updateRunsGraph()
    #

    def _updateSelection(self):
        self._fillSummary()
        self._fillMethod()
        self._fillLogs()

        last = self.getSelectedProtocol()
        self._lastSelectedProtId = last.getObjId() if last else None

        self._updateActionToolbar()
        
    def _runTreeItemClick(self, item=None):
        self._selection.clear()
        for prot in self.runsTree.iterSelectedObjects():
            self._selection.append(prot.getObjId())
        self._updateSelection()
                         
    def _selectItemProtocol(self, prot):
        """ Call this function when a new box (item) of a protocol
        is selected. It should be called either from itemClick
        or itemRightClick
        """
        self._selection.clear()
        self.settings.dataSelection.clear()
        self._selection.append(prot.getObjId())

        # Select output data too
        self.toggleDataSelection(prot,True)

        self._updateSelection()
        self.runsGraphCanvas.update_idletasks()
        
    def _deselectItems(self, item):
        """ Deselect all items except the item one
        """
        g = self.project.getRunsGraph(refresh=False)
        
        for node in g.getNodes():
            if node.run and node.run.getObjId() in self._selection:
                # This option is only for compatibility with all projects
                if hasattr(node, 'item'):
                    node.item.setSelected(False)
        item.setSelected(True)
        
    def _runItemClick(self, item=None):

        self.runsGraphCanvas.focus_set()

        # Get last selected item for tree or graph
        if self.runsView == VIEW_LIST:
            prot = self.project.mapper.selectById(int(self.runsTree.getFirst()))
        else:
            prot = item.node.run
            if prot is None:  # in case it is the main "Project" node
                return
            self._deselectItems(item)
        self._selectItemProtocol(prot)
        
    def _runItemDoubleClick(self, e=None):
        self._runActionClicked(ACTION_EDIT)
        
    def _runItemRightClick(self, item=None):
        prot = item.node.run
        if prot is None:  # in case it is the main "Project" node
            return
        n = len(self._selection)
        # Only select item with right-click if there is a single
        # item selection, not for multiple selection
        if n <= 1:
            self._deselectItems(item)
            self._selectItemProtocol(prot)
        return self.provider.getObjectActions(prot)
        
    def _runItemControlClick(self, item=None):
        # Get last selected item for tree or graph
        if self.runsView == VIEW_LIST:
            prot = self.project.mapper.selectById(int(self.runsTree.getFirst()))        
        else:
            prot = item.node.run
            protId = prot.getObjId()
            if protId in self._selection:
                item.setSelected(False)
                self._selection.remove(protId)

                # Remove data selected
                self.toggleDataSelection(prot, False)
            else:

                item.setSelected(True)
                self._selection.append(prot.getObjId())

                # Select output data too
                self.toggleDataSelection(prot, True)

        self._updateSelection()


    def toggleDataSelection(self, prot, append):

        # Go through the data selection
        for paramName, output in prot.iterOutputEM():
            if append:
                self.settings.dataSelection.append(output.getObjId())
            else:
                self.settings.dataSelection.remove(output.getObjId())

    def _runItemTooltip(self, tw, item):
        """ Create the contents of the tooltip to be displayed
        for the given item.
        Params:
            tw: a tk.TopLevel instance (ToolTipWindow)
            item: the selected item.
        """
        prot = item.node.run
        
        if prot:
            tm = '*%s*\n' % prot.getRunName()
            tm += '   Id: %s\n' % prot.getObjId()
            tm += 'State: %s\n' % prot.getStatusMessage()
            tm += ' Time: %s\n' % pwutils.prettyDelta(prot.getElapsedTime()) 
            if not hasattr(tw, 'tooltipText'):
                frame = tk.Frame(tw)
                frame.grid(row=0, column=0)
                tw.tooltipText = pwgui.dialog.createMessageBody(frame, tm, None,
                                                textPad=0,
                                                textBg=Color.LIGHT_GREY_COLOR_2)
                tw.tooltipText.config(bd=1, relief=tk.RAISED)
            else:
                pwgui.dialog.fillMessageText(tw.tooltipText, tm)

    def _selectItemsWithinArea(self, x1, y1, x2, y2, enclosed=False):
        """
        Parameters
        ----------
        x1: x coordinate of first corner of the area
        y1: y coordinate of first corner of the area
        x2: x coordinate of second corner of the area
        y2: y coordinate of second corner of the area
        enclosed: Default True. Returns enclosed items,
                  overlapping items otherwise.
        Returns
        -------
        Nothing

        """

        # NOT working properly: Commented for the moment.
        return

        if enclosed:
            items = self.runsGraphCanvas.find_enclosed(x1, y1, x2, y2)
        else:
            items = self.runsGraphCanvas.find_overlapping(x1, y1, x2, y2)

        update = False

        for itemId in items:
            if itemId in self.runsGraphCanvas.items:

                item = self.runsGraphCanvas.items[itemId]
                if not item.node.isRoot():
                    item.setSelected(True)
                    self._selection.append(itemId)
                    update = True

        if update is not None: self._updateSelection()
        
    def _openProtocolForm(self, prot):
        """Open the Protocol GUI Form given a Protocol instance"""
        
        w = pwgui.form.FormWindow(Message.TITLE_NAME_RUN + prot.getClassName(),
                                  prot, self._executeSaveProtocol, self.windows,
                                  hostList=self.project.getHostNames(),
                                  updateProtocolCallback=self._updateProtocol(prot))
        w.adjustSize()
        w.show(center=True)

    def _browseSteps(self):
        """ Open a new window with the steps list. """
        window = StepsWindow(Message.TITLE_BROWSE_DATA, self.windows, 
                             self.getSelectedProtocol(), icon=self.icon)
        window.show()        
    
    def _browseRunData(self):
        provider = ProtocolTreeProvider(self.getSelectedProtocol())
        window = pwgui.browser.BrowserWindow(Message.TITLE_BROWSE_DATA,
                                             self.windows, icon=self.icon)
        window.setBrowser(pwgui.browser.ObjectBrowser(window.root, provider))
        window.itemConfig(self.getSelectedProtocol(), open=True)  
        window.show()
        
    def _browseRunDirectory(self):
        """ Open a file browser to inspect the files generated by the run. """
        protocol = self.getSelectedProtocol()
        workingDir = protocol.getWorkingDir()
        if os.path.exists(workingDir):
            window = pwgui.browser.FileBrowserWindow("Browsing: " + workingDir, 
                                       master=self.windows, 
                                       path=workingDir)
            window.show()
        else:
            self.windows.showInfo("Protocol working dir does not exists: \n %s"
                                  % workingDir)
        
    def _iterSelectedProtocols(self):
        for protId in sorted(self._selection):
            prot = self.project.getProtocol(protId)
            if prot:
                yield prot
            
    def _getSelectedProtocols(self):
        return [prot for prot in self._iterSelectedProtocols()]


    def _iterSelectedNodes(self):

        for protId in sorted(self._selection):

            node = self.settings.getNodeById(protId)

            yield node

    def _getSelectedNodes(self):
        return [node for node in self._iterSelectedNodes()]


    def getSelectedProtocol(self):
        if self._selection:
            return self.project.getProtocol(self._selection[0])
        return None
            
    def _fillSummary(self):
        self.summaryText.setReadOnly(False)
        self.summaryText.clear()
        self.infoTree.clear()
        n = len(self._selection)
        
        if n == 1:
            prot = self.getSelectedProtocol()

            if prot:
                provider = RunIOTreeProvider(self, prot, self.project.mapper)
                self.infoTree.setProvider(provider)
                self.infoTree.grid(row=0, column=0, sticky='news')
                self.infoTree.update_idletasks()
                # Update summary
                self.summaryText.addText(prot.summary())
            else:
                self.infoTree.clear()
        
        elif n > 1:
            self.infoTree.clear()
            for prot in self._iterSelectedProtocols():
                self.summaryText.addLine('> _%s_' % prot.getRunName())
                for line in prot.summary():
                    self.summaryText.addLine(line)
                self.summaryText.addLine('')
        self.summaryText.setReadOnly(True)
        
    def _fillMethod(self):
        self.methodText.setReadOnly(False)
        self.methodText.clear()
        self.methodText.addLine("*METHODS:*")
        cites = OrderedDict()
        
        for prot in self._iterSelectedProtocols():
            self.methodText.addLine('> _%s_' % prot.getRunName())
            for line in prot.getParsedMethods():
                self.methodText.addLine(line)
            cites.update(prot.getCitations())
            cites.update(prot.getPackageCitations())
            self.methodText.addLine('')
        
        if cites:
            self.methodText.addLine('*REFERENCES:*')
            for cite in cites.values():
                self.methodText.addLine(cite)
        
        self.methodText.setReadOnly(True)
        
    def _fillLogs(self):
        prot = self.getSelectedProtocol()

        if len(self._selection) != 1 or not prot:
            self.outputViewer.clear()
            self._lastStatus = None
        elif prot.getObjId() != self._lastSelectedProtId:
            self._lastStatus = prot.getStatus()
            i = self.outputViewer.getIndex()
            self.outputViewer.clear()
            # Right now skip the err tab since we are redirecting
            # stderr to stdout
            out, _, log = prot.getLogPaths()
            self.outputViewer.addFile(out)
            self.outputViewer.addFile(log)
            self.outputViewer.setIndex(i) # Preserve the last selected tab
            self.outputViewer.selectedText().goEnd()
            # when there are not logs, force re-load next time
            if (not os.path.exists(out) or
                not os.path.exists(log)):
                self._lastStatus = None
                
        elif  prot.isActive() or prot.getStatus() != self._lastStatus:
            doClear = self._lastStatus is None                
            self._lastStatus = prot.getStatus()
            self.outputViewer.refreshAll(clear=doClear, goEnd=doClear)

    def _scheduleRunsUpdate(self, secs=1):
        #self.runsTree.after(secs*1000, self.refreshRuns)
        self.windows.enqueue(self.refreshRuns)
        
    def executeProtocol(self, prot):
        """ Function to execute a protocol called not
        directly from the Form "Execute" button.
        """
        # We need to equeue the execute action
        # to be executed in the same thread
        self.windows.enqueue(lambda: self._executeSaveProtocol(prot))
        
    def _executeSaveProtocol(self, prot, onlySave=False):
        if onlySave:
            self.project.saveProtocol(prot)
            msg = Message.LABEL_SAVED_FORM
#            msg = "Protocol successfully saved."
        else:
            self.project.launchProtocol(prot)
            # Select the launched protocol to display its summary, methods..etc
            self._selection.clear()
            self._selection.append(prot.getObjId())
            self._updateSelection()
            self._lastStatus = None # clear lastStatus to force re-load the logs
            msg = ""
            
        # Update runs list display, even in save we
        # need to get the updated copy of the protocol
        self._scheduleRunsUpdate()

        return msg
    
    def _updateProtocol(self, prot):
        """ Callback to notify about the change of a protocol
        label or comment. 
        """
        self._scheduleRunsUpdate()
        
    def _continueProtocol(self, prot):
        self.project.continueProtocol(prot)
        self._scheduleRunsUpdate()

    def _onDelPressed(self):
        # This function will be connected to the key 'Del' press event
        # We need to check if the canvas have the focus and then
        # proceed with the delete action

        # get the widget with the focus
        widget = self.focus_get()

        # Call the delete action only if the widget is the canvas
        if str(widget).endswith(ProtocolsView.RUNS_CANVAS_NAME):
            self._deleteProtocol()

    def _deleteProtocol(self):
        protocols = self._getSelectedProtocols()

        if len(protocols) == 0:
            return

        protStr = '\n  - '.join(['*%s*' % p.getRunName() for p in protocols])

        if pwgui.dialog.askYesNo(Message.TITLE_DELETE_FORM,
                                 Message.LABEL_DELETE_FORM % protStr,
                                 self.root):
            self.project.deleteProtocol(*protocols)
            self._selection.clear()
            self._updateSelection()
            self._scheduleRunsUpdate()
            
    def _copyProtocols(self):
        protocols = self._getSelectedProtocols()
        if len(protocols) == 1:
            newProt = self.project.copyProtocol(protocols[0])
            if newProt is None:
                self.windows.showError("Error copying protocol.!!!")
            else:
                self._openProtocolForm(newProt)
        else:
            self.project.copyProtocol(protocols)
            self.refreshRuns()

    def _selectLabels(self):
        selectedNodes = self._getSelectedNodes()

        if selectedNodes:
            dlg = self.windows.manageLabels()

            if dlg.resultYes():
                for node in selectedNodes:
                    node.setLabels([label.getName() for label in dlg.values])

                # self.updateRunsGraph()
                self.drawRunsGraph()

    def _exportProtocols(self):
        protocols = self._getSelectedProtocols()
        
        def _export(obj):
            filename = os.path.join(browser.getCurrentDir(), 
                                    browser.getEntryValue())
            try:
                self.project.exportProtocols(protocols, filename)
                self.windows.showInfo("Workflow successfully saved to '%s' "
                                      % filename)
            except Exception, ex:
                self.windows.showError(str(ex))
            
        browser = pwgui.browser.FileBrowserWindow("Choose .json file to save workflow", 
                                    master=self.windows, 
                                    path=self.project.getPath(''), 
                                    onSelect=_export,
                                    entryLabel='File', entryValue='workflow.json')
        browser.show()
            
    def _stopProtocol(self, prot):
        if pwgui.dialog.askYesNo(Message.TITLE_STOP_FORM, Message.LABEL_STOP_FORM, self.root):
            self.project.stopProtocol(prot)
            self._lastStatus = None # force logs to re-load
            self._scheduleRunsUpdate()

    def _analyzeResults(self, prot):        

        viewers = em.findViewers(prot.getClassName(), DESKTOP_TKINTER)
        if len(viewers):
            # Instanciate the first available viewer
            # TODO: If there are more than one viewer we should display
            # TODO: a selection menu
            firstViewer = viewers[0](project=self.project, protocol=prot,
                                     parent=self.windows)

            if isinstance(firstViewer, ProtocolViewer):
                firstViewer.visualize(prot, windows=self.windows)
            else:
                firstViewer.visualize(prot)
        else:
            for _, output in prot.iterOutputAttributes(em.EMObject):
                viewers = em.findViewers(output.getClassName(), DESKTOP_TKINTER)
                if len(viewers):
                    # Instanciate the first available viewer
                    # TODO: If there are more than one viewer we should display
                    # TODO: a selection menu
                    viewerclass = viewers[0]
                    firstViewer = viewerclass(project=self.project, 
                                              protocol=prot,
                                              parent=self.windows)
                    # FIXME:Probably o longer needed protocol on args, already provided on init
                    firstViewer.visualize(output, windows=self.windows,
                                          protocol=prot)
            
    def _analyzeResultsClicked(self, e=None):
        """ Function called when button "Analyze results" is called. """
        prot = self.getSelectedProtocol()
        if os.path.exists(prot._getPath()):
            self._analyzeResults(prot)
        else:
            self.windows.showInfo("Selected protocol hasn't been run yet.")
                
    def _runActionClicked(self, action):
        prot = self.getSelectedProtocol()
        if prot:
            try:
                if action == ACTION_DEFAULT:
                    pass
                elif action == ACTION_EDIT:
                    self._openProtocolForm(prot)
                elif action == ACTION_COPY:
                    self._copyProtocols()
                elif action == ACTION_DELETE:
                    self._deleteProtocol()
                elif action == ACTION_STEPS:
                    self._browseSteps()                    
                elif action == ACTION_BROWSE:
                    self._browseRunDirectory()
                elif action == ACTION_DB:
                    self._browseRunData()
                elif action == ACTION_STOP:
                    self._stopProtocol(prot)
                elif action == ACTION_CONTINUE:
                    self._continueProtocol(prot)
                elif action == ACTION_RESULTS:
                    self._analyzeResults(prot)
                elif action == ACTION_EXPORT: 
                    self._exportProtocols()
                elif action == ACTION_COLLAPSE:
                    nodeInfo = self.settings.getNodeById(prot.getObjId())
                    nodeInfo.setExpanded(False)
                    self.updateRunsGraph(True, reorganize=True)
                    self._updateActionToolbar()
                elif action == ACTION_EXPAND:
                    nodeInfo = self.settings.getNodeById(prot.getObjId())
                    nodeInfo.setExpanded(True)
                    self.updateRunsGraph(True, reorganize=True)
                    self._updateActionToolbar()
                elif action == ACTION_LABELS:
                    self._selectLabels()

            except Exception, ex:
                self.windows.showError(str(ex))
                if pwutils.envVarOn('SCIPION_DEBUG'):
                    import traceback
                    traceback.print_exc()
 
        # Following actions do not need a select run
        if action == ACTION_TREE:
            self.updateRunsGraph(True, reorganize=True)
        elif action == ACTION_REFRESH:
<<<<<<< HEAD
            with monitor.Timer("ACTION_REFRESH"):
                self.refreshRuns(checkPids=True)
=======
                self.refreshRuns(checkPids=True)

>>>>>>> 32726211
        elif action == ACTION_SWITCH_VIEW:
            self.switchRunsView()
    

class RunBox(pwgui.TextBox):
    """ Just override TextBox move method to keep track of 
    position changes in the graph.
    """
    def __init__(self, nodeInfo, canvas, text, x, y, bgColor, textColor):
        pwgui.TextBox.__init__(self, canvas, text, x, y, bgColor, textColor)
        self.nodeInfo = nodeInfo
        canvas.addItem(self)
        
    def move(self, dx, dy):
        pwgui.TextBox.move(self, dx, dy)
        self.nodeInfo.setPosition(self.x, self.y)

    def moveTo(self, x, y):
        pwgui.TextBox.moveTo(self, x, y)
        self.nodeInfo.setPosition(self.x, self.y)<|MERGE_RESOLUTION|>--- conflicted
+++ resolved
@@ -977,10 +977,7 @@
             nodeInfo = self.settings.getNodeById(nodeId)
             if nodeInfo is None:
                 self.settings.addNode(nodeId, x=0, y=0, expanded=True)
-<<<<<<< HEAD
-
-=======
->>>>>>> 32726211
+
         self.runsGraphCanvas.drawGraph(self.runsGraph, layout,
                                        drawNode=self.createRunItem)
 
@@ -1758,13 +1755,8 @@
         if action == ACTION_TREE:
             self.updateRunsGraph(True, reorganize=True)
         elif action == ACTION_REFRESH:
-<<<<<<< HEAD
             with monitor.Timer("ACTION_REFRESH"):
                 self.refreshRuns(checkPids=True)
-=======
-                self.refreshRuns(checkPids=True)
-
->>>>>>> 32726211
         elif action == ACTION_SWITCH_VIEW:
             self.switchRunsView()
     
