--- conflicted
+++ resolved
@@ -368,13 +368,10 @@
                             p._allowsSelection = True
                             objects.append(p)
 
-<<<<<<< HEAD
-=======
                         # JMRT: Adding the inner items cause a significant
                         # performance penalty, anyway, subsets can be selected
                         # from showj GUI and used as inputs.
                         # If attr is a set, then we should consider its elements
->>>>>>> dca116e9
                         # JMRT: The inclusion of subitems as possible inputs
                         # is causing a performance penalty. So for the moment
                         # we will restrict that to SetOfVolumes only
@@ -1604,14 +1601,6 @@
         # Neither in the case of a LegacyProtocol
         if (not self.visualizeMode and not self.childMode and
             not self._isLegacyProtocol()):
-<<<<<<< HEAD
-            self.btnSave = Button(btnFrame, Message.LABEL_BUTTON_RETURN,
-                             Icon.ACTION_SAVE, command=self.save)
-            self.btnSave.grid(row=0, column=1, padx=5, pady=5, sticky='se')
-            self.btnExecute = HotButton(btnFrame, Message.LABEL_BUTTON_EXEC,
-                                   Icon.ACTION_EXECUTE, command=self.execute)
-            self.btnExecute.grid(row=0, column=2, padx=(5, 28), pady=5, sticky='se')
-=======
 
             # Check editable or not:
             btnState = tk.DISABLED if (self.protocol.isActive()
@@ -1627,7 +1616,6 @@
                                         command=self.execute, state=btnState)
             self.btnExecute.grid(row=0, column=2, padx=(5, 28),
                                  pady=5, sticky='se')
->>>>>>> dca116e9
             self._onPointerChanged()
             
         return btnFrame
