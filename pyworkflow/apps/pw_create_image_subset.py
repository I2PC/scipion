--- conflicted
+++ resolved
@@ -51,94 +51,10 @@
     # Launch the protocol
     project.launchProtocol(prot, wait=True)
     
-<<<<<<< HEAD
-def createSetFromMd(selfile, setType, inputimages):
-    createSetFun = getattr(prot, '_createSetOf' + setType)
-        
-    if not 'Classes' in setType:
-        outputset = createSetFun()
-        readSetFun = getattr(xmipp3, 'readSetOf' + setType )
-        outputset.copyInfo(inputimages)    
-        readSetFun(selfile, outputset, outputset.hasCTF())
-    else:
-        outputset = createSetFun(inputimages)
-        readSetFun = getattr(xmipp3, 'readSetOf' + setType )       
-        readSetFun(outputset, selfile)
-    return outputset
-
-
-
-
-#def createSetFromSqlite(selfile, setType, inputimages):
-#    cls = getattr(my_import('pyworkflow.em.data'), 'SetOf' + setType)
-#    outputset = cls(filename=selfile)
-#    if not 'Classes' in setType:
-#        outputset.copyInfo(inputimages)    
-#    else:
-#        outputset.setImages(inputimages)
-#    return outputset
-
-def my_import(name):
-    mod = __import__(name)
-    components = name.split('.')
-    for comp in components[1:]:
-        mod = getattr(mod, comp)
-    return mod
-
-if __name__ == '__main__':
-
-    projectid = sys.argv[1]
-    inputid = sys.argv[2]
-    sqlitefile = sys.argv[3] # Sqlite file with disabled objects
-    outputType = sys.argv[4] # Output set type
-    protlabel = sys.argv[5] #Protocol label 
-
-    inputType = None#to be readed
-    
-    selfilename = sqlitefile[sqlitefile.rfind(os.sep) + 1:]
-    
-    project = Manager().loadProject(projectid)
-    prot = ProtUserSubSet(label=protlabel, inputType=inputType, outputType=outputType)
-    input = project.mapper.selectById(int(inputid))
-
-    
-    prot.createInputPointer(input)
-    project._setupProtocol(prot)
-    prot.makePathsAndClean()
-    moveFile(sqlitefile, prot._getExtraPath())
-    selfile = join(prot._getExtraPath(), selfilename)
-    
-    readInputSetFun = getattr(prot, '_createSetOf' + inputType)
-    
-    inputset = readInputSetFun(filename=selfile)
-    outputcls = getattr(my_import('pyworkflow.em.data'), 'SetOf' + outputType)
-    outputset = outputcls()
-    for obj in inputset:
-        if(obj.isEnabled()):
-            outputset.add(obj)
-            
-    if isinstance(input, SetOfImages):
-        inputImages = input
-    elif isinstance(input, SetOfClasses):
-        inputImages = input.getImages()
-    elif isinstance(input, EMProtocol):
-        inputImages = input.getAttribute('inputParticles', None)
-        
-    if not 'Classes' in outputType:
-        outputset.copyInfo(inputImages)    
-    else:
-        outputset.setImages(inputImages)
-
-    prot.defineOutputSet(outputset)
-   
-    prot.setStatus(STATUS_FINISHED)
-    project._storeProtocol(prot)
-=======
 
 if __name__ == '__main__':
     #TODO: REMOVE THIS AFTER DEBUGGING
     print "ARGS: ", sys.argv
->>>>>>> f3611670
     
     runSubsetProtocol(projectId=sys.argv[1],
                       inputId=sys.argv[2],
