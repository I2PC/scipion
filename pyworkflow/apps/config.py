--- conflicted
+++ resolved
@@ -37,10 +37,7 @@
 from pyworkflow.mapper import SqliteMapper, XmlMapper
 
 PATH = os.path.dirname(__file__)
-<<<<<<< HEAD
-=======
-
->>>>>>> 475fcc60
+
 SETTINGS = join(pw.HOME,'..','settings')
 
 def getConfigPath(filename):
