# **************************************************************************
# *
# * Authors:     J.M. De la Rosa Trevin (jmdelarosa@cnb.csic.es)
# *
# * Unidad de  Bioinformatica of Centro Nacional de Biotecnologia , CSIC
# *
# * This program is free software; you can redistribute it and/or modify
# * it under the terms of the GNU General Public License as published by
# * the Free Software Foundation; either version 2 of the License, or
# * (at your option) any later version.
# *
# * This program is distributed in the hope that it will be useful,
# * but WITHOUT ANY WARRANTY; without even the implied warranty of
# * MERCHANTABILITY or FITNESS FOR A PARTICULAR PURPOSE.  See the
# * GNU General Public License for more details.
# *
# * You should have received a copy of the GNU General Public License
# * along with this program; if not, write to the Free Software
# * Foundation, Inc., 59 Temple Place, Suite 330, Boston, MA
# * 02111-1307  USA
# *
# *  All comments concerning this program package may be sent to the
# *  e-mail address 'jmdelarosa@cnb.csic.es'
# *
# **************************************************************************
"""
This modules serve to define some Configuration classes
mainly for project GUI
"""

import os
from os.path import join, exists
from pyworkflow.utils.path import getHomePath, makeFilePath
import pyworkflow as pw
from pyworkflow.object import *
from pyworkflow.hosts import *
from pyworkflow.mapper import SqliteMapper, XmlMapper

PATH = os.path.dirname(__file__)
SETTINGS = join(pw.HOME,'..','settings')

def getConfigPath(filename):
    """Return a configuration filename from settings folder"""
    return join(SETTINGS, filename)

        
def loadSettings(dbPath):
    """ Load a ProjectSettings from dbPath. """
    mapper = SqliteMapper(dbPath, globals())
    settingList = mapper.selectByClass('ProjectSettings')
    n = len(settingList)
    if n == 0:
        raise Exception("Can't load ProjectSettings from %s" % dbPath)
    elif n > 1:
        raise Exception("Only one ProjectSettings is expected in db, found %d in %s" % (n, dbPath))
    
    settings = settingList[0]
    settings.mapper = mapper
    
    return settings


class SettingList(List):
    """ Basically a list that also store an index of the last selection. """
    def __init__(self, **args):
        List.__init__(self, **args)
        self.currentIndex = Integer(0)
        
    def getIndex(self):
        return self.currentIndex.get()
    
    def setIndex(self, i):
        self.currentIndex.set(i)
        
    def getItem(self):
        """ Get the item corresponding to current index. """
        return self[self.getIndex()]
    
    
class ProjectSettings(OrderedObject):
    """ This class will store settings related to a project. """
    def __init__(self, **args):
        OrderedObject.__init__(self, **args)
        self.config = ProjectConfig()
        self.hostList = SettingList() # List to store different protocol configurations
        self.menuList = SettingList() # Store different menus
        self.protMenuList = SettingList() # Store different protocol configurations
        self.mapper = None # This should be set when load, or write 
        
    def commit(self):
        """ Commit changes made. """
        self.mapper.commit()
        
    def addHost(self, hostConfig):
        self.hostList.append(hostConfig)
        
    def getHosts(self):
        return self.hostList
    
    def getHostById(self, hostId):
        return self.mapper.selectById(hostId)
    
    def getHostByLabel(self, hostLabel):
        for host in self.hostList:
            if host.label == hostLabel:
                return host
        return None
    
    def saveHost(self, host, commit=False):
        """ Save a host for project settings.
            If the hosts exists it is updated, else it is created.
        params:
            host: The host to update or create.
        """
        if not host in self.hostList:
            self.addHost(host)
        self.mapper.store(host)
        if commit:
            self.commit()
    
    def deleteHost(self, host, commit=False):
        """ Delete a host of project settings.
        params:
            hostId: The host id to delete.
        """
        if not host in self.hostList:
            raise Exception('Deleting host not from host list.')
        self.hostList.remove(host)
        self.mapper.delete(host)
        if commit:
            self.commit()
        
    def addMenu(self, menuConfig):
        self.menuList.append(menuConfig)
        
    def addProtocolMenu(self, protMenuConfig):
        self.protMenuList.append(protMenuConfig)
        
    def getConfig(self):
        return self.config
    
    def getCurrentMenu(self):
        """ Now by default return element at index 0,
        later should be stored the current index. 
        """
        return self.menuList.getItem()
    
    def getCurrentProtocolMenu(self):
        return self.protMenuList.getItem()
    
    def write(self, dbPath=None):
        self.setName('ProjectSettings')
        if dbPath is not None:
            self.mapper = SqliteMapper(dbPath, globals())
            self.mapper.deleteAll()
            self.mapper.insert(self)
        else:
            if self.mapper is None:
                raise Exception("Can't write ProjectSettings without mapper or dbPath")
            self.mapper.store(self)
        
        self.mapper.commit()


class ProjectConfig(OrderedObject):
    """A simple base class to store ordered parameters"""
    def __init__(self, **args):
        OrderedObject.__init__(self, **args)
        self.icon = String('scipion_bn.xbm')
        self.logo = String('scipion_logo.gif')


class MenuConfig(OrderedObject):
    """Menu configuration in a tree fashion.
    Each menu can contains submenus.
    Leaf elements can contain actions"""
    def __init__(self, text=None, value=None, 
                 icon=None, tag=None, **args):
        """Constructor for the Menu config item.
        Arguments:
          text: text to be displayed
          value: internal value associated with the item.
          icon: display an icon with the item
          tag: put some tags to items
        **args: pass other options to base class.
        """
        OrderedObject.__init__(self, **args)
        #List.__init__(self, **args)
        self.text = String(text)
        self.value = String(value)
        self.icon = String(icon)
        self.tag = String(tag)
        self.childs = List()
        
    def addSubMenu(self, text, value=None, **args):
        subMenu = type(self)(text, value, **args)
        self.childs.append(subMenu)
        return subMenu
    
    def __iter__(self):
        for v in self.childs:
            yield v
                
    def __len__(self):
        return len(self.childs)
    
    def isEmpty(self):
        return len(self.childs) == 0
            
    
class ProtocolConfig(MenuConfig):
    """Store protocols configuration """
    pass    
    
    
def addMenus(settings):
    """Write default configuration files"""
    # Write menu configuration
    menu = MenuConfig()
    projMenu = menu.addSubMenu('Project')
    projMenu.addSubMenu('Browse files', 'browse', icon='folderopen.gif')
    projMenu.addSubMenu('Remove temporary files', 'delete', icon='delete.gif')
    projMenu.addSubMenu('Clean project', 'clean')
    projMenu.addSubMenu('Exit', 'exit')
    
    helpMenu = menu.addSubMenu('Help')
    helpMenu.addSubMenu('Online help', 'online_help', icon='online_help.gif')
    helpMenu.addSubMenu('About', 'about')
    
    #writeConfig(menu, 'menu_default.xml')
    settings.addMenu(menu)
    
    # Write another test menu
    menu = MenuConfig()
    m1 = menu.addSubMenu('Test')
    m1.addSubMenu('KK', icon='tree.gif')
    m1.addSubMenu('PP', icon='folderopen.gif')
    
    #writeConfig(menu, 'menu_test.xml')
    settings.addMenu(menu)
    
def addProtocols(settings):
    """ Write protocols configuration. """
    menu = ProtocolConfig()
    
    # ------------------- Micrographs ----------------------------
    m1 = menu.addSubMenu('Micrographs', tag='section')
    
    m1.addSubMenu(' Import', value='ProtImportMicrographs', 
                  tag='protocol', icon='bookmark.png')
    m1.addSubMenu('Preprocess', value='ProtPreprocessMicrographs',
                  tag='protocol_base')
    m1.addSubMenu('CTF estimation', value='ProtCTFMicrographs',
                  tag='protocol_base')
    
    # ------------------- Particles ----------------------------
    m1 = menu.addSubMenu('Particles', tag='section')
    
    m1.addSubMenu('Import', value='ProtImportParticles', 
                  tag='protocol', icon='bookmark.png')
    m1.addSubMenu('Picking', value='ProtParticlePicking',
                  tag='protocol_base')
    m1.addSubMenu('Extract', value='ProtExtractParticles',
                  tag='protocol_base')    
    m1.addSubMenu('Process', value='ProtProcessParticles',
                  tag='protocol_base')   
    
    # ------------------- 2D ----------------------------
    m1 = menu.addSubMenu('2D', tag='section')
    
    m1.addSubMenu('Align', value='ProtAlign',
                  tag = 'protocol_base')
    m1.addSubMenu('Classify', value='ProtClassify',
                  tag = 'protocol_base')
    m1.addSubMenu('Align+Classify', value='ProtAlignClassify',
                  tag = 'protocol_base')
    
    # ------------------- 3D ----------------------------
    m1 = menu.addSubMenu('3D', tag='section')
    
<<<<<<< HEAD
    m1.addSubMenu('Initial volume', value='ProtInitialVolume',
                  tag = 'protocol_base')
=======
    m1.addSubMenu('Import', value='ProtImportVolumes', 
                  tag='protocol', icon='bookmark.png')
>>>>>>> 92821062
    m1.addSubMenu('Refine', value='ProtRefine3D',
                  tag = 'protocol_base')
    m1.addSubMenu('Classify', value='ProtClassify3D',
                  tag = 'protocol_base')
    
    settings.addProtocolMenu(menu)
    
def getScipionHome(userHome):
    """ Returns default SCIPION_HOME from HOME. """
    return join(userHome, 'Scipion')
  
def setQueueSystem(host, maxCores):
    host.mpiCommand.set('mpirun -np %(JOB_NODES)d -bynode %(COMMAND)s')
    host.queueSystem = QueueSystemConfig()
    queueSys = host.queueSystem
    #queueSys = QueueSystemConfig()
    queueSys.name.set('PBS/TORQUE')
    queueSys.mandatory.set(False)
    queueSys.submitCommand.set('qsub %(JOB_SCRIPT)s')
    queueSys.submitTemplate.set("""
#!/bin/bash
### Inherit all current environment variables
#PBS -V
### Job name
#PBS -N %(JOB_NAME)s
### Queue name
###PBS -q %(JOB_QUEUE)s
### Standard output and standard error messages
#PBS -k eo
### Specify the number of nodes and thread (ppn) for your job.
#PBS -l nodes=%(JOB_NODES)d:ppn=%(JOB_THREADS)d
### Tell PBS the anticipated run-time for your job, where walltime=HH:MM:SS
#PBS -l walltime=%(JOB_HOURS)d:00:00
# Use as working dir the path where qsub was launched
WORKDIR=$PBS_O_WORKDIR
#################################
### Set environment varible to know running mode is non interactive
export XMIPP_IN_QUEUE=1
### Switch to the working directory;
cd $WORKDIR
# Make a copy of PBS_NODEFILE 
cp $PBS_NODEFILE %(JOB_NODEFILE)s
# Calculate the number of processors allocated to this run.
NPROCS=`wc -l < $PBS_NODEFILE`
# Calculate the number of nodes allocated.
NNODES=`uniq $PBS_NODEFILE | wc -l`
### Display the job context
echo Running on host `hostName`
echo Time is `date`
echo Working directory is `pwd`
echo Using ${NPROCS} processors across ${NNODES} nodes
echo PBS_NODEFILE:
cat $PBS_NODEFILE
#################################

%(command)s
""")
    queueSys.cancelCommand.set('canceljob %(JOB_ID)d')
    queueSys.checkCommand.set('qstat %(JOB_ID)d')
    
    queue = QueueConfig()
    queue.maxCores.set(maxCores)
    queue.allowMPI.set(True)
    queue.allowThreads.set(True)
    
    queueSys.queues = List()
    queueSys.queues.append(queue)
    
    
    
    
def addHosts(settings):
    host = HostConfig()
    host.label.set('localhost')
    host.hostName.set('localhost')
    host.hostPath.set(pw.SCIPION_HOME)   
    setQueueSystem(host, maxCores=4)
    
    #writeConfig(host, dbPath, mapperClass=HostMapper, clean=True)
    settings.addHost(host)
    
    host = HostConfig()
    host.label.set('glassfishdev')
    host.hostName.set('glassfishdev.cnb.csic.es')
    host.userName.set('apoza')
    host.password.set('BF6fYiFYiYD')
    host.hostPath.set(getScipionHome('/home/apoza'))
    
    #writeConfig(host, dbPath, mapperClass=HostMapper, clean=False)
    settings.addHost(host)
    
    host = HostConfig()
    host.label.set('crunchy')
    host.hostName.set('crunchy.cnb.csic.es')
    host.userName.set('apoza')
    host.password.set('nerfyeb4f1v')
    host.hostPath.set(getScipionHome('/gpfs/fs1/home/bioinfo/apoza'))
    setQueueSystem(host, maxCores=64)
    
    #writeConfig(host, dbPath, mapperClass=HostMapper, clean=False)
    settings.addHost(host)
    
def writeDefaults():
    settings = ProjectSettings()
    addMenus(settings)
    addProtocols(settings)
    addHosts(settings)
    
    #writeHosts(join(getHomePath(), SCIPION_PATH, SETTINGS_PATH) ) 
    
    
    #writeConfig(config, 'configuration.xml')
    dbPath = pw.SETTINGS
    print "Writing default settings to: ", dbPath
    settings.write(dbPath)
    
    
    
if __name__ == '__main__':
    #Write default configurations
    writeDefaults()
    # Read and print to check
    settings = loadSettings(pw.SETTINGS)
    settings.printAll()
    <|MERGE_RESOLUTION|>--- conflicted
+++ resolved
@@ -278,13 +278,6 @@
     # ------------------- 3D ----------------------------
     m1 = menu.addSubMenu('3D', tag='section')
     
-<<<<<<< HEAD
-    m1.addSubMenu('Initial volume', value='ProtInitialVolume',
-                  tag = 'protocol_base')
-=======
-    m1.addSubMenu('Import', value='ProtImportVolumes', 
-                  tag='protocol', icon='bookmark.png')
->>>>>>> 92821062
     m1.addSubMenu('Refine', value='ProtRefine3D',
                   tag = 'protocol_base')
     m1.addSubMenu('Classify', value='ProtClassify3D',
