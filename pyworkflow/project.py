--- conflicted
+++ resolved
@@ -234,11 +234,7 @@
     def _loadHosts(self, hosts):
         """ Loads hosts configuration from hosts file. """
         # If the host file is not passed as argument...
-<<<<<<< HEAD
-        projHosts = self.getPath(self.path, PROJECT_CONFIG, PROJECT_CONFIG_HOSTS)
-=======
         projHosts = self.getAbsPath(PROJECT_CONFIG, PROJECT_CONFIG_HOSTS)        
->>>>>>> 177b8c70
         
         if hosts is None:
             # Try first to read it from the project file .config./hosts.conf
@@ -257,11 +253,7 @@
     def _loadProtocols(self, protocolsConf):
         """ Load protocol configuration from a .conf file. """
         # If the host file is not passed as argument...
-<<<<<<< HEAD
-        projProtConf = self.getPath(self.path,PROJECT_CONFIG, PROJECT_CONFIG_PROTOCOLS)
-=======
         projProtConf = self.getAbsPath(PROJECT_CONFIG, PROJECT_CONFIG_PROTOCOLS)
->>>>>>> 177b8c70
         
         if protocolsConf is None:
             # Try first to read it from the project file .config/hosts.conf
@@ -317,16 +309,10 @@
         """
         # Create project path if not exists
         pwutils.path.makePath(self.path)
-<<<<<<< HEAD
-
-        self.captureWorkingDir(chdir)
-
-        os.chdir(self.path) #Before doing nothing go to project dir
-
-=======
+
         if chdir:
             os.chdir(self.path) #Before doing nothing go to project dir
->>>>>>> 177b8c70
+
         self._cleanData()
         print "Creating project at: ", self.dbPath
         # Create db through the mapper
@@ -348,8 +334,6 @@
         
         self._loadProtocols(protocolsConf)
 
-        self.restoreWorkingDir()
-        
     def _cleanData(self):
         """Clean all project data"""
         pwutils.path.cleanPath(*self.pathList)      
@@ -361,11 +345,6 @@
         2. Create the working dir and also the protocol independent db
         3. Call the launch method in protocol.job to handle submission: mpi, thread, queue,
         and also take care if the execution is remotely."""
-
-        # Capture the working dir if necessary
-        self.captureWorkingDir(chdir)
-
-        os.chdir(self.path)
 
         isRestart = protocol.getRunMode() == MODE_RESTART
         
@@ -396,8 +375,6 @@
             self.mapper.store(protocol)
         self.mapper.commit()
 
-        self.restoreWorkingDir()
-        
     def _updateProtocol(self, protocol, tries=0):
         if not self.isReadOnly():
             try:
@@ -1046,13 +1023,4 @@
         return self.settings.getReadOnly()
     
     def setReadOnly(self, value):
-        self.settings.setReadOnly(value)
-
-    def captureWorkingDir(self, chdir):
-        if not chdir:
-            self._previousWorkingDir = os.getcwd()
-
-    def restoreWorkingDir(self):
-        if self._previousWorkingDir is not None:
-            os.chdir(self._previousWorkingDir)
-            self._previousWorkingDir = None+        self.settings.setReadOnly(value)