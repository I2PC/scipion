# **************************************************************************
# *
# * Authors:     J.M. De la Rosa Trevin (jmdelarosa@cnb.csic.es)
# *
# * Unidad de  Bioinformatica of Centro Nacional de Biotecnologia , CSIC
# *
# * This program is free software; you can redistribute it and/or modify
# * it under the terms of the GNU General Public License as published by
# * the Free Software Foundation; either version 2 of the License, or
# * (at your option) any later version.
# *
# * This program is distributed in the hope that it will be useful,
# * but WITHOUT ANY WARRANTY; without even the implied warranty of
# * MERCHANTABILITY or FITNESS FOR A PARTICULAR PURPOSE.  See the
# * GNU General Public License for more details.
# *
# * You should have received a copy of the GNU General Public License
# * along with this program; if not, write to the Free Software
# * Foundation, Inc., 59 Temple Place, Suite 330, Boston, MA
# * 02111-1307  USA
# *
# *  All comments concerning this program package may be sent to the
# *  e-mail address 'scipion@cnb.csic.es'
# *
# **************************************************************************
"""
This modules handles the Project management
"""

import os
import re
import json
import traceback
import time
from collections import OrderedDict
import datetime as dt

import pyworkflow.em as em
import pyworkflow.config as pwconfig
import pyworkflow.hosts as pwhosts
import pyworkflow.protocol as pwprot
import pyworkflow.object as pwobj
import pyworkflow.utils as pwutils
from pyworkflow.mapper import SqliteMapper
from pyworkflow.protocol.constants import MODE_RESTART

OBJECT_PARENT_ID = 'object_parent_id'

PROJECT_DBNAME = 'project.sqlite'
PROJECT_LOGS = 'Logs'
PROJECT_RUNS = 'Runs'
PROJECT_TMP = 'Tmp'
PROJECT_UPLOAD = 'Uploads'
PROJECT_SETTINGS = 'settings.sqlite'
PROJECT_CONFIG = '.config'
PROJECT_CONFIG_HOSTS = 'hosts.conf'
PROJECT_CONFIG_PROTOCOLS = 'protocols.conf'

PROJECT_CREATION_TIME = 'CreationTime'

# Regex to get numbering suffix and automatically propose runName
REGEX_NUMBER_ENDING = re.compile('(?P<prefix>.+)(?P<number>\(\d*\))\s*$')
REGEX_NUMBER_ENDING_CP=re.compile('(?P<prefix>.+\s\(copy)(?P<number>.*)\)\s*$')

class Project(object):
    """This class will handle all information 
    related with a Project"""

    def __init__(self, path):
        """Create a project associated with a given path"""
        # To create a Project, a path is required
        self.name = path
        self.shortName = os.path.basename(path)
        self.path = os.path.abspath(path)
        self._isLink = os.path.islink(path)
        self._isInReadOnlyFolder = False
        self.pathList = []  # Store all related paths
        self.dbPath = self.__addPath(PROJECT_DBNAME)
        self.logsPath = self.__addPath(PROJECT_LOGS)
        self.runsPath = self.__addPath(PROJECT_RUNS)
        self.tmpPath = self.__addPath(PROJECT_TMP)
        self.uploadPath = self.__addPath(PROJECT_UPLOAD)
        self.settingsPath = self.__addPath(PROJECT_SETTINGS)
        self.configPath = self.__addPath(PROJECT_CONFIG)
        self.runs = None
        self._runsGraph = None
        self._transformGraph = None
        self._sourceGraph = None
        self.address = ''
        self.port = pwutils.getFreePort()
        self.mapper = None
        self.settings = None
        # Host configuration
        self._hosts = None
        self._protocolViews = None
        #  Creation time should be stored in project.sqlite when the project
        # is created and then loaded with other properties from the database
        self._creationTime = None
        # Time stamp with the last run has been updated
        self._lastRunTime = None

    def getObjId(self):
        """ Return the unique id assigned to this project. """
        return os.path.basename(self.path)

    def __addPath(self, *paths):
        """Store a path needed for the project"""
        p = self.getPath(*paths)
        self.pathList.append(p)
        return p

    def getPath(self, *paths):
        """Return path from the project root"""
        if paths:
            return os.path.join(*paths)
        else:
            return self.path
    def isLink(self):
        """Returns if the project path is a link to another folder."""
        return self._isLink
    def getDbPath(self):
        """ Return the path to the sqlite db. """
        return self.dbPath

    def getDbLastModificationDate(self):
        """ Return the last modification date of the database """
        pwutils.getFileLastModificationDate(self.getDbPath())

    def getCreationTime(self):
        """ Return the time when the project was created. """
        # In project.create method, the first object inserted
        # in the mapper should be the creation time
        return self._creationTime

    def getSettingsCreationTime(self):
        return self.settings.getCreationTime()

    # def getElapsedTime(self):
    #     """ Return the time since the project was created. """
    #     return dt.datetime.now() - self.getCreationTime()
    #
    def getElapsedTime(self):
        """ Returns the time elapsed from the creation to the last execution time"""

        if self._creationTime and self._lastRunTime:

            creationTs = self._creationTime
            lastRunTs = self._lastRunTime.datetime()

            return lastRunTs-creationTs
        return None


    def getLeftTime(self):
        lifeTime = self.settings.getLifeTime()

        if lifeTime:
            td = dt.timedelta(hours=lifeTime)
            return td - self.getElapsedTime()
        else:
            return None

    def setDbPath(self, dbPath):
        """ Set the project db path.
        This function is used when running a protocol where
        a project is loaded but using the protocol own sqlite file.
        """
        # First remove from pathList the old dbPath
        self.pathList.remove(self.dbPath)
        self.dbPath = os.path.abspath(dbPath)
        self.pathList.append(self.dbPath)

    def getName(self):
        return self.name

    # TODO: maybe it has more sense to use this behaviour
    # for just getName function...
    def getShortName(self):
        return self.shortName

    def getTmpPath(self, *paths):
        return self.getPath(PROJECT_TMP, *paths)

    def getLogPath(self, *paths):
        return self.getPath(PROJECT_LOGS, *paths)

    def getSettings(self):
        return self.settings

    def saveSettings(self):
        # Read only mode
        if not self.openedAsReadOnly():
            self.settings.write()

    def createSettings(self, runsView=1, readOnly=False):
        self.settings = pwconfig.ProjectSettings()
        self.settings.setRunsView(runsView)
        self.settings.setReadOnly(readOnly)
        self.settings.write(self.settingsPath)
        return self.settings

    def createMapper(self, sqliteFn):
        """ Create a new SqliteMapper object and pass as classes dict
        all globals and update with data and protocols from em.
        """
        classesDict = pwobj.Dict(default=pwprot.LegacyProtocol)
        classesDict.update(pwobj.__dict__)
        classesDict.update(pwconfig.__dict__)
        classesDict.update(pwhosts.__dict__)
        classesDict.update(em.getProtocols())
        classesDict.update(em.getObjects())
        return SqliteMapper(sqliteFn, classesDict)

    def load(self, dbPath=None, hostsConf=None, protocolsConf=None, chdir=True,
             loadAllConfig=True):
        """ Load project data, configuration and settings.
        Params:
            dbPath: the path to the project database.
                If None, use the project.sqlite in the project folder.
            hosts: where to read the host configuration. 
                If None, check if exists in .config/hosts.conf
                or read from ~/.config/scipion/hosts.conf
            settings: where to read the settings.
                If None, use the settings.sqlite in project folder.
                If forProtocol is True, the settings and protocols.conf will
                not be loaded.
        """

        if not os.path.exists(self.path):
            raise Exception(
                "Cannot load project, path doesn't exist: %s" % self.path)

        # If folder is read only, flag it and warn about it.
        if not os.access(self.path, os.W_OK):
            self._isInReadOnlyFolder = True
            print("WARNING on project \"%s\": don't have write permissions for project folder. "
                  "Loading as READ-ONLY." % self.shortName)

        if chdir:
            os.chdir(self.path)  # Before doing nothing go to project dir

        try:

            self._loadDb(dbPath)

            self._loadHosts(hostsConf)

            if loadAllConfig:
                self._loadProtocols(protocolsConf)

                # FIXME: Handle settings argument here

                # It is possible that settings does not exists if
                # we are loading a project after a Project.setDbName,
                # used when running protocols
                settingsPath = os.path.join(self.path, self.settingsPath)
                if os.path.exists(settingsPath):
                    self.settings = pwconfig.loadSettings(settingsPath)
                else:
                    self.settings = None

            self._loadCreationTime()

        # Catch any exception..
        except Exception as e:
            print("ERROR: Project %s load failed.\n"
                 "       Message: %s\n" % (self.path, e))


    def _loadCreationTime(self):
        # Load creation time, it should be in project.sqlite or
        # in some old projects it is found in settings.sqlite

        creationTime = self.mapper.selectBy(name=PROJECT_CREATION_TIME)

        if creationTime: # CreationTime was found in project.sqlite
            self._creationTime = creationTime[0].datetime()
        else:
            # We should read the creation time from settings.sqlite and
            # update the CreationTime in the project.sqlite
            self._creationTime = self.getSettingsCreationTime()
            self._storeCreationTime(self._creationTime)

    # ---- Helper functions to load different pieces of a project
    def _loadDb(self, dbPath):
        """ Load the mapper from the sqlite file in dbPath. """
        if dbPath is not None:
            self.setDbPath(dbPath)

        absDbPath = os.path.join(self.path, self.dbPath)
        if not os.path.exists(absDbPath):
            raise Exception("Project database not found in '%s'" % absDbPath)
        self.mapper = self.createMapper(absDbPath)

    def closeMapper(self):
        if self.mapper is not None:
            self.mapper.close()
            self.mapper = None

    def _loadHosts(self, hosts):
        """ Loads hosts configuration from hosts file. """
        # If the host file is not passed as argument...
        projHosts = self.getPath(PROJECT_CONFIG, PROJECT_CONFIG_HOSTS)

        if hosts is None:
            # Try first to read it from the project file .config./hosts.conf
            if os.path.exists(projHosts):
                hostsFile = projHosts
            else:
                localDir = os.path.dirname(os.environ['SCIPION_LOCAL_CONFIG'])
                hostsFile = [os.environ['SCIPION_HOSTS'],
                             os.path.join(localDir, 'hosts.conf')]
        else:
            pwutils.copyFile(hosts, projHosts)
            hostsFile = hosts

        self._hosts = pwconfig.loadHostsConf(hostsFile)

    def _loadProtocols(self, protocolsConf):
        """ Load protocol configuration from a .conf file. """
        # If the host file is not passed as argument...
        projProtConf = self.getPath(PROJECT_CONFIG, PROJECT_CONFIG_PROTOCOLS)

        if protocolsConf is None:
            # Try first to read it from the project file .config/hosts.conf
            if os.path.exists(projProtConf):
                protConf = projProtConf
            else:
                localDir = os.path.dirname(os.environ['SCIPION_LOCAL_CONFIG'])
                protConf = [os.environ['SCIPION_PROTOCOLS'],
                            os.path.join(localDir, 'protocols.conf')]
        else:
            pwutils.copyFile(protocolsConf, projProtConf)
            protConf = protocolsConf

        self._protocolViews = pwconfig.loadProtocolsConf(protConf)

    def getHostNames(self):
        """ Return the list of host name in the project. """
        return self._hosts.keys()

    def getHostConfig(self, hostName):
        if hostName in self._hosts:
            hostKey = hostName
        else:
            hostKey = self._hosts.keys()[0]
            print "PROJECT: Warning, protocol host '%s' not found." % hostName
            print "         Using '%s' instead." % hostKey

        return self._hosts[hostKey]

    def getProtocolViews(self):
        return self._protocolViews.keys()

    def getCurrentProtocolView(self):
        """ Select the view that is currently selected.
        Read from the settings the last selected view
        and get the information from the self._protocolViews dict.
        """
        currentView = self.settings.getProtocolView()
        if currentView in self._protocolViews:
            viewKey = currentView
        else:
            viewKey = self._protocolViews.keys()[0]
            self.settings.setProtocolView(viewKey)
            print "PROJECT: Warning, protocol view '%s' not found." % currentView
            print "         Using '%s' instead." % viewKey

        return self._protocolViews[viewKey]

    def create(self, runsView=1, readOnly=False, hostsConf=None,
               protocolsConf=None):
        """Prepare all required paths and files to create a new project.
        Params:
         hosts: a list of configuration hosts associated to this projects
               (class ExecutionHostConfig)
        """
        # Create project path if not exists
        pwutils.path.makePath(self.path)
        os.chdir(self.path)  # Before doing nothing go to project dir
        self._cleanData()
        print("Creating project at: ", os.path.abspath(self.dbPath))
        # Create db through the mapper
        self.mapper = self.createMapper(self.dbPath)
        # Store creation time
        self._storeCreationTime(dt.datetime.now())
        # Load settings from .conf files and write .sqlite
        self.settings = self.createSettings(runsView=runsView,
                                            readOnly=readOnly)
        # Create other paths inside project
        for p in self.pathList:
            pwutils.path.makePath(p)

        self._loadHosts(hostsConf)

        self._loadProtocols(protocolsConf)

    def _storeCreationTime(self, creationTime):
        """ Store the creation time in the project db. """
        # Store creation time
        creation = pwobj.String(objName=PROJECT_CREATION_TIME)
        creation.set(creationTime)
        self.mapper.insert(creation)
        self.mapper.commit()

    def _cleanData(self):
        """Clean all project data"""
        pwutils.path.cleanPath(*self.pathList)

    def launchProtocol(self, protocol, wait=False, scheduled=False):
        """ In this function the action of launching a protocol
        will be initiated. Actions done here are:
        1. Store the protocol and assign name and working dir
        2. Create the working dir and also the protocol independent db
        3. Call the launch method in protocol.job to handle submission:
           mpi, thread, queue,
        and also take care if the execution is remotely."""

        isRestart = protocol.getRunMode() == MODE_RESTART

        if (not protocol.isInteractive() and not protocol.isInStreaming()) or isRestart:
            self._checkModificationAllowed([protocol],
                                           'Cannot RE-LAUNCH protocol')

        protocol.setStatus(pwprot.STATUS_LAUNCHED)
        self._setupProtocol(protocol)
        # protocol.setMapper(self.mapper) # mapper is used in makePathAndClean
        protocol.makePathsAndClean()  # Create working dir if necessary
        # Delete the relations created by this protocol
        if isRestart:
            self.mapper.deleteRelations(self)
        self.mapper.commit()

        # Prepare a separate db for this run if not from schedule jobs
        # Scheduled protocols will load the project db from the run.db file,
        # so there is no need to copy the database
        if not scheduled:
            # NOTE: now we are simply copying the entire project db, this can be
            # changed later to only create a subset of the db need for the run
            pwutils.path.copyFile(self.dbPath, protocol.getDbPath())

        # Launch the protocol, the jobId should be set after this call
        pwprot.launch(protocol, wait)

        # Commit changes
        if wait:  # This is only useful for launching tests...
            self._updateProtocol(protocol)
        else:
            self.mapper.store(protocol)
        self.mapper.commit()

    def scheduleProtocol(self, protocol):
        protocol.setStatus(pwprot.STATUS_SCHEDULED)
        self._setupProtocol(protocol)
        # protocol.setMapper(self.mapper) # mapper is used in makePathAndClean
        protocol.makePathsAndClean()  # Create working dir if necessary
        # Delete the relations created by this protocol if any
        self.mapper.deleteRelations(self)
        self.mapper.commit()

        # Prepare a separate db for this run
        # NOTE: now we are simply copying the entire project db, this can be
        # changed later to only create a subset of the db need for the run
        pwutils.path.copyFile(self.dbPath, protocol.getDbPath())
        # Launch the protocol, the jobId should be set after this call
        pwprot.schedule(protocol)
        self.mapper.store(protocol)
        self.mapper.commit()

    def _updateProtocol(self, protocol, tries=0, checkPid=False,
                        skipUpdatedProtocols=True):

        # If this is read only exit
        if self.openedAsReadOnly():
            return

        if skipUpdatedProtocols:
            # If we are already updated, comparing timestamps
            if pwprot.isProtocolUpToDate(protocol): return

        try:
            # Backup the values of 'jobId', 'label' and 'comment'
            # to be restored after the .copy
            jobId = protocol.getJobId()
            label = protocol.getObjLabel()
            comment = protocol.getObjComment()

            # Capture the db timestamp before loading.
            lastUpdateTime = pwutils.getFileLastModificationDate(
                                                        protocol.getDbPath())

            # If the protocol database has ....
            #  Comparing date will not work unless we have a reliable
            # lastModificationDate of a protocol in the project.sqlite
            # TODO: when launching remote protocols, the db should be
            # TODO: retrieved in a different way.
            prot2 = pwprot.getProtocolFromDb(self.path,
                                             protocol.getDbPath(),
                                             protocol.getObjId())

            if checkPid:
                self.checkPid(prot2)

            # Copy is only working for db restored objects
            protocol.setMapper(self.mapper)
            protocol.copy(prot2, copyId=False)
            # Restore backup values
            protocol.setJobId(jobId)
            protocol.setObjLabel(label)
            protocol.setObjComment(comment)
            # Use the run.db timestamp instead of the system TS to prevent
            # possible inconsistencies
            # protocol.lastUpdateTimeStamp.set(datetime.datetime.now())
            protocol.lastUpdateTimeStamp.set(lastUpdateTime)

            self.mapper.store(protocol)

            # Close DB connections
            prot2.getProject().closeMapper()
            prot2.closeMappers()

        except Exception as ex:
            print("Error trying to update protocol: %s(jobId=%s)\n "
                  "ERROR: %s, tries=%d"
                  % (protocol.getObjName(), jobId, ex, tries))
            if tries == 3:  # 3 tries have been failed
                traceback.print_exc()
                # If any problem happens, the protocol will be marked
                # with a FAILED status
                protocol.setFailed(str(ex))
                self.mapper.store(protocol)
            else:
                time.sleep(0.5)
                self._updateProtocol(protocol, tries + 1)

    def stopProtocol(self, protocol):
        """ Stop a running protocol """
        try:
            pwprot.stop(protocol)
        except Exception:
            raise
        finally:
            protocol.setAborted()
            protocol.setMapper(self.createMapper(protocol.getDbPath()))
            protocol._store()
            self._storeProtocol(protocol)

    def continueProtocol(self, protocol):
        """ This function should be called 
        to mark a protocol that have an interactive step
        waiting for approval that can continue
        """
        protocol.continueFromInteractive()
        self.launchProtocol(protocol)

    def __protocolInList(self, prot, protocols):
        """ Check if a protocol is in a list comparing the ids. """
        for p in protocols:
            if p.getObjId() == prot.getObjId():
                return True
        return False

    def __validDependency(self, prot, child, protocols):
        """ Check if the given child is a true dependency of the protocol
        in order to avoid any modification.
        """
        return (not self.__protocolInList(child, protocols) and
                not child.isSaved() and not child.isScheduled())

    def _getProtocolsDependencies(self, protocols):
        error = ''
        for prot in protocols:
            node = self.getRunsGraph().getNode(prot.strId())
            if node:
                childs = [node.run for node in node.getChilds() if
                          self.__validDependency(prot, node.run, protocols)]
                if childs:
                    deps = [' ' + c.getRunName() for c in childs]
                    error += '\n *%s* is referenced from:\n   - ' % prot.getRunName()
                    error += '\n   - '.join(deps)
        return error

    def _checkProtocolsDependencies(self, protocols, msg):
        """ Check if the protocols have depencies.
        This method is used before delete or save protocols to be sure
        it is not referenced from other runs. (an Exception is raised)
        Params:
             protocols: protocol list to be analyzed.
             msg: String message to be prefixed to Exception error.
        """
        # Check if the protocol have any dependencies
        error = self._getProtocolsDependencies(protocols)
        if error:
            raise Exception(msg + error)

    def _checkModificationAllowed(self, protocols, msg):
        """ Check if any modification operation is allowed for
        this group of protocols. 
        """
        if self.openedAsReadOnly():
            raise Exception(msg + " Running in READ-ONLY mode.")

        self._checkProtocolsDependencies(protocols, msg)

    def deleteProtocol(self, *protocols):
        self._checkModificationAllowed(protocols, 'Cannot DELETE protocols')

        for prot in protocols:
            # Delete the relations created by this protocol
            self.mapper.deleteRelations(prot)
            # Delete from protocol from database
            self.mapper.delete(prot)
            wd = prot.workingDir.get()

            if wd.startswith(PROJECT_RUNS):
                pwutils.path.cleanPath(wd)
            else:
                print "Error path: ", wd

        self.mapper.commit()

    def deleteProtocolOutput(self, protocol, output):
        """ Delete a given object from the project.
        Usually to clean up some outputs.
        """
        node = self.getRunsGraph().getNode(protocol.strId())
        deps = []

        for node in node.getChilds():
            for _, inputObj in node.run.iterInputAttributes():
                value = inputObj.get()
                if (value is not None and
                            value.getObjId() == output.getObjId() and
                        not node.run.isSaved()):
                    deps.append(node.run)

        if deps:
            error = 'Cannot DELETE Object, it is referenced from:'
            for d in deps:
                error += '\n - %s' % d.getRunName()
            raise Exception(error)
        else:
            protocol.deleteOutput(output)
            pwutils.path.copyFile(self.dbPath, protocol.getDbPath())

    def __setProtocolLabel(self, newProt):
        """ Set a readable label to a newly created protocol.
        We will try to find another existing protocol with the default label
        and then use an incremental labeling in parethesis (<number>++)
        """
        defaultLabel = newProt.getClassLabel()
        maxSuffix = 0

        for prot in self.getRuns(iterate=True, refresh=False):
            otherProtLabel = prot.getObjLabel()
            m = REGEX_NUMBER_ENDING.match(otherProtLabel)
            if m and m.groupdict()['prefix'].strip() == defaultLabel:
                stringSuffix = m.groupdict()['number'].strip('(').strip(')')
                maxSuffix = max(int(stringSuffix),maxSuffix)
            elif otherProtLabel == defaultLabel: # When only we have the prefix,
                maxSuffix = max(1,maxSuffix)     # this REGEX don't match.

        if maxSuffix:
            protLabel = '%s (%d)' % (defaultLabel, maxSuffix+1)
        else:
            protLabel = defaultLabel

        newProt.setObjLabel(protLabel)

    def newProtocol(self, protocolClass, **kwargs):
        """ Create a new protocol from a given class. """
        newProt = protocolClass(project=self, **kwargs)
        # Only set a default label to the protocol if is was not
        # set through the kwargs
        if not newProt.getObjLabel():
            self.__setProtocolLabel(newProt)

        newProt.setMapper(self.mapper)
        newProt.setProject(self)

        return newProt

    def __getIOMatches(self, node, childNode):
        """ Check if some output of node is used as input in childNode.
        Return the list of attribute names that matches.
        Used from self.copyProtocol
        """
        matches = []
        for iKey, iAttr in childNode.run.iterInputAttributes():
            # As this point iAttr should be always a Pointer that 
            # points to the output of other protocol
            if iAttr.getObjValue() is node.run:
                oKey = iAttr.getExtended()
                matches.append((oKey, iKey))
            else:
                for oKey, oAttr in node.run.iterOutputAttributes(em.EMObject):
                    if oAttr.getObjId() == iAttr.get().getObjId():
                        matches.append((oKey, iKey))

        return matches

    def __cloneProtocol(self, protocol):
        """ Make a copy of the protocol parameters, not outputs. 
            We will label the new protocol with the same name adding the 
            parenthesis as follow -> (copy) -> (copy 2) -> (copy 3)
        """
        newProt = self.newProtocol(protocol.getClass())
        oldProtName = protocol.getRunName()
        maxSuffix = 0

        # if '(copy...' suffix is not in the old name, we add it in the new name
        # and seting the newnumber 
        mOld = REGEX_NUMBER_ENDING_CP.match(oldProtName)
        if mOld:
            newProtPrefix = mOld.groupdict()['prefix']
            if mOld.groupdict()['number'] == '':
                oldNumber = 1
            else:
                oldNumber = int(mOld.groupdict()['number'])
        else:
            newProtPrefix = oldProtName + ' (copy'
            oldNumber = 0
        newNumber = oldNumber + 1

        # looking for "<old name> (copy" prefixes in the project and
        # seting the newNumber as the maximum+1
        for prot in self.getRuns(iterate=True, refresh=False):
            otherProtLabel = prot.getObjLabel()
            mOther = REGEX_NUMBER_ENDING_CP.match(otherProtLabel)
            if mOther and mOther.groupdict()['prefix'] == newProtPrefix:
                stringSuffix = mOther.groupdict()['number']
                if stringSuffix == '':
                    stringSuffix = 1
                maxSuffix = max(maxSuffix, int(stringSuffix))
                if newNumber <= maxSuffix:
                    newNumber = maxSuffix + 1

        # building the new name
        if newNumber == 1:
            newProtLabel = newProtPrefix + ')'
        else:
            newProtLabel = '%s %d)' % (newProtPrefix, newNumber)

        newProt.setObjLabel(newProtLabel)
        newProt.copyDefinitionAttributes(protocol)
<<<<<<< HEAD
        newProt.copyAttributes(protocol, 'hostName', '_useQueue', '_queueParams')
        newProt.copyAttributes(protocol, 'hostName', '_useQueueForJobs')
=======
        newProt.copyAttributes(protocol, 'hostName', '_useQueue','_queueParams')
        
>>>>>>> e892472a
        return newProt

    def copyProtocol(self, protocol):
        """ Make a copy of the protocol,
        Return a new instance with copied values. """
        result = None

        if isinstance(protocol, pwprot.Protocol):
            result = self.__cloneProtocol(protocol)

        elif isinstance(protocol, list):
            # Handle the copy of a list of protocols
            # for this case we need to update the references of input/outputs
            newDict = {}

            for prot in protocol:
                newProt = self.__cloneProtocol(prot)
                newDict[prot.getObjId()] = newProt
                self.saveProtocol(newProt)

            g = self.getRunsGraph(refresh=False)

            for prot in protocol:
                node = g.getNode(prot.strId())
                newProt = newDict[prot.getObjId()]

                for childNode in node.getChilds():
                    newChildProt = newDict.get(childNode.run.getObjId(), None)

                    if newChildProt:
                        # Get the matches between outputs/inputs of
                        # node and childNode
                        matches = self.__getIOMatches(node, childNode)
                        # For each match, set the pointer and the extend
                        # attribute to reproduce the dependencies in the
                        # new workflow
                        for oKey, iKey in matches:
                            childPointer = getattr(newChildProt, iKey)
                            childPointer.set(newProt)
                            childPointer.setExtended(oKey)
                        self.mapper.store(newChildProt)

            self.mapper.commit()
        else:
            raise Exception("Project.copyProtocol: invalid input protocol ' "
                            "'type '%s'." % type(protocol))

        return result

    def getProtocolsJson(self, protocols=None, namesOnly=False):
        """ Create a Json string with the information of the given protocols.
         Params:
            protocols: list of protocols or None to include all.
            namesOnly: the output list will contain only the protocol names.
        """
        protocols = protocols or self.getRuns()

        # If the nameOnly, we will simply return a json list with their names
        if namesOnly:
            return json.dumps([prot.getClassName() for prot in protocols])


        # Handle the copy of a list of protocols
        # for this case we need to update the references of input/outputs
        newDict = OrderedDict()

        for prot in protocols:
            newDict[prot.getObjId()] = prot.getDefinitionDict()

        g = self.getRunsGraph(refresh=False)

        # pwutils.startDebugger('a')
        for prot in protocols:
            protId = prot.getObjId()
            node = g.getNode(prot.strId())

            for childNode in node.getChilds():
                childId = childNode.run.getObjId()
                childProt = childNode.run
                if childId in newDict:
                    childDict = newDict[childId]
                    # Get the matches between outputs/inputs of
                    # node and childNode
                    matches = self.__getIOMatches(node, childNode)
                    for oKey, iKey in matches:
                        inputAttr = getattr(childProt, iKey)
                        if isinstance(inputAttr, pwobj.PointerList):
                            childDict[iKey] = [p.getUniqueId() for p in
                                               inputAttr]
                        else:
                            childDict[iKey] = '%s.%s' % (
                            protId, oKey)  # equivalent to pointer.getUniqueId

        return json.dumps(list(newDict.values()),
                          indent=4, separators=(',', ': '))

    def exportProtocols(self, protocols, filename):
        """ Create a text json file with the info
        to import the workflow into another project.
        This methods is very similar to copyProtocol
        Params:
            protocols: a list of protocols to export.
            filename: the filename where to write the workflow.
        """
        jsonStr = self.getProtocolsJson(protocols)
        f = open(filename, 'w')
        f.write(jsonStr)
        f.close()

    def loadProtocols(self, filename=None, jsonStr=None):
        """ Load protocols generated in the same format as self.exportProtocols.
        Params:
            filename: the path of the file where to read the workflow.
            jsonStr: read the protocols from a string instead of file.
        Note: either filename or jsonStr should be not None.
        """
        f = open(filename)
        protocolsList = json.load(f)

        emProtocols = em.getProtocols()
        newDict = OrderedDict()

        # First iteration: create all protocols and setup parameters
        for protDict in protocolsList:
            protClassName = protDict['object.className']
            protId = protDict['object.id']
            protClass = emProtocols.get(protClassName, None)

            if protClass is None:
                print "ERROR: protocol class name '%s' not found" % protClassName
            else:
                prot = self.newProtocol(protClass,
                                        objLabel=protDict.get('object.label',
                                                              None),
                                        objComment=protDict.get(
                                            'object.comment', None))
                prot._useQueue.set(protDict.get('_useQueue', False))
                prot._useQueueForJobs.set(protDict.get('_useQueueForJobs', False))
                newDict[protId] = prot
                self.saveProtocol(prot)

        # Second iteration: update pointers values
        def _setPointer(pointer, value):
            # Properly setup the pointer value checking if the 
            # id is already present in the dictionary
            parts = value.split('.')
            target = newDict.get(parts[0], None)
            pointer.set(target)
            if not pointer.pointsNone():
                pointer.setExtendedParts(parts[1:])

        for protDict in protocolsList:
            protId = protDict['object.id']

            if protId in newDict:
                prot = newDict[protId]
                for paramName, attr in prot.iterDefinitionAttributes():
                    if paramName in protDict:
                        # If the attribute is a pointer, we should look
                        # if the id is already in the dictionary and 
                        # set the extended property
                        if attr.isPointer():
                            _setPointer(attr, protDict[paramName])
                        # This case is similar to Pointer, but the values
                        # is a list and we will setup a pointer for each value
                        elif isinstance(attr, pwobj.PointerList):
                            attribute = protDict[paramName]
                            if attribute is None:
                                continue
                            for value in attribute:
                                p = pwobj.Pointer()
                                _setPointer(p, value)
                                attr.append(p)
                        # For "normal" parameters we just set the string value 
                        else:
                            attr.set(protDict[paramName])
                self.mapper.store(prot)

        f.close()
        self.mapper.commit()

        return newDict

    def saveProtocol(self, protocol):
        self._checkModificationAllowed([protocol], 'Cannot SAVE protocol')

        if (protocol.isRunning() or protocol.isFinished()
            or protocol.isLaunched()):
            raise Exception('Cannot SAVE a protocol that is %s. '
                            'Copy it instead.' % protocol.getStatus())

        protocol.setStatus(pwprot.STATUS_SAVED)
        if protocol.hasObjId():
            self._storeProtocol(protocol)
        else:
            self._setupProtocol(protocol)

    def getProtocol(self, protId):
        protocol = self.mapper.selectById(protId)

        if not isinstance(protocol, pwprot.Protocol):
            raise Exception('>>> ERROR: Invalid protocol id: %d' % protId)

        self._setProtocolMapper(protocol)

        return protocol

    def doesProtocolExists(self, protId):
        return self.mapper.exists(protId)

    def getProtocolsByClass(self, className):
        return self.mapper.selectByClass(className)

    def getObject(self, objId):
        """ Retrieve an object from the db given its id. """
        return self.mapper.selectById(objId)

    def _setHostConfig(self, protocol):
        """ Set the appropriate host config to the protocol
        give its value of 'hostname'
        """
        hostName = protocol.getHostName()
        hostConfig = self.getHostConfig(hostName)
        protocol.setHostConfig(hostConfig)

    def _storeProtocol(self, protocol):
        # Read only mode
        if not self.openedAsReadOnly():
            self.mapper.store(protocol)
            self.mapper.commit()

    def _setProtocolMapper(self, protocol):
        """ Set the project and mapper to the protocol. """
        protocol.setProject(self)
        protocol.setMapper(self.mapper)
        self._setHostConfig(protocol)

    def _setupProtocol(self, protocol):
        """Insert a new protocol instance in the database"""

        # Read only mode
        if not self.openedAsReadOnly():
            self._storeProtocol(protocol)  # Store first to get a proper id
            # Set important properties of the protocol
            workingDir = "%06d_%s" % (
            protocol.getObjId(), protocol.getClassName())
            self._setProtocolMapper(protocol)

            protocol.setWorkingDir(self.getPath(PROJECT_RUNS, workingDir))
            # Update with changes
            self._storeProtocol(protocol)

    def getRuns(self, iterate=False, refresh=True, checkPids=False):
        """ Return the existing protocol runs in the project. 
        """
        if self.runs is None or refresh:
            # Close db open connections to db files
            if self.runs is not None:
                for r in self.runs:
                    r.closeMappers()

            # Use new selectAll Batch
            # self.runs = self.mapper.selectAll(iterate=False,
            #               objectFilter=lambda o: isinstance(o, pwprot.Protocol))
            self.runs = self.mapper.selectAllBatch(objectFilter=lambda o: isinstance(o, pwprot.Protocol))

            for r in self.runs:
                self._setProtocolMapper(r)

                # Check for run warnings
                r.checkSummaryWarnings()

                # Update nodes that are running and were not invoked
                # by other protocols
                if r.isActive():
                    if not r.isChild():
                        self._updateProtocol(r, checkPid=checkPids)

                self._annotateLastRunTime(r.endTime)

            # cursor = self.mapper.db.executeCommand('SELECT * FROM Objects WHERE parent_Id IS NOT NULL ORDER BY parent_id, name')

            self.mapper.commit()

        return self.runs

    def _annotateLastRunTime(self, protLastTS):
        """ Sets _lastRunTime for the project if it is after current _lastRunTime"""
        try:
            if protLastTS is None: return

            if self._lastRunTime is None:
                self._lastRunTime = protLastTS
            elif self._lastRunTime.datetime() < protLastTS.datetime():
                self._lastRunTime = protLastTS
        except Exception as e:
            return

    def needRefresh(self):
        """ True if any run is active and its timestamp is older than its corresponding runs.db
        NOTE: If an external script changes the DB this will fail. It uses only in memory objects."""
        # Loop through the runs
        for run in self.runs:

            if run.isActive():
                if not pwprot.isProtocolUpToDate(run):
                    return True

        return False

    def checkPid(self, protocol):
        """ Check if a running protocol is still alive or not.
        The check will only be done for protocols that have not been sent
        to a queue system.
        """
        from pyworkflow.protocol.launch import _isLocal
        pid = protocol.getPid()

        if (protocol.isRunning() and _isLocal(protocol)
            and not protocol.useQueue()
            and not pwutils.isProcessAlive(pid)):
            protocol.setFailed("Process %s not found running on the machine. "
                               "It probably has died or been killed without "
                               "reporting the status to Scipion. Logs might "
                               "have information about what happened to this "
                               "process." % pid)


    def iterSubclasses(self, classesName, objectFilter=None):
        """ Retrieve all objects from the project that are instances
            of any of the classes in classesName list.
        Params: 
            classesName: String with commas separated values of classes name. 
            objectFilter: a filter function to discard some of the retrieved
            objects."""
        for objClass in classesName.split(","):
            for obj in self.mapper.selectByClass(objClass.strip(), iterate=True,
                                                 objectFilter=objectFilter):
                yield obj

    def getRunsGraph(self, refresh=True, checkPids=False):
        """ Build a graph taking into account the dependencies between
        different runs, ie. which outputs serves as inputs of other protocols. 
        """

        if refresh or self._runsGraph is None:
            runs = [r for r in self.getRuns(refresh=refresh, checkPids=checkPids) if not r.isChild()]
            self._runsGraph = self.getGraphFromRuns(runs)

        return self._runsGraph

    def getGraphFromRuns(self, runs):
        """ This function will build a dependencies graph from a set
         of given runs.
        :param runs: The input runs to build the graph
        :return: The graph taking into account run dependencies
        """
        outputDict = {} # Store the output dict
        g = pwutils.graph.Graph(rootName='PROJECT')

        for r in runs:
            n = g.createNode(r.strId())
            n.run = r
            n.setLabel(r.getRunName())
            outputDict[r.getObjId()] = n
            for _, attr in r.iterOutputAttributes(em.EMObject):
                outputDict[attr.getObjId()] = n # mark this output as produced by r

        def _checkInputAttr(node, pointed):
            """ Check if an attr is registered as output"""
            if pointed is not None:
                pointedId = pointed.getObjId()

                if pointedId in outputDict:
                    parentNode = outputDict[pointedId]
                    if parentNode is node:
                        print "WARNING: Found a cyclic dependence from node %s to itself, problably a bug. " % pointedId
                    else:
                        parentNode.addChild(node)
                        return True
            return False

        for r in runs:
            node = g.getNode(r.strId())
            for _, attr in r.iterInputAttributes():
                if attr.hasValue():
                    pointed = attr.getObjValue()
                    # Only checking pointed object and its parent, if more levels
                    # we need to go up to get the correct dependencies
                    if not _checkInputAttr(node, pointed):
                        parent = self.mapper.getParent(pointed)
                        _checkInputAttr(node, parent)
        rootNode = g.getRoot()
        rootNode.run = None
        rootNode.label = "PROJECT"

        for n in g.getNodes():
            if n.isRoot() and not n is rootNode:
                rootNode.addChild(n)

        return g

    def _getRelationGraph(self, relation=em.RELATION_SOURCE, refresh=False):
        """ Retrieve objects produced as outputs and
        make a graph taking into account the SOURCE relation. """
        relations = self.mapper.getRelationsByName(relation)
        g = pwutils.graph.Graph(rootName='PROJECT')
        root = g.getRoot()
        root.pointer = None
        runs = self.getRuns(refresh=refresh)

        for r in runs:
            for paramName, attr in r.iterOutputAttributes(em.EMObject):
                p = pwobj.Pointer(r, extended=paramName)
                node = g.createNode(p.getUniqueId(), attr.getNameId())
                node.pointer = p
                # The following alias if for backward compatibility
                p2 = pwobj.Pointer(attr)
                g.aliasNode(node, p2.getUniqueId())

        for rel in relations:
            pObj = self.getObject(rel[OBJECT_PARENT_ID])

            # Duplicated ...
            if pObj is None:
                print "WARNING: Relation seems to point to a deleted object. " \
                      "%s: %s" % (OBJECT_PARENT_ID, rel[OBJECT_PARENT_ID])
                continue

            pExt = rel['object_parent_extended']
            pp = pwobj.Pointer(pObj, extended=pExt)

            if pObj is None or pp.get() is None:
                print("project._getRelationGraph: ERROR, pointer to parent is "
                      "None. IGNORING IT.\n")
                for key in rel.keys():
                    print("%s: %s" % (key, rel[key]))

                continue

            pid = pp.getUniqueId()
            parent = g.getNode(pid)

            while not parent and pp.hasExtended():
                pp.removeExtended()
                parent = g.getNode(pp.getUniqueId())

            if not parent:
                print("project._getRelationGraph: ERROR, parent Node "
                      "is None: ", pid)
            else:
                cObj = self.getObject(rel['object_child_id'])
                cExt = rel['object_child_extended']

                if cObj is not None:
                    if cObj.isPointer():
                        cp = cObj
                        if cExt:
                            cp.setExtended(cExt)
                    else:
                        cp = pwobj.Pointer(cObj, extended=cExt)
                    child = g.getNode(cp.getUniqueId())

                    if not child:
                        print("project._getRelationGraph: ERROR, child Node "
                              "is None: ", cp.getUniqueId())
                        print("   parent: ", pid)
                    else:
                        parent.addChild(child)
                else:
                    print("project._getRelationGraph: ERROR, child Obj "
                          "is None, id: ", rel['object_child_id'])
                    print("   parent: ", pid)

        for n in g.getNodes():
            if n.isRoot() and not n is root:
                root.addChild(n)

        return g

    def getSourceChilds(self, obj):
        """ Return all the objects have used obj
        as a source.
        """
        return self.mapper.getRelationChilds(em.RELATION_SOURCE, obj)

    def getSourceParents(self, obj):
        """ Return all the objects that are SOURCE of this object.
        """
        return self.mapper.getRelationParents(em.RELATION_SOURCE, obj)

    def getTransformGraph(self, refresh=False):
        """ Get the graph from the TRASNFORM relation. """
        if refresh or not self._transformGraph:
            self._transformGraph = self._getRelationGraph(em.RELATION_TRANSFORM,
                                                          refresh)

        return self._transformGraph

    def getSourceGraph(self, refresh=False):
        """ Get the graph from the SOURCE relation. """
        if refresh or not self._sourceGraph:
            self._sourceGraph = self._getRelationGraph(em.RELATION_SOURCE,
                                                       refresh)

        return self._sourceGraph

    def getRelatedObjects(self, relation, obj, direction=em.RELATION_CHILDS):
        """ Get all objects related to obj by a give relation.
        Params:
            relation: the relation name to search for.
            obj: object from which the relation will be search,
                actually not only this, but all other objects connected
                to this one by the RELATION_TRANSFORM.
            direction: this say if search for childs or parents in the relation.
        """
        graph = self.getTransformGraph()
        relations = self.mapper.getRelationsByName(relation)
        connection = self._getConnectedObjects(obj, graph)

        objects = []
        objectsDict = {}

        for rel in relations:
            pObj = self.getObject(rel[OBJECT_PARENT_ID])

            if pObj is None:
                print "WARNING: Relation seems to point to a deleted object. " \
                      "%s: %s" % (OBJECT_PARENT_ID, rel[OBJECT_PARENT_ID])
                continue
            pExt = rel['object_parent_extended']
            pp = pwobj.Pointer(pObj, extended=pExt)

            if pp.getUniqueId() in connection:
                cObj = self.getObject(rel['object_child_id'])
                cExt = rel['object_child_extended']
                cp = pwobj.Pointer(cObj, extended=cExt)
                if cp.hasValue() and cp.getUniqueId() not in objectsDict:
                    objects.append(cp)
                    objectsDict[cp.getUniqueId()] = True

        return objects

    def _getConnectedObjects(self, obj, graph):
        """ Given a TRANSFORM graph, return the elements that
        are connected to an object, either childs, ancestors or siblings. 
        """
        n = graph.getNode(obj.strId())
        # Get the oldest ancestor of a node, before reaching the root node
        while not n is None and not n.getParent().isRoot():
            n = n.getParent()

        connection = {}

        if n is not None:
            # Iterate recursively all descendants
            for node in n.iterChilds():
                connection[node.pointer.getUniqueId()] = True
                # Add also 
                connection[node.pointer.get().strId()] = True

        return connection

    def isReadOnly(self):
        if getattr(self, 'settings', None) is None:
            return False

        return self.settings.getReadOnly()

    def isInReadOnlyFolder(self):
        return self._isInReadOnlyFolder

    def openedAsReadOnly(self):
        return self.isReadOnly() or self.isInReadOnlyFolder()

    def setReadOnly(self, value):
        self.settings.setReadOnly(value)

    def fixLinks(self, searchDir):

        runs = self.getRuns()

        for prot in runs:
            broken = False
            if isinstance(prot, em.ProtImport):
                for _, attr in prot.iterOutputEM():
                    fn = attr.getFiles()
                    for f in attr.getFiles():
                        if ':' in f:
                            f = f.split(':')[0]

                        if not os.path.exists(f):
                            if not broken:
                                broken = True
                                print "Found broken links in run: ", pwutils.magenta(prot.getRunName())
                            print "  Missing: ", pwutils.magenta(f)
                            if os.path.islink(f):
                                print "    -> ", pwutils.red(os.path.realpath(f))
                            newFile = pwutils.findFile(os.path.basename(f), searchDir, recursive=True)
                            if newFile:
                                print "  Found file %s, creating link..." % newFile
                                print pwutils.green("   %s -> %s" % (f, newFile))
                                pwutils.createAbsLink(newFile, f)<|MERGE_RESOLUTION|>--- conflicted
+++ resolved
@@ -743,13 +743,8 @@
 
         newProt.setObjLabel(newProtLabel)
         newProt.copyDefinitionAttributes(protocol)
-<<<<<<< HEAD
         newProt.copyAttributes(protocol, 'hostName', '_useQueue', '_queueParams')
         newProt.copyAttributes(protocol, 'hostName', '_useQueueForJobs')
-=======
-        newProt.copyAttributes(protocol, 'hostName', '_useQueue','_queueParams')
-        
->>>>>>> e892472a
         return newProt
 
     def copyProtocol(self, protocol):
