# **************************************************************************
# *
# * Authors:     J.M. De la Rosa Trevin (jmdelarosa@cnb.csic.es)
# *
# * Unidad de  Bioinformatica of Centro Nacional de Biotecnologia , CSIC
# *
# * This program is free software; you can redistribute it and/or modify
# * it under the terms of the GNU General Public License as published by
# * the Free Software Foundation; either version 2 of the License, or
# * (at your option) any later version.
# *
# * This program is distributed in the hope that it will be useful,
# * but WITHOUT ANY WARRANTY; without even the implied warranty of
# * MERCHANTABILITY or FITNESS FOR A PARTICULAR PURPOSE.  See the
# * GNU General Public License for more details.
# *
# * You should have received a copy of the GNU General Public License
# * along with this program; if not, write to the Free Software
# * Foundation, Inc., 59 Temple Place, Suite 330, Boston, MA
# * 02111-1307  USA
# *
# *  All comments concerning this program package may be sent to the
# *  e-mail address 'scipion@cnb.csic.es'
# *
# **************************************************************************
from __future__ import print_function

"""
This modules contains classes required for the workflow
execution and tracking like: Step and Protocol
"""

import os
import sys
import pickle
import json
import time

import pyworkflow as pw
from pyworkflow.object import *
import pyworkflow.utils as pwutils
from pyworkflow.utils.log import ScipionLogger
from executor import StepExecutor, ThreadStepExecutor, MPIStepExecutor, QueueStepExecutor
from constants import *
from params import Form
import scipion


class Step(OrderedObject):
    """ Basic execution unit.
    It should defines its Input, Output
    and define a run method.
    """

    def __init__(self, **kwargs):
        OrderedObject.__init__(self, **kwargs)
        self._prerequisites = CsvList()  # which steps needs to be done first
        self.status = String()
        self.initTime = String()
        self.endTime = String()
        self._error = String()
        self.interactive = Boolean(False)
        self._resultFiles = String()
        self._index = None

    def getIndex(self):
        return self._index

    def setIndex(self, newIndex):
        self._index = newIndex

    def getPrerequisites(self):
        return self._prerequisites

    def addPrerequisites(self, *newPrerequisites):
        for p in newPrerequisites:
            self._prerequisites.append(p)

    def _preconditions(self):
        """ Check if the necessary conditions to
        step execution are met"""
        return self._validate() == []

    def _postconditions(self):
        """ Check if the step have done well its task
        and accomplish its results"""
        return True

    def _run(self):
        """ This is the function that will do the real job.
        It should be override by sub-classes."""
        pass

    def setRunning(self):
        """ The the state as STATE_RUNNING and 
        set the init and end times.
        """
        self.initTime.set(dt.datetime.now())
        self.endTime.set(None)
        self.status.set(STATUS_RUNNING)
        self._error.set(None)  # Clean previous error message

    def getError(self):
        return self._error

    def getErrorMessage(self):
        return self.getError().get('')

    def setFailed(self, msg):
        """ Set the run failed and store an error message. """
        self.endTime.set(dt.datetime.now())
        self._error.set(msg)
        self.status.set(STATUS_FAILED)

    def setAborted(self):
        """ Set the status to aborted and updated the endTime. """
        self.endTime.set(dt.datetime.now())
        self._error.set("Aborted by user.")
        self.status.set(STATUS_ABORTED)

    def getStatus(self):
        return self.status.get(STATUS_NEW)

    def getElapsedTime(self, default=dt.timedelta()):
        """ Return the time that took to run 
        (or the actual running time if still is running )
        """
        elapsed = default

        if self.initTime.hasValue():
            t1 = self.initTime.datetime()

            if self.endTime.hasValue():
                t2 = self.endTime.datetime()
            else:
                t2 = dt.datetime.now()

            elapsed = t2 - t1

        return elapsed

    def setStatus(self, value):
        return self.status.set(value)

    def setInteractive(self, value):
        return self.interactive.set(value)

    def isActive(self):
        return self.getStatus() in ACTIVE_STATUS

    def isFinished(self):
        return self.getStatus() == STATUS_FINISHED

    def isRunning(self):
        return self.getStatus() == STATUS_RUNNING

    def isFailed(self):
        return self.getStatus() == STATUS_FAILED

    def isSaved(self):
        return self.getStatus() == STATUS_SAVED

    def isScheduled(self):
        return self.getStatus() == STATUS_SCHEDULED
<<<<<<< HEAD
    
=======

>>>>>>> dca116e9
    def isAborted(self):
        return self.getStatus() == STATUS_ABORTED

    def isLaunched(self):
        return self.getStatus() == STATUS_LAUNCHED

    def isInteractive(self):
        return self.interactive.get()

    def isWaiting(self):
        return self.getStatus() == STATUS_WAITING

    def run(self):
        """ Do the job of this step"""
        self.setRunning()
        try:
            self._run()
            self.endTime.set(dt.datetime.now())
            if self.status.get() == STATUS_RUNNING:
                if self.isInteractive():
                    # If the Step is interactive, after run
                    # it will be waiting for use to mark it as DONE
                    status = STATUS_INTERACTIVE
                else:
                    status = STATUS_FINISHED
                self.status.set(status)
        except Exception, e:
            self.setFailed(str(e))
            import traceback
            traceback.print_exc()
            # raise #only in development
            # finally:
            #     self.endTime.set(dt.datetime.now())


class FunctionStep(Step):
    """ This is a Step wrapper around a normal function
    This class will ease the insertion of Protocol function steps
    through the function _insertFunctionStep"""

    def __init__(self, func=None, funcName=None, *funcArgs, **kwargs):
        """ 
         Params:
            func: the function that will be executed.
            funcName: the name assigned to that function (will be stored)
            *funcArgs: argument list passed to the function (serialized and stored)
            **kwargs: extra parameters.
        """
        Step.__init__(self)
        self._func = func  # Function should be set before run
        self._args = funcArgs
        self.funcName = String(funcName)
        self.argsStr = String(pickle.dumps(funcArgs))
        self.setInteractive(kwargs.get('interactive', False))
        if kwargs.get('wait', False):
            self.setStatus(STATUS_WAITING)

    def _runFunc(self):
        """ Return the possible result files after running the function. """
        return self._func(*self._args)

    def _run(self):
        """ Run the function and check the result files if any. """
        resultFiles = self._runFunc()
        if isinstance(resultFiles, basestring):
            resultFiles = [resultFiles]
        if resultFiles and len(resultFiles):
            missingFiles = pwutils.missingPaths(*resultFiles)
            if len(missingFiles):
                raise Exception('Missing filePaths: ' + ' '.join(missingFiles))
            self._resultFiles.set(pickle.dumps(resultFiles))

    def _postconditions(self):
        """ This type of Step, will simply check
        as postconditions that the result filePaths exists"""
        if not self._resultFiles.hasValue():
            return True
        filePaths = pickle.loads(self._resultFiles.get())

        return len(pwutils.missingPaths(*filePaths)) == 0

    def __eq__(self, other):
        """ Compare with other FunctionStep"""
        return (self.funcName == other.funcName and
                self.argsStr == other.argsStr)

    def __ne__(self, other):
        return not self.__eq__(other)

    def __str__(self):
        return self.funcName.get()


class RunJobStep(FunctionStep):
    """ This Step will wrapper the commonly used function runJob
    for launching specific programs with some parameters.
    The runJob function should be provided by the protocol
    when inserting a new RunJobStep"""

    def __init__(self, runJobFunc=None, programName=None, arguments=None,
                 resultFiles=[], **kwargs):
        FunctionStep.__init__(self, runJobFunc, 'runJob', programName,
                              arguments)
        # Number of mpi and threads used to run the program
        self.__runJob = runJobFunc  # Store the current function to run the job
        self.mpi = 1
        self.threads = 1

    def _runFunc(self):
        """ Wrap around runJob function"""
        # We know that:
        #  _func: is the runJob function
        #  _args[0]: is the program name
        #  _args[1]: is the argumets to the program
        return self._func(None, self._args[0], self._args[1],
                          numberOfMpi=self.mpi, numberOfThreads=self.threads)
        # TODO: Add the option to return resultFiles

    def __str__(self):
        return self._args[0]  # return program name


class StepSet(Set):
    """ Special type of Set for storing steps. """

    def __init__(self, filename=None, prefix='',
                 mapperClass=None, **kwargs):
        Set.__init__(self, filename, prefix, mapperClass, classesDict=globals(),
                     **kwargs)


class Protocol(Step):
    """ The Protocol is a higher type of Step.
    It also have the inputs, outputs and other Steps properties,
    but contains a list of steps that are executed
    """

    # Version where protocol appeared first time
    _lastUpdateVersion = pw.VERSION_1

    def __init__(self, **kwargs):
        Step.__init__(self, **kwargs)
        self._steps = []  # List of steps that will be executed
        # All generated filePaths should be inside workingDir
        self.workingDir = String(kwargs.get('workingDir', '.'))
        self.mapper = kwargs.get('mapper', None)
        self._inputs = []
        self._outputs = CsvList()
        # Expert level needs to be defined before parsing params
        self.expertLevel = Integer(kwargs.get('expertLevel', LEVEL_NORMAL))
        self._definition = Form(self)
        self._defineParams(self._definition)
        self._createVarsFromDefinition(**kwargs)
        self.__stdOut = None
        self.__stdErr = None
        self.__fOut = None
        self.__fErr = None
        self._log = None
        self._buffer = ''  # text buffer for reading log files
        # Project to which the protocol belongs
        self.__project = kwargs.get('project', None)
        # Filename templates dict that will be used by _getFileName
        self.__filenamesDict = {}

        # This will be used at project load time to check if
        # we need to update the protocol with the data from run.db
        self.lastUpdateTimeStamp = String()

        # For non-parallel protocols mpi=1 and threads=1
        self.allowMpi = hasattr(self, 'numberOfMpi')
        if not self.allowMpi:
            self.numberOfMpi = Integer(1)

        self.allowThreads = hasattr(self, 'numberOfThreads')

        if not self.allowThreads:
            self.numberOfThreads = Integer(1)

        # Check if MPI or threads are passed in **kwargs, mainly used in tests
        if 'numberOfMpi' in kwargs:
            self.numberOfMpi.set(kwargs.get('numberOfMpi'))

        if 'numberOfThreads' in kwargs:
            self.numberOfThreads.set(kwargs.get('numberOfThreads'))

        if not hasattr(self, 'hostName'):
            self.hostName = String(kwargs.get('hostName', 'localhost'))

        # Maybe this property can be inferred from the 
        # prerequisites of steps, but is easier to keep it
        self.stepsExecutionMode = STEPS_SERIAL

        # Run mode
        self.runMode = Integer(kwargs.get('runMode', MODE_RESUME))
        # Use queue system?
        self._useQueue = Boolean(False)
        self._useQueueForJobs = Boolean(False)
        # Store a json string with queue name
        # and queue parameters (only meanful if _useQueue=True)
        self._queueParams = String()

        self._jobId = String()  # Store queue job id
        self._pid = Integer()
        self._stepsExecutor = None
        self._stepsDone = Integer(0)
        self._numberOfSteps = Integer(0)
        # For visualization
        self.allowHeader = Boolean(True)
        # Create an String variable to allow some protocol to precompute
        # the summary message
        self.summaryVar = String()
        self.methodsVar = String()
        # Create a variable to know if the protocol has expert params
        self._hasExpert = None

        # Store warnings here
        self.summaryWarnings = []

    def _storeAttributes(self, attrList, attrDict):
        """ Store all attributes in attrDict as 
        attributes of self, also store the key in attrList.
        """
        for key, value in attrDict.iteritems():
            if key not in attrList:
                attrList.append(key)
            setattr(self, key, value)

    def _defineInputs(self, **kwargs):
        """ This function should be used to define
        those attributes considered as Input.
        """
        self._storeAttributes(self._inputs, kwargs)

    def _defineOutputs(self, **kwargs):
        """ This function should be used to specify
        expected outputs.
        """
        for k, v in kwargs.iteritems():
            if hasattr(self, k):
                self._deleteChild(k, v)
            self._insertChild(k, v)

        self._storeAttributes(self._outputs, kwargs)

    def _updateOutputSet(self, outputName, outputSet,
                         state=Set.STREAM_OPEN):
        """ Use this function when updating an Stream output set.
        """
        self.__tryUpdateOuputSet(outputName, outputSet, state)

    def __tryUpdateOuputSet(self, outputName, outputSet,
                            state=Set.STREAM_OPEN, tries=1):
        try:
            # Update the set with the streamState value (either OPEN or CLOSED)
            outputSet.setStreamState(state)

            if self.hasAttribute(outputName):
                outputSet.write()  # Write to commit changes
                outputAttr = getattr(self, outputName)
                # Copy the properties to the object contained in the protcol
                outputAttr.copy(outputSet, copyId=False)
                # Persist changes
                self._store(outputAttr)
            else:
                # Here the defineOutputs function will call the write() method
                self._defineOutputs(**{outputName: outputSet})
                self._store(outputSet)
            # Close set databaset to avoid locking it
            outputSet.close()

        except Exception as ex:
            print("Error trying to update output of protocol, tries=%d" % tries)

            if tries > 3:
                raise ex
            else:
                time.sleep(tries)
                self.__tryUpdateOuputSet(outputName, outputSet, state,
                                         tries + 1)

    def hasExpert(self):
        """ This function checks if the protocol has
        any expert parameter"""
        if self._hasExpert is None:
            self._hasExpert = False
            for paraName, param in self._definition.iterAllParams():
                if param.isExpert():
                    self._hasExpert = True
                    break

        return self._hasExpert

    def getProject(self):
        return self.__project

    def setProject(self, project):
        self.__project = project

    @staticmethod
    def hasDefinition(cls):
        """ Check if the protocol has some definition.
        This can help to detect "abstract" protocol that 
        only serve as base for other, not to be instantiated. 
        """
        return hasattr(cls, '_definition')

    @classmethod
    def getLastUpdateVersion(cls):
        return cls._lastUpdateVersion

    @classmethod
    def isNew(cls):
        version = cls.getLastUpdateVersion()
        return version not in pw.OLD_VERSIONS

    def getDefinition(self):
        """ Access the protocol definition. """
        return self._definition

    def getParam(self, paramName):
        """ Return a _definition param give its name. """
        return self._definition.getParam(paramName)

    def getEnumText(self, paramName):
        """ This function will retrieve the text value
        of an enum parameter in the definition, taking the actual value in
        the protocol.
        Params:
            paramName: the name of the enum param.
        Returns:
            the string value corresponding to the enum choice.
        """
        index = getattr(self, paramName).get()
        return self.getParam(paramName).choices[index]

    def evalParamCondition(self, paramName):
        """ Eval if the condition of paramName in _definition
        is satified with the current values of the protocol attributes. 
        """
        return self._definition.evalParamCondition(paramName)

    def evalExpertLevel(self, paramName):
        """ Return the expert level evaluation for a param with the given name.
        """
        return self.evalParamExpertLevel(self.getParam(paramName))

    def evalParamExpertLevel(self, param):
        """ Return True if the param has an expert level is less than 
        the one for the whole protocol. 
        """
        return param.expertLevel.get() <= self.expertLevel.get()

    def iterDefinitionAttributes(self):
        """ Iterate over all the attributes from definition. """
        for paramName, _ in self._definition.iterParams():
            yield paramName, getattr(self, paramName)

    def getDefinitionDict(self):
        """ Similar to getObjDict, but only for those 
        params that are in the form.
        This function is used for export protocols as json text file.
        """
        d = OrderedDict()
        d['object.className'] = self.getClassName()
        d['object.id'] = self.strId()
        d['object.label'] = self.getObjLabel()
        d['object.comment'] = self.getObjComment()
<<<<<<< HEAD
        d['_useQueue'] = self._useQueue.getObjValue()
        d['_useQueueForJobs'] = self._useQueueForJobs.getObjValue()
=======
>>>>>>> dca116e9

        od = self.getObjDict()

        for attrName in od:
            if self.getParam(attrName) is not None:
                d[attrName] = od[attrName]

        return d

    def iterDefinitionSections(self):
        """ Iterate over all the section of the definition. """
        for section in self._definition.iterSections():
            yield section

    def iterInputAttributes(self):
        """ Iterate over the main input parameters
        of this protocol. Now the input are assumed to be these attribute
        which are pointers and have no condition.
        """
        for key, attr in self.getAttributes():
            if not isinstance(attr, Object):
                raise Exception('Attribute %s have been overwritten to type %s '
                                % (key, type(attr)))
            if isinstance(attr, PointerList) and attr.hasValue():
                for item in attr:
                    # the same key is returned for all items inside the
                    # PointerList, this is used in viewprotocols.py
                    # to group them inside the same tree element
                    yield key, item
            elif attr.isPointer() and attr.hasValue():
                yield key, attr

    def iterInputPointers(self):
        """ This function is similar to iterInputAttributes, but it yields
        all input Pointers, independently if they have value or not.
        """
        for key, attr in self.getAttributes():
            if not isinstance(attr, Object):
                raise Exception('Attribute %s have been overwritten to type %s '
                                % (key, type(attr)))
            if isinstance(attr, PointerList) and attr.hasValue():
                for item in attr:
                    # the same key is returned for all items inside the
                    # PointerList, this is used in viewprotocols.py
                    # to group them inside the same tree element
                    yield key, item
            elif attr.isPointer():
                yield key, attr

    def hasLinkedInputs(self):
        """ Return if True if some of the input pointers are referring to
        an output that is not ready yet.
        """
        linkedPointers = []
        emptyPointers = []

        for paramName, attr in self.iterInputPointers():
            condition = self.evalParamCondition(paramName)
            param = self.getParam(paramName)
            obj = attr.get()
            if condition and obj is None and not param.allowsNull:
                if attr.hasValue():
                    linkedPointers.append(paramName)
                else:
                    emptyPointers.append(paramName)

        return (linkedPointers and not emptyPointers)
<<<<<<< HEAD
                
=======

>>>>>>> dca116e9
    def iterOutputAttributes(self, outputClass):
        """ Iterate over the outputs produced by this protocol. """
        for key, attr in self.getAttributes():
            if isinstance(attr, outputClass):
                yield key, attr

    def iterOutputEM(self):
        """ Iterate over the outputs that are EM objects. """
        from pyworkflow.em.data import EMObject
        for paramName, attr in self.iterOutputAttributes(EMObject):
            yield paramName, attr

    def isInStreaming(self):
        # For the moment let's assume a protocol is in streaming
        # if at least one of the output sets is in STREAM_OPEN state
        for paramName, attr in self.iterOutputEM():
            if isinstance(attr, Set):
                if attr.isStreamOpen():
                    return True
        return False

    def getOutputsSize(self):
        return sum(1 for _ in self.iterOutputEM())

    def getOutputFiles(self):
        """ Return the output files produced by this protocol.
        This can be used in web to download or in remote 
        executions to copy results back.
        """
        # By default return the output file of each output attribute
        s = set()

        for _, attr in self.iterOutputEM():
            s.update(attr.getFiles())

        return s

    def copyDefinitionAttributes(self, other):
        """ Copy definition attributes to other protocol. """
        for paramName, _ in self.iterDefinitionAttributes():
            self.copyAttributes(other, paramName)

    def _createVarsFromDefinition(self, **kwargs):
        """ This function will setup the protocol instance variables
        from the Protocol Class definition, taking into account
        the variable type and default values.
        """
        if hasattr(self, '_definition'):
            for paramName, param in self._definition.iterParams():
                # Create the var with value coming from kwargs or from 
                # the default param definition
                var = param.paramClass(value=kwargs.get(paramName,
                                                        param.default.get()))
                setattr(self, paramName, var)
        else:
            print("FIXME: Protocol '%s' has not DEFINITION"
                  % self.getClassName())

    def _getFileName(self, key, **kwargs):
        """ This function will retrieve filenames given a key and some
        keywords arguments. The __filenamesDict attribute should be 
        updated with templates that accept the given keys.
        """
        return self.__filenamesDict[key] % kwargs

    def _updateFilenamesDict(self, fnDict):
        """ Update the dictionary with templates that will be used
        by the _getFileName function.
        """
        self.__filenamesDict.update(fnDict)

    def _store(self, *objs):
        """ Stores objects of the protocol using the mapper.
        If not objects are passed, the whole protocol is stored.
        """
        if not self.mapper is None:
            if len(objs) == 0:
                self.mapper.store(self)
            else:
                for obj in objs:
                    self.mapper.store(obj)
            self.mapper.commit()

    def _insertChild(self, key, child):
        """ Insert a new child not stored previously.
        If stored previously, _store should be used.
        The child will be set as self.key attribute
        """
        try:
            setattr(self, key, child)
            if self.hasObjId():
                self.mapper.insertChild(self, key, child)
        except Exception as ex:
            print("Error with child '%s', value=%s, type=%s"
                  % (key, child, type(child)))
            raise ex

    def _deleteChild(self, key, child):
        """ Delete a child from the mapper. """
        self.mapper.delete(child)

    def _insertAllSteps(self):
        """ Define all the steps that will be executed. """
        pass

    def _defineParams(self, form):
        """ Define the input parameters that will be used.
        Params:
            form: this is the form to be populated with sections and params.
        """
        pass

    def __insertStep(self, step, **kwargs):
        """ Insert a new step in the list. 
        Params:
         **kwargs:
            prerequisites: a list with the steps index that need to be done 
                           previous than the current one."""
        prerequisites = kwargs.get('prerequisites', None)

        if prerequisites is None:
            if len(self._steps):
                # By default add the previous step as prerequisite
                step.addPrerequisites(len(self._steps))
        else:
            step.addPrerequisites(*prerequisites)

        self._steps.append(step)
        # Setup and return step index
        step.setIndex(len(self._steps))

        return step.getIndex()

    def _getPath(self, *paths):
        """ Return a path inside the workingDir. """
        return os.path.join(self.workingDir.get(), *paths)

    def _getExtraPath(self, *paths):
        """ Return a path inside the extra folder. """
        return self._getPath("extra", *paths)

    def _getTmpPath(self, *paths):
        """ Return a path inside the tmp folder. """
        return self._getPath("tmp", *paths)

    def _getLogsPath(self, *paths):
        return self._getPath("logs", *paths)

    def _getRelPath(self, *path):
        """ Return a relative path from the workingDir. """
        return os.path.relpath(self._getPath(*path), self.workingDir.get())

    def _getRelPathExecutionDir(self, *path):
        """ Return a relative path from the projdir. """
        # TODO  must be a bettis
        return os.path.relpath(
            self._getPath(*path),
            os.path.dirname(os.path.dirname(self.workingDir.get()))
        )

    def _getBasePath(self, path):
        """ Take the basename of the path and get the path
        relative to working dir of the protocol. 
        """
        return self._getPath(os.path.basename(path))

    def _insertFunctionStep(self, funcName, *funcArgs, **kwargs):
        """ 
         Params:
           funcName: the string name of the function to be run in the Step.
           *funcArgs: the variable list of arguments to pass to the function.
           **kwargs: see __insertStep
        """
        # Get the function give its name
        func = getattr(self, funcName, None)

        # Ensure the protocol instance have it and is callable
        if not func:
            raise Exception("Protocol._insertFunctionStep: '%s' function is "
                            "not member of the protocol" % funcName)
        if not callable(func):
            raise Exception("Protocol._insertFunctionStep: '%s' is not callable"
                            % funcName)
        step = FunctionStep(func, funcName, *funcArgs, **kwargs)

        return self.__insertStep(step, **kwargs)

    def _insertRunJobStep(self, progName, progArguments, resultFiles=[],
                          **kwargs):
        """ Insert an Step that will simple call runJob function
        **args: see __insertStep
        """
        return self._insertFunctionStep('runJob', progName, progArguments,
                                        **kwargs)

    def _insertCopyFileStep(self, sourceFile, targetFile, **kwargs):
        """ Shortcut function to insert an step for copying a file to a destiny. """
        step = FunctionStep(pwutils.copyFile, 'copyFile', sourceFile,
                            targetFile,
                            **kwargs)
        return self.__insertStep(step, **kwargs)

    def _enterDir(self, path):
        """ Enter into a new directory path and store the current path.
        The current path will be used in _leaveDir, but nested _enterDir
        are not allowed since self._currentDir is overriden.
        """
        self._currentDir = os.getcwd()
        os.chdir(path)
        if self._log:
            self._log.info("Entered into dir: cd '%s'" % path)

    def _leaveDir(self):
        """ This method should be called after a call to _enterDir
        to return to the previous location. 
        """
        os.chdir(self._currentDir)
        if self._log:
            self._log.info("Returned to dir: cd '%s'" % self._currentDir)

    def _enterWorkingDir(self):
        """ Change to the protocol working dir. """
        self._enterDir(self.workingDir.get())

    def _leaveWorkingDir(self):
        """ This funcion make sense to use in conjunction 
        with _enterWorkingDir to go back to execution path.
        """
        self._leaveDir()

    def continueFromInteractive(self):
        """ TODO: REMOVE this function.
        Check if there is an interactive step and set
        as finished, this is used now mainly in picking,
        but we should remove this since is weird for users.
        """
        if os.path.exists(self.getStepsFile()):
            stepsSet = StepSet(filename=self.getStepsFile())
            for step in stepsSet:
                if step.getStatus() == STATUS_INTERACTIVE:
                    step.setStatus(STATUS_FINISHED)
                    stepsSet.update(step)
                    break
            stepsSet.write()
            stepsSet.close()  # Close the connection

    def loadSteps(self):
        """ Load the Steps stored in the steps.sqlite file.
        """
        prevSteps = []

        if os.path.exists(self.getStepsFile()):
            stepsSet = StepSet(filename=self.getStepsFile())
            for step in stepsSet:
                prevSteps.append(step.clone())
            stepsSet.close()  # Close the connection
        return prevSteps

    def _insertPreviousSteps(self):
        """ Insert steps of previous execution. 
        It can be used to track previous steps done for
        protocol that allow some kind of continue (such as ctf estimation).
        """
        for step in self.loadSteps():
            self.__insertStep(step)

    def __findStartingStep(self):
        """ From a previous run, compare self._steps and self._prevSteps
        to find which steps we need to start at, skipping successful done 
        and not changed steps. Steps that needs to be done, will be deleted
        from the previous run storage.
        """
        if self.runMode == MODE_RESTART:
            self._prevSteps = []
            return 0

        self._prevSteps = self.loadSteps()

        n = min(len(self._steps), len(self._prevSteps))
        self.info("len(steps) %s len(prevSteps) %s "
                  % (len(self._steps), len(self._prevSteps)))

        for i in range(n):
            newStep = self._steps[i]
            oldStep = self._prevSteps[i]
            #             self.info(">>> i: %s" % i)
            #             self.info(" oldStep.status: %s" % str(oldStep.status))
            #             self.info(" oldStep!=newStep %s" % (oldStep != newStep))
            #             self.info(" not post: %s" % (not oldStep._postconditions()))
            if (not oldStep.isFinished() or
                        newStep != oldStep or
                    not oldStep._postconditions()):
                #                 self.info(" returning i: %s" % i)
                return i
            newStep.copy(oldStep)

        return n

    def _storeSteps(self):
        """ Store the new steps list that can be retrieved 
        in further execution of this protocol.
        """
        stepsFn = self.getStepsFile()

        self._stepsSet = StepSet(filename=stepsFn)
        self._stepsSet.setStore(False)
        self._stepsSet.clear()

        for step in self._steps:
            step.cleanObjId()
            self.setInteractive(self.isInteractive() or step.isInteractive())
            self._stepsSet.append(step)

        self._stepsSet.write()

    def __updateStep(self, step):
        """ Store a given step and write changes. """
        self._stepsSet.update(step)
        self._stepsSet.write()

    def _stepStarted(self, step):
        """This function will be called whenever an step
        has started running.
        """
        self.info(pwutils.magentaStr("STARTED") + ": %s, step %d" %
                  (step.funcName.get(), step._index))
        self.info("  %s" % step.initTime.datetime())
        self.__updateStep(step)

    def _stepFinished(self, step):
        """This function will be called whenever an step
        has finished its run.
        """
        doContinue = True
        if step.isInteractive():
            doContinue = False
        elif step.isFailed():
            doContinue = False
            errorMsg = pwutils.redStr(
                "Protocol failed: " + step.getErrorMessage())
            self.setFailed(errorMsg)
            self.error(errorMsg)
        self.lastStatus = step.getStatus()

        self.__updateStep(step)
        self._stepsDone.increment()
        self._store(self._stepsDone)

        self.info(pwutils.magentaStr(step.getStatus().upper()) + ": %s, step %d"
                  % (step.funcName.get(), step._index))
        self.info("  %s" % step.endTime.datetime())
        if step.isFailed() and self.stepsExecutionMode == STEPS_PARALLEL:
            # In parallel mode the executor will exit to close
            # all working threads, so we need to close
            self._endRun()
        return doContinue

    def _stepsCheck(self):
        pass

    def _runSteps(self, startIndex):
        """ Run all steps defined in self._steps. """
        self._stepsDone.set(startIndex)
        self._numberOfSteps.set(len(self._steps))
        self.setRunning()
        # Keep the original value to set in sub-protocols
        self._originalRunMode = self.runMode.get()
        # Always set to resume, even if set to restart
        self.runMode.set(MODE_RESUME)
        self._store()

        if startIndex == len(self._steps):
            self.lastStatus = STATUS_FINISHED
            self.info("All steps seems to be FINISHED, nothing to be done.")
        else:
            self.lastStatus = self.status.get()
            self._stepsExecutor.runSteps(self._steps,
                                         self._stepStarted,
                                         self._stepFinished,
                                         self._stepsCheck)
        self.setStatus(self.lastStatus)
        self._store(self.status)

    def __deleteOutputs(self):
        """ This function should only be used from RESTART.
        It will remove output attributes from mapper and object.
        """
        attributes = [a[0] for a in self.iterOutputEM()]

        for attrName in attributes:
            attr = getattr(self, attrName)
            self.mapper.delete(attr)
            self.deleteAttribute(attrName)

        self._outputs.clear()
        self.mapper.store(self._outputs)

    def findAttributeName(self, attr):
        for attrName, attr in self.iterOutputEM():
            if attr.getObjId() == attr.getObjId():
                return attrName
        return None

    def deleteOutput(self, output):
        attrName = self.findAttributeName(output)
        self.mapper.delete(output)
        self.deleteAttribute(attrName)
        if attrName in self._outputs:
            self._outputs.remove(attrName)
        self.mapper.store(self._outputs)
        self.mapper.commit()

    def __copyRelations(self, other):
        """ This will copy relations from protocol other to self """
        pass

    def copy(self, other, copyId=True):

        from pyworkflow.project import OBJECT_PARENT_ID

        copyDict = Object.copy(self, other, copyId)
        self._store()
        self.mapper.deleteRelations(self)

        for r in other.getRelations():
            rName = r['name']
            rCreator = r['parent_id']
            rParent = r[OBJECT_PARENT_ID]
            rChild = r['object_child_id']
            rParentExt = r['object_parent_extended']
            rChildExt = r['object_child_extended']

            if rParent in copyDict:
                rParent = copyDict.get(rParent).getObjId()

            if rChild in copyDict:
                rChild = copyDict.get(rChild).getObjId()

            self.mapper.insertRelationData(rName, rCreator, rParent, rChild,
                                           rParentExt, rChildExt)

    def getRelations(self):
        """ Return the relations created by this protocol. """
        return self.mapper.getRelationsByCreator(self)

    def _defineRelation(self, relName, parentObj, childObj):
        """ Insert a new relation in the mapper using self as creator. """
        parentExt = None
        childExt = None

        if parentObj.isPointer():
            parentExt = parentObj.getExtended()
            parentObj = parentObj.getObjValue()

        if childObj.isPointer():
            childExt = childObj.getExtended()
            childObj = childObj.getObjValue()

        self.mapper.insertRelation(relName, self, parentObj, childObj,
                                   parentExt, childExt)

    def makePathsAndClean(self):
        """ Create the necessary path or clean
        if in RESTART mode. 
        """
        # Clean working path if in RESTART mode
        paths = [self._getPath(), self._getExtraPath(), self._getTmpPath(),
                 self._getLogsPath()]

        if self.runMode == MODE_RESTART:
            pwutils.cleanPath(*paths)
            self.__deleteOutputs()
            # Delete the relations created by this protocol
            # (delete this in both project and protocol db)
            self.mapper.deleteRelations(self)
        # Create workingDir, extra and tmp paths
        pwutils.makePath(*paths)

    def cleanTmp(self):
        """ Delete all files and subdirectories under Tmp folder. """
        pwutils.cleanPattern(self._getTmpPath('*'))

    def _run(self):
        # Check that a proper Steps executor have been set
        if self._stepsExecutor is None:
            raise Exception('Protocol.run: Steps executor should be set before '
                            'running protocol')
        # Check the parameters are correct
        errors = self.validate()
        if len(errors):
            raise Exception(
                'Protocol.run: Validation errors:\n' + '\n'.join(errors))

        self._insertAllSteps()  # Define steps for execute later
        # Find at which step we need to start
        startIndex = self.__findStartingStep()
        self.info(" Starting at step: %d" % (startIndex + 1))
        self._storeSteps()
        self.info(" Running steps ")
        self._runSteps(startIndex)

    def _getEnviron(self):
        """ This function should return an environ variable
        that will be used when running new programs.
        By default, the protocol will use the one defined
        in the package that it belongs or None.
        """
        return getattr(self.getClassPackage(), '_environ', None)

    def runJob(self, program, arguments, **kwargs):
        if self.stepsExecutionMode == STEPS_SERIAL:
            kwargs['numberOfMpi'] = kwargs.get('numberOfMpi',
                                               self.numberOfMpi.get())
            kwargs['numberOfThreads'] = kwargs.get('numberOfThreads',
                                                   self.numberOfThreads.get())
        else:
            kwargs['numberOfMpi'] = kwargs.get('numberOfMpi', 1)
            kwargs['numberOfThreads'] = kwargs.get('numberOfThreads', 1)
        if 'env' not in kwargs:
            # self._log.info("calling self._getEnviron...")
            kwargs['env'] = self._getEnviron()

        # self._log.info("runJob: cwd = %s" % kwargs.get('cwd', ''))
        # self._log.info("runJob: env = %s " % str(kwargs['env']))

        self._stepsExecutor.runJob(self._log, program, arguments, **kwargs)

    def run(self):
        """ Before calling this method, the working dir for the protocol
        to run should exists. 
        """
        self.__initLogs()

        self.info(pwutils.greenStr('RUNNING PROTOCOL -----------------'))
        self.setPid(os.getpid())
        self.info('          PID: %s' % self._pid)
        self.info('      Scipion: %s' % os.environ['SCIPION_VERSION'])
        self.info('   currentDir: %s' % os.getcwd())
        self.info('   workingDir: %s' % self.workingDir)
        self.info('      runMode: %s' % MODE_CHOICES[self.runMode.get()])
        try:
            self.info('          MPI: %d' % self.numberOfMpi)
            self.info('      threads: %d' % self.numberOfThreads)
        except Exception as e:
            self.info('  * Cannot get information about MPI/threads (%s)' % e)

        Step.run(self)
        self._endRun()

    def _endRun(self):
        """ Print some ending message and close some files. """
        # self._store()
        self._store(self.summaryVar)
        self._store(self.methodsVar)
        self._store(self.endTime)

        if pwutils.envVarOn('SCIPION_DEBUG_NOCLEAN'):
            self.warning('Not cleaning temporarly files since '
                         'SCIPION_DEBUG_NOCLEAN is set to True.')
        elif not self.isFailed():
            self.info('Cleaning temporarly files....')
            self.cleanTmp()

        self.info(pwutils.greenStr('------------------- PROTOCOL ' +
                                   self.getStatusMessage().upper()))
        self.__closeLogs()

    def __initLogs(self):
        """ Open the log file overwriting its content if the protocol is going
        to be execute from zero.
        Otherwise append the new content to the old one.
        Also open logs files and redirect the systems streams.
        """
        self._log = ScipionLogger(self.getLogPaths()[2])

        if self.runMode.get() == MODE_RESTART:
            mode = 'w+'
        else:
            mode = 'a'
        # Backup the the system streams
        self.__stdErr = sys.stderr
        self.__stdOut = sys.stdout
        self.__openLogsFiles(mode)
        # Redirect the system streams to the protocol files
        sys.stdout = self.__fOut
        if pwutils.envVarOn('SCIPION_SEPARATE_STDERR'):
            sys.stderr = self.__fErr
        else:
            sys.stderr = self.__fOut  # send stderr to wherever stdout appears
            # TODO: maybe do not show separate "run.stdout" and "run.stderr"
            # in the "Output Log" section if we put them together.

    def getLogPaths(self):
        return map(self._getLogsPath, ['run.stdout', 'run.stderr', 'run.log'])

    def getSteps(self):
        """ Return the steps.sqlite file under logs directory. """
        return self._steps

    def getStepsFile(self):
        """ Return the steps.sqlite file under logs directory. """
        return self._getLogsPath('steps.sqlite')

    def __openLogsFiles(self, mode):
        self.__fOut = open(self.getLogPaths()[0], mode)
        self.__fErr = open(self.getLogPaths()[1], mode)

    def __closeLogsFiles(self):
        self.__fOut.close()
        self.__fErr.close()

    def __closeLogs(self):
        self._log.close()
        # Restore system streams
        sys.stderr = self.__stdErr
        sys.stdout = self.__stdOut
        self.__closeLogsFiles()

    def _addChunk(self, txt, fmt=None):
        """
        Add text txt to self._buffer, with format fmt.
        fmt can be a color (like 'red') or a link that looks like 'link:url'.
        """
        # Make the text html-safe first.
        for x, y in [('&', 'amp'), ('<', 'lt'), ('>', 'gt')]:
            txt = txt.replace(x, '&%s;' % y)

        if fmt is None:
            self._buffer += txt
        elif fmt.startswith('link:'):
            url = fmt[len('link:'):]
            # Add the url in the TWiki style
            if url.startswith('http://'):
                self._buffer += '[[%s][%s]]' % (url, txt)
            else:
                from pyworkflow.web.pages import settings as django_settings
                absolute_url = django_settings.ABSOLUTE_URL
                self._buffer += '[[%s/get_log/?path=%s][%s]]' % (absolute_url,
                                                                 url, txt)
        else:
            self._buffer += '<font color="%s">%s</font>' % (fmt, txt)

    def getLogsAsStrings(self):

        outputs = []
        for fname in self.getLogPaths():
            if pwutils.exists(fname):
                self._buffer = ''
                pwutils.renderTextFile(fname, self._addChunk)
                outputs.append(self._buffer)
            else:
                outputs.append('File "%s" does not exist' % fname)
        return outputs

    def warning(self, message, redirectStandard=True):
        self._log.warning(message, redirectStandard)

    def info(self, message, redirectStandard=True):
        self._log.info(message, redirectStandard)

    def error(self, message, redirectStandard=True):
        self._log.error(message, redirectStandard)

    def debug(self, message):
        if pwutils.envVarOn('SCIPION_DEBUG'):
            self.info(message)

    def getWorkingDir(self):
        return self.workingDir.get()

    def setWorkingDir(self, path):
        self.workingDir.set(path)

    def setMapper(self, mapper):
        """ Set a new mapper for the protocol to persist state. """
        self.mapper = mapper

    def getMapper(self):
        return self.mapper

    def getDbPath(self):
        return self._getLogsPath('run.db')

    def setStepsExecutor(self, executor=None):
        if executor is None:
            executor = StepExecutor(self.getHostConfig())

        self._stepsExecutor = executor

    def getFiles(self):
        resultFiles = set()
        for paramName, _ in self.getDefinition().iterPointerParams():
            # Get all self attribute that are pointers
            attrPointer = getattr(self, paramName)
            obj = attrPointer.get()  # Get object pointer by the attribute
            if hasattr(obj, 'getFiles'):
                resultFiles.update(obj.getFiles())  # Add files if any
        return resultFiles | pwutils.getFiles(self.workingDir.get())

    def getHostName(self):
        """ Get the execution host name """
        return self.hostName.get()

    def setHostName(self, hostName):
        """ Set the execution host name """
        self.hostName.set(hostName)

    def getHostConfig(self):
        """ Return the configuration host. """
        return self.hostConfig

    def setHostConfig(self, config):
        self.hostConfig = config
        # Never store the host config as part of the protocol, it is kept
        # in the configuration information, the hostname is enough
        self.hostConfig.setStore(False)

    def getJobId(self):
        """ Return the jobId associated to a running protocol. """
        return self._jobId.get()

    def setJobId(self, jobId):
        self._jobId.set(jobId)

    def getPid(self):
        return self._pid.get()

    def setPid(self, pid):
        self._pid.set(pid)
<<<<<<< HEAD
        
=======

>>>>>>> dca116e9
    def getRunName(self):
        runName = self.getObjLabel().strip()
        if not len(runName):
            runName = self.getDefaultRunName()
        return runName

    def getDefaultRunName(self):
        return '%s.%s' % (self.getClassName(), self.strId())

    @classmethod
    def getClassPackage(cls):
        """ Return the package module to which this protocol belongs
        """
        import pyworkflow.em as em
        em.getProtocols()  # make sure the _package is set for each Protocol class
        return getattr(cls, '_package', scipion)

    @classmethod
    def getClassPackageName(cls):
        return cls.getClassPackage().__name__.replace(
            'pyworkflow.protocol.scipion', 'scipion')

    @classmethod
    def validatePackageVersion(cls, varName, errors):
        """ Function to validate the the package version specified in
        configuration file ~/.config/scipion/scipion.conf is among the available
        options and it is properly installed.
        Params:
            package: the package object (ej: eman2 or relion). Package should contain the
                     following methods: getVersion(), getSupportedVersions()
            varName: the expected environment var containing the path (and version)
            errors: list to added error if found
        """
        package = cls.getClassPackage()
        packageName = cls.getClassPackageName()
        varValue = os.environ[varName]
        versions = ','.join(package.getSupportedVersions())

        errorMsg = None

        if not package.getVersion():
            errors.append("We could not detect *%s* version. " % packageName)
            errorMsg = "The path value should contains a valid version (%s)." % versions
        elif not os.path.exists(varValue):
            errors.append("Path of %s does not exists." % varName)
            errorMsg = "Check installed packages and versions with command:\n "
            errorMsg += "*scipion install --help*"

        if errorMsg:
            errors.append("%s = %s" % (varName, varValue))
            errors.append(
                "Please, modify %s value in the configuration file:" % varName)
            errors.append("*~/.config/scipion/scipion.conf*")
            errors.append(errorMsg)
            errors.append("After fixed, you NEED TO RESTART THE PROJECT WINDOW")

    @classmethod
    def getClassLabel(cls, prependPackageName=True):
        """ Return a more readable string representing the protocol class """
        label = cls.__dict__.get('_label', cls.__name__)
        if prependPackageName:
            label = "%s - %s" % (cls.getClassPackageName(), label)
        return label

    @classmethod
    def isDisabled(cls):
        """ Return True if this Protocol is disabled.
        Disabled protocols will not be offered in the available protocols."""
        return False

    @classmethod
    def isBase(cls):
        """ Return True if this Protocol is a base class.
        Base classes should be marked with _label = None.
        """
        return cls.__dict__.get('_label', None) is None

    def getSubmitDict(self):
        """ Return a dictionary with the necessary keys to
        launch the job to a queue system.
        """
        queueName, queueParams = self.getQueueParams()
        hc = self.getHostConfig()

        script = self._getLogsPath(hc.getSubmitPrefix() + self.strId() + '.job')
        d = {'JOB_SCRIPT': script,
             'JOB_NODEFILE': script.replace('.job', '.nodefile'),
             'JOB_NAME': self.strId(),
             'JOB_QUEUE': queueName,
             'JOB_NODES': self.numberOfMpi.get(),
             'JOB_THREADS': self.numberOfThreads.get(),
             'JOB_CORES': self.numberOfMpi.get() * self.numberOfThreads.get(),
             'JOB_HOURS': 72,
             }
        d.update(queueParams)
        return d

    def useQueue(self):
        """ Return True if the protocol should be launched through a queue. """
        return self._useQueue.get()

<<<<<<< HEAD
    def useQueueForJobs(self):
        """ Return True if tasks within the protocol should be launched through a queue. """
        return self._useQueueForJobs.get()

=======
>>>>>>> dca116e9
    def getQueueParams(self):
        if self._queueParams.hasValue():
            return json.loads(self._queueParams.get())
        else:
            return '', {}

    def setQueueParams(self, queueParams):
        self._queueParams.set(json.dumps(queueParams))

    @property
    def numberOfSteps(self):
        return self._numberOfSteps.get(0)

    @property
    def stepsDone(self):
        """ Return the number of steps executed. """
        return self._stepsDone.get(0)

    def updateSteps(self):
        """ After the steps list is modified, this methods will update steps
        information. It will save the steps list and also the number of steps.
        """
        self._storeSteps()
        self._numberOfSteps.set(len(self._steps))
        self._store(self._numberOfSteps)

    def getStatusMessage(self):
        """ Return the status string and if running the steps done. 
        """
        msg = self.getStatus()
        if self.isRunning() or self.isAborted() or self.isFailed():
            msg += " (done %d/%d)" % (self.stepsDone, self.numberOfSteps)

        return msg

    def getRunMode(self):
        """ Return the mode of execution, either:
        MODE_RESTART or MODE_RESUME. """
        return self.runMode.get()

    def addSummaryWarning(self, warningDescription):
        """Appends the warningDescription param to the list of summaryWarnings.
        Will be printed in the protocol summary."""
        self.summaryWarnings.append(warningDescription)
        return self.summaryWarnings

    def checkSummaryWarnings(self):
        """ Checks for warnings that we want to tell the user about by adding a
        warning sign to the run box and a description to the run summary. Returns
        summaryWarnings with any changes made to it during the check.
        List of warnings checked:
        1. If the folder for this protocol run exists.
        """
        if not os.path.exists(self.workingDir.get()):
            self.addSummaryWarning((
                                   "*Missing run data*: The directory for this run is missing, so it won't be"
                                   "possible to use its outputs in other protocols."))
        return self.summaryWarnings

    def isContinued(self):
        """ Return if running in continue mode (MODE_RESUME). """
        return self.getRunMode() == MODE_RESUME

    # Methods that should be implemented in subclasses
    def _validate(self):
        """ This function can be overwritten by subclasses.
        Used from the public validate function.   
        """
        return []

    @classmethod
    def isInstalled(cls):
        # We a consider a protocol installed if there are not errors
        # from the _validateInstallation function
        return not cls.validateInstallation()

    @classmethod
    def validateInstallation(cls):
        """ Check if the installation of this protocol is correct.
        By default, we will check if the protocols' package provide a
        validateInstallation function and use it.
        Returning an empty list means that the installation is correct
        and there are not errors. If some errors are found, a list with
        the error messages will be returned.
        """
        validateFunc = getattr(cls.getClassPackage(),
                               'validateInstallation', None)
        return validateFunc() if validateFunc is not None else []

    def validate(self):
        """ Check that input parameters are correct.
        Return a list with errors, if the list is empty, all was ok.         
        """
        errors = []
        # Validate that all input pointer parameters have a value
        for paramName, param in self.getDefinition().iterParams():
            # Get all self attribute that are pointers
            attr = getattr(self, paramName)
            paramErrors = []
            condition = self.evalParamCondition(paramName)
            if attr.isPointer():
                obj = attr.get()
                if condition and obj is None and not param.allowsNull:
                    paramErrors.append('cannot be EMPTY.')
            else:
                if condition:
                    paramErrors = param.validate(attr.get())
            label = param.label.get()
            errors += ['*%s* %s' % (label, err) for err in paramErrors]
            # Validate specific for the subclass
        try:
            installErrors = self.validateInstallation()
            if installErrors:
                errors += installErrors
            childErrors = self._validate()
            if childErrors:
                errors += childErrors
        except Exception as e:
            import urllib
            exceptionStr = pwutils.formatExceptionInfo(e)
            errors.append("Sorry, this is embarrassing: the validation is "
                          "failing due to a programming mistake. This should "
                          "not happen. Check out the message. It might help to "
                          "workaround this bug. We'd really appreciate if you "
                          "report this to: "
                          "[[mailto:%s?subject=%s&body=%s][%s]]" %
                          ("Scipion validation bug found",
                           pw.SCIPION_SUPPORT_EMAIL, urllib.quote(exceptionStr),
                           pw.SCIPION_SUPPORT_EMAIL))

            errors.append(exceptionStr)

        return errors

    def _warnings(self):
        """ Should be implemented in subclasses. See warning. """
        return []

    def warnings(self):
        """ Return some message warnings that can be errors.
        User should approve to execute a protocol with warnings. """
        return self._warnings()

    def _summary(self):
        """ Should be implemented in subclasses. See summary. """
        return ["No summary information."]

    def summary(self):
        """ Return a summary message to provide some information to users. """
        try:
            baseSummary = self._summary() or ['No summary information.']
        except Exception as ex:
            baseSummary = [str(ex)]

        comments = self.getObjComment()
        if comments:
            baseSummary += ['', '*COMMENTS:* ', comments]

        if self.getError().hasValue():
            baseSummary += ['', '*ERROR:*', self.getError().get()]

        if self.summaryWarnings:
            baseSummary += ['', '*WARNINGS:*']
            baseSummary += self.summaryWarnings

        return baseSummary

    def getFileTag(self, fn):
        return "[[%s]]" % fn

    def getObjectTag(self, objName):
        if isinstance(objName, basestring):
            obj = getattr(self, objName, None)
        else:
            obj = objName

        if obj is None:
            return '*None*'

        if obj.isPointer():
            obj = obj.get()  # get the pointed object
            if obj is None:
                return '*None*'

        return "[[sci-open:%s][%s]]" % (obj.getObjId(), obj.getNameId())

    def _citations(self):
        """ Should be implemented in subclasses. See citations. """
        return getattr(self, "_references", [])

    def __getPackageBibTex(self):
        """ Return the _bibtex from the package . """
        return getattr(self.getClassPackage(), "_bibtex", {})

    def _getCite(self, citeStr):
        bibtex = self.__getPackageBibTex()
        if citeStr in bibtex:
            text = self._getCiteText(bibtex[citeStr])
        else:
            text = "Reference with key *%s* not found." % citeStr
        return text

    def _getCiteText(self, cite, useKeyLabel=False):
        try:
            # Get the first author surname
            if useKeyLabel:
                label = cite['id']
            else:
                label = cite['author'].split(' and ')[0].split(',')[0].strip()
                label += ', et al., %s, %s' % (cite['journal'], cite['year'])

            if len(cite['doi'].strip()) > 0:
                text = '[[%s][%s]] ' % (cite['doi'].strip(), label)
            else:
                text = label.strip()
            return text

        except Exception as ex:
            print("Error with citation: " + label)
            print(ex)
            text = "Error with citation *%s*." % label
        return text

    def __getCitations(self, citations):
        """ From the list of citations keys, obtains the full
        info from the package _bibtex dict. 
        """
        bibtex = self.__getPackageBibTex()
        newCitations = []
        for c in citations:
            if c in bibtex:
                newCitations.append(self._getCiteText(bibtex[c]))
            else:
                newCitations.append(c)
        return newCitations

    def __getCitationsDict(self, citationList, bibTexOutput=False):
        """ Return a dictionary with Cite keys and the citation links. """
        bibtex = self.__getPackageBibTex()
        od = OrderedDict()
        for c in citationList:
            if c in bibtex:
                if bibTexOutput:
                    od[c] = bibtex[c]
                else:
                    od[c] = self._getCiteText(bibtex[c])
            else:
                od[c] = c

        return od

    def getCitations(self, bibTexOutput=False):
        return self.__getCitationsDict(self._citations() or [],
                                       bibTexOutput=bibTexOutput)

    def getPackageCitations(self, bibTexOutput=False):
        refs = getattr(self.getClassPackage(), "_references", [])
        return self.__getCitationsDict(refs, bibTexOutput=bibTexOutput)

    def citations(self):
        """ Return a citation message to provide some information to users. """
        citations = self.getCitations().values()
        if citations:
            citations.insert(0, '*References:* ')

        packageCitations = self.getPackageCitations().values()
        if packageCitations:
            citations.append('*Package References:*')
            citations += packageCitations
        if not citations:
            return ['No references provided']
        return citations

    def _methods(self):
        """ Should be implemented in subclasses. See methods. """
        return ["No methods information."]

    def getParsedMethods(self):
        """ Get the _methods results and parse possible cites. """
        try:
            baseMethods = self._methods() or []
            bibtex = self.__getPackageBibTex()
            parsedMethods = []
            for m in baseMethods:
                for bibId, cite in bibtex.iteritems():
                    k = '[%s]' % bibId
                    link = self._getCiteText(cite, useKeyLabel=True)
                    m = m.replace(k, link)
                parsedMethods.append(m)
        except Exception as ex:
            parsedMethods = ['ERROR generating methods info: %s' % ex]

        return parsedMethods

    def methods(self):
        """ Return a description about methods about current protocol
        execution. """
        # TODO: Maybe store the methods and not computing all times??
        return self.getParsedMethods() + [''] + self.citations()

    def runProtocol(self, protocol):
        """ Setup another protocol to be run from a workflow. """
        name = protocol.getClassName() + protocol.strId()
        # protocol.setName(name)
        protocol.setWorkingDir(self._getPath(name))
        protocol.setMapper(self.mapper)
        self.hostConfig.setStore(False)
        protocol.setHostConfig(self.getHostConfig())
        protocol.runMode.set(self._originalRunMode)
        protocol.makePathsAndClean()
        protocol.setStepsExecutor(self._stepsExecutor)
        protocol.run()
        self._store()  # TODO: check if this is needed

    def isChild(self):
        """ Return true if this protocol was invoked from a workflow
        (another protocol)"""
        return self.hasObjParentId()

    def getStepsGraph(self, refresh=True):
        """ Build a graph taking into account the dependencies between
        steps. """
        from pyworkflow.utils.graph import Graph
        g = Graph(rootName='PROTOCOL')
        root = g.getRoot()
        root.label = 'Protocol'
        stepsDict = {}
        steps = self.loadSteps()

        for i, s in enumerate(steps):
            index = s._index or (i + 1)
            sid = str(index)
            n = g.createNode(sid)
            n.label = sid
            stepsDict[sid] = n
            if s._prerequisites.isEmpty():
                root.addChild(n)
            else:
                for p in s._prerequisites:
                    stepsDict[p].addChild(n)
        return g

    def closeMappers(self):
        """ Close the mappers of all output Sets. """
        for _, attr in self.iterOutputAttributes(Set):
            attr.close()

    def loadMappers(self):
        """ Open mapper connections from previous closed outputs. """
        for _, attr in self.iterOutputAttributes(Set):
            attr.load()

    def allowsDelete(self, obj):
        return False

    def legacyCheck(self):
        """ Hook defined to run some compatibility checks
        before display the protocol.
        """
        pass


class LegacyProtocol(Protocol):
    """ Special subclass of Protocol to be used when a protocol class
    is not found. It means that have been removed or it is in another
    development branch. In such, we will use the LegacyProtocol to
    simply store the parameters and inputs/outputs."""

    def __str__(self):
        return self.getObjLabel()


# ---------- Helper functions related to Protocols --------------------

def runProtocolMain(projectPath, protDbPath, protId):
    """ Main entry point when a protocol will be executed.
    This function should be called when:
    scipion runprotocol ...
    Params:
        projectPath: the absolute path to the project directory.
        protDbPath: path to protocol db relative to projectPath
        protId: id of the protocol object in db.
    """
    # Enter to the project directory and load protocol from db
    protocol = getProtocolFromDb(projectPath, protDbPath, protId, chdir=True)

    hostConfig = protocol.getHostConfig()

    # Create the steps executor
    executor = None
    nThreads = max(protocol.numberOfThreads.get(), 1)

    if protocol.stepsExecutionMode == STEPS_PARALLEL:
        if protocol.numberOfMpi > 1:
            # Handle special case to execute in parallel
            # We run "scipion run pyworkflow/...mpirun.py blah" instead of
            # calling directly "$SCIPION_PYTHON ...mpirun.py blah", so that
            # when it runs on a MPI node, it *always* has the scipion env.
            params = ['runprotocol', 'pw_protocol_mpirun.py',
                      projectPath, protDbPath, protId]
            retcode = pwutils.runJob(None, pw.getScipionScript(), params,
                                     numberOfMpi=protocol.numberOfMpi.get(),
                                     hostConfig=hostConfig)
            sys.exit(retcode)
<<<<<<< HEAD
        elif nThreads > 1:
            if protocol.useQueueForJobs():
                executor = QueueStepExecutor(hostConfig, protocol.getSubmitDict(), nThreads-1)
            else:
                executor = ThreadStepExecutor(hostConfig, nThreads-1)

    if executor is None and protocol.useQueueForJobs():
        executor = QueueStepExecutor(hostConfig, protocol.getSubmitDict(), 1)

=======
        elif protocol.numberOfThreads > 1:
            executor = ThreadStepExecutor(hostConfig,
                                          protocol.numberOfThreads.get() - 1)
>>>>>>> dca116e9
    if executor is None:
        executor = StepExecutor(hostConfig)

    protocol.setStepsExecutor(executor)
    # Finally run the protocol
    protocol.run()

<<<<<<< HEAD
    
=======

>>>>>>> dca116e9
def runProtocolMainMPI(projectPath, protDbPath, protId, mpiComm):
    """ This function only should be called after enter in runProtocolMain
    and the proper MPI scripts have been started...so no validations 
    will be made.
    """
    protocol = getProtocolFromDb(projectPath, protDbPath, protId, chdir=True)
    hostConfig = protocol.getHostConfig()
    # Create the steps executor
    executor = MPIStepExecutor(hostConfig, protocol.numberOfMpi.get() - 1,
                               mpiComm)

    protocol.setStepsExecutor(executor)
    # Finally run the protocol
    protocol.run()


def getProtocolFromDb(projectPath, protDbPath, protId, chdir=False):
    """ Retrieve the Protocol object from a given .sqlite file
    and the protocol id.
    """
    # We need this import here because from Project is imported
    # all from protocol indirectly, so if move this to the top
    # we get an import error
    if not os.path.exists(projectPath):
        raise Exception("ERROR: project path '%s' does not exist. "
                        % projectPath)
        sys.exit(1)

    fullDbPath = os.path.join(projectPath, protDbPath)

    if not os.path.exists(fullDbPath):
        raise Exception("ERROR: protocol database '%s' does not exist. "
                        % fullDbPath)
        sys.exit(1)

    from pyworkflow.project import Project
    project = Project(projectPath)
    project.load(dbPath=os.path.join(projectPath, protDbPath), chdir=chdir,
                 loadAllConfig=False)
    protocol = project.getProtocol(protId)
    return protocol


def getUpdatedProtocol(protocol):
    """ Retrieve the updated protocol and close db connections
        """
    prot2 = getProtocolFromDb(protocol.getProject().path,
                              protocol.getDbPath(),
                              protocol.getObjId())
    # Close DB connections
    prot2.getProject().closeMapper()
    prot2.closeMappers()
    return prot2


def isProtocolUpToDate(protocol):
    """ Check timestamps between protocol lastModificationDate and the
    corresponding runs.db timestamp"""
    if protocol is None: return True

    if protocol.lastUpdateTimeStamp.get(None) is None: return False

    protTS = protocol.lastUpdateTimeStamp.datetime()

    if protTS is None: return False

    dbTS = pwutils.getFileLastModificationDate(protocol.getDbPath())

    if not (protTS and dbTS):
        print("Can't compare if protocol is up to date: "
              "Protocol %s, protocol time stamp: %s, %s timeStamp: %s"
              % (protocol, protTS, protocol, dbTS))
    else:
        return protTS > dbTS
<|MERGE_RESOLUTION|>--- conflicted
+++ resolved
@@ -162,11 +162,7 @@
 
     def isScheduled(self):
         return self.getStatus() == STATUS_SCHEDULED
-<<<<<<< HEAD
-    
-=======
-
->>>>>>> dca116e9
+
     def isAborted(self):
         return self.getStatus() == STATUS_ABORTED
 
@@ -534,11 +530,8 @@
         d['object.id'] = self.strId()
         d['object.label'] = self.getObjLabel()
         d['object.comment'] = self.getObjComment()
-<<<<<<< HEAD
         d['_useQueue'] = self._useQueue.getObjValue()
         d['_useQueueForJobs'] = self._useQueueForJobs.getObjValue()
-=======
->>>>>>> dca116e9
 
         od = self.getObjDict()
 
@@ -606,11 +599,7 @@
                     emptyPointers.append(paramName)
 
         return (linkedPointers and not emptyPointers)
-<<<<<<< HEAD
-                
-=======
-
->>>>>>> dca116e9
+
     def iterOutputAttributes(self, outputClass):
         """ Iterate over the outputs produced by this protocol. """
         for key, attr in self.getAttributes():
@@ -1340,11 +1329,7 @@
 
     def setPid(self, pid):
         self._pid.set(pid)
-<<<<<<< HEAD
-        
-=======
-
->>>>>>> dca116e9
+
     def getRunName(self):
         runName = self.getObjLabel().strip()
         if not len(runName):
@@ -1446,13 +1431,10 @@
         """ Return True if the protocol should be launched through a queue. """
         return self._useQueue.get()
 
-<<<<<<< HEAD
     def useQueueForJobs(self):
         """ Return True if tasks within the protocol should be launched through a queue. """
         return self._useQueueForJobs.get()
 
-=======
->>>>>>> dca116e9
     def getQueueParams(self):
         if self._queueParams.hasValue():
             return json.loads(self._queueParams.get())
@@ -1857,7 +1839,6 @@
                                      numberOfMpi=protocol.numberOfMpi.get(),
                                      hostConfig=hostConfig)
             sys.exit(retcode)
-<<<<<<< HEAD
         elif nThreads > 1:
             if protocol.useQueueForJobs():
                 executor = QueueStepExecutor(hostConfig, protocol.getSubmitDict(), nThreads-1)
@@ -1867,11 +1848,6 @@
     if executor is None and protocol.useQueueForJobs():
         executor = QueueStepExecutor(hostConfig, protocol.getSubmitDict(), 1)
 
-=======
-        elif protocol.numberOfThreads > 1:
-            executor = ThreadStepExecutor(hostConfig,
-                                          protocol.numberOfThreads.get() - 1)
->>>>>>> dca116e9
     if executor is None:
         executor = StepExecutor(hostConfig)
 
@@ -1879,11 +1855,7 @@
     # Finally run the protocol
     protocol.run()
 
-<<<<<<< HEAD
-    
-=======
-
->>>>>>> dca116e9
+
 def runProtocolMainMPI(projectPath, protDbPath, protId, mpiComm):
     """ This function only should be called after enter in runProtocolMain
     and the proper MPI scripts have been started...so no validations 
