--- conflicted
+++ resolved
@@ -62,14 +62,8 @@
 	var ico1 = 'fa-check'
 	var funcName1 = 'createServProject';	
 		
-<<<<<<< HEAD
-	accessPopup2opt(title, dialog, 
-					 btn1, ico1, funcName1, 
-					 "Cancel")
-=======
 		
 	accessPopup(title, dialog, funcName1, btn1, "Cancel")
->>>>>>> e0214a8d
 }
 
 function goExampleForm(){
