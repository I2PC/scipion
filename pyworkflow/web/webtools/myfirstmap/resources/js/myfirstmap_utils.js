--- conflicted
+++ resolved
@@ -143,11 +143,7 @@
 			"<a style='color:firebrick;' href='http://scipion.cnb.csic.es/m/content/?p="+ projName+ "'>" +
 			"http://scipion.cnb.csic.es/m/content/?p="+ projName+ "</a>"+
 			"</h3></p><br />" +
-<<<<<<< HEAD
-			"<p>The project will be <strong>DELETED TWO WEEKS</strong> after its creation.</p><br />"+
-=======
 			"<p>The access to this project will be <strong>DELETED TWO WEEKS</strong> after its creation.</p><br />"+
->>>>>>> 81e29c92
             "<p>Please <strong>SAVE or BOOKMARK this url securely</strong> " +
 			"in order to access project in future sessions.</p>"+
 			"<p>If you experience any problem contact us on this email: <span style='color:firebrick;'>scipion at cnb.csic.es</span></p>";
