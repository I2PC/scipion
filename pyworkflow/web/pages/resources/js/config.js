--- conflicted
+++ resolved
@@ -1,22 +1,14 @@
 function getSubDomainURL(){return ""}
-<<<<<<< HEAD
-function setSubDomainURL(url){
-	var domain = getSubDomainURL() + "/"
-	if (url.indexOf(domain) != 0) {
-=======
+
 function getAbsoluteURL(url){
 	var domain = getSubDomainURL()
 	if (url.indexOf(domain + "/") != 0) {
->>>>>>> d56c9d20
 		var url = domain + url
     }
 	return url
 }
-<<<<<<< HEAD
-function goWithSubDomainURL(url){window.location.href=setSubDomainURL(url)}
-=======
+
 function goWithSubDomainURL(url){window.location.href=getAbsoluteURL(url)}
->>>>>>> d56c9d20
 function getFormUrl(){return $("input#formUrl").val()}
 function setFormURL(url){
 	var formURL = getFormUrl();
