--- conflicted
+++ resolved
@@ -25,15 +25,11 @@
            'projects': 'projects_style.css',
            'showj': 'showj_style.css',
            'general': 'general_style.css',
-<<<<<<< HEAD
-           'form': 'form.css'
-=======
            'form': 'form.css',
            'ui_smoothness': 'jquery-ui_smoothness.css',
            'showj_demo_table_jui': 'demo_table_jui.css'
            
            
->>>>>>> 9d33ca2f
            }
 
 jsDict = {'jquery': 'jquery.js',
@@ -47,6 +43,7 @@
           'jquery_colreorder': 'ColReorder.js',
           'jquery_colreorder_resize': 'ColReorderWithResize.js',
           'jquery_editable': 'jquery.jeditable.js',
+          'jquery_ui': 'jquery-ui.js',
           'jquery_waypoints': 'waypoints.min.js',
           'form': 'form.js',
           'messi': 'messi.js'
