# **************************************************************************
# *
# * Authors:    Jose Gutierrez (jose.gutierrez@cnb.csic.es)
# *             Adrian Quintana (aquintana@cnb.csic.es)   
# *
# * Unidad de  Bioinformatica of Centro Nacional de Biotecnologia , CSIC
# *
# * This program is free software; you can redistribute it and/or modify
# * it under the terms of the GNU General Public License as published by
# * the Free Software Foundation; either version 2 of the License, or
# * (at your option) any later version.
# *
# * This program is distributed in the hope that it will be useful,
# * but WITHOUT ANY WARRANTY; without even the implied warranty of
# * MERCHANTABILITY or FITNESS FOR A PARTICULAR PURPOSE.  See the
# * GNU General Public License for more details.
# *
# * You should have received a copy of the GNU General Public License
# * along with this program; if not, write to the Free Software
# * Foundation, Inc., 59 Temple Place, Suite 330, Boston, MA
# * 02111-1307  USA
# *
# *  All comments concerning this program package may be sent to the
# *  e-mail address 'jmdelarosa@cnb.csic.es'
# *
# **************************************************************************

import os
import xmipp
import json
from pyworkflow.em import emProtocolsDict
from pyworkflow.tests import getInputPath
from pyworkflow.web.pages import settings
from pyworkflow.manager import Manager
from pyworkflow.project import Project
from django.shortcuts import render_to_response
from django.http import HttpResponse
from pyworkflow.utils import *


iconDict = {
            'logo_scipion': 'scipion_logo_small.gif',
            'logo_scipion_transparent': 'scipion_logo_transparent.png',
            'favicon': 'favicon.png',
            'help': 'system_help24.png',
            'browse': 'zoom.png',
            'wizard': 'tools_wizard.png',
            'edit_toolbar': 'edit.gif',
            'copy_toolbar': 'copy.gif',
            'stop_toolbar': 'stop.gif',
            'delete_toolbar': 'delete.gif',
            'browse_toolbar': 'run_steps.gif',
            'tree_toolbar': 'tree2.gif',
            'list_toolbar': 'md_view.gif',
            'analyze_toolbar': 'visualize.gif',
            'new_toolbar': 'new_object.gif',
            'no_image': 'no-image.png'
            }

cssDict = {'project_content': 'project_content_style.css',
           'messi': 'messi.css',
           'projects': 'projects_style.css',
           'showj': 'showj_style.css',
           'general': 'general_style.css',
           'general_flex': 'general_style_base_flex.css',
           'general_grid': 'general_style_base_grid.css',
           'form': 'form.css',
           'ui_smoothness': 'jquery-ui_smoothness.css',
           'jquery_ui': 'jquery-ui.css',
           'showj_demo_table_jui': 'demo_table_jui.css',
           'wizard': 'wizard_style.css',
           'font_awesome': 'font-awesome/css/font-awesome.min.css'
           }

jsDict = {'jquery': 'jquery/jquery.js',
          'jquery_cookie': 'jquery/jquery.cookie.js',
          'jquery_treeview': 'jquery/jquery.treeview.js',
          'jquery_datatables': 'jquery/jquery.dataTables.js',
          'jquery_editable': 'jquery/jquery.jeditable.js',
          'jquery_sizes': 'jquery/jquery.sizes.js',
          'jquery_layout': 'jquery/jquery.jlayout.js',
          'jlayout_border': 'jquery/jlayout.border.js',
          'jquery_ui': 'jquery/jquery-ui.js',
          'jquery_hover_intent': 'jquery/jquery.hoverIntent.minified.js',
          'jsplumb': 'jsPlumb/jquery.jsPlumb.js',
          
          'utils': 'templates_libs/utils.js',
          'host_utils': 'templates_libs/host_utils.js',
          'graph_utils': 'templates_libs/graph_utils.js',
          'project_content_utils':'templates_libs/project_content_utils.js',
          'project_utils': 'templates_libs/project_utils.js',
          'protocol_form_utils': 'templates_libs/protocol_form_utils.js',
          'wizard_utils': 'templates_libs/wizard_utils.js',
          'showj_utils': 'showj_libs/showj_utils.js',

#          'tabs_config': 'tabs_config.js',
          'jquery_colreorder': 'showj_libs/colReorder.js',
          'jquery_colreorder_resize': 'showj_libs/colReorderWithResize.js',
          'jquery_waypoints': 'showj_libs/waypoints.min.js',
          'transpose': 'showj_libs/transpose.js',
          'messi': 'messi/messi.js',
          'raphael': 'raphael/raphael.js'
          
          }

def getResourceIcon(icon):
    return os.path.join(settings.MEDIA_URL, iconDict[icon])

def getResourceLogo(logo):
    return os.path.join(settings.MEDIA_URL, logo)

def getResourceCss(css):
    return os.path.join(settings.STATIC_URL, "css/", cssDict[css])

def getResourceJs(js):
    return os.path.join(settings.STATIC_URL, "js/", jsDict[js])

def loadProject(projectName):
    manager = Manager()
    projPath = manager.getProjectPath(projectName)
    project = Project(projPath)
    project.load()
    return project

def loadProtocolProject(request, requestType='POST'):
    """ Retrieve the project and protocol from this request.
    Return:
        (project, protocol) tuple
    """
    requestDict = getattr(request, requestType)
    projectName = request.session['projectName']
    protId = requestDict.get("protocolId")
    protClass = requestDict.get("protocolClass")
    
    # Load the project
    project = loadProject(projectName)
    
    # Create the protocol object
    if protId and protId != 'None':  # Case of new protocol
        protId = requestDict.get('protocolId', None)
        protocol = project.mapper.selectById(int(protId))
    else:
        protocolClass = emProtocolsDict.get(protClass, None)
        protocol = protocolClass()
        
    return (project, protocol)

def browse_objects(request):
    """ Browse objects from the database. """
    if request.is_ajax():
        objClassList = request.GET.get('objClass')
        projectName = request.GET.get('projectName')
<<<<<<< HEAD
        project = loadProject(projectName)
=======
        
        objFilterParam = request.GET.get('objFilter',None)
        filterObject = FilterObject(objFilterParam)
        
        project = loadProject(projectName)    
>>>>>>> efc00feb
        
        objs = []
        for objClass in objClassList.split(","):
            for obj in project.mapper.selectByClass(objClass, objectFilter=filterObject.objFilter, iterate=True):
                objs.append(obj.getNameId())
        jsonStr = json.dumps({'objects' : objs},
                             ensure_ascii=False)
        return HttpResponse(jsonStr, mimetype='application/javascript')

class FilterObject():
    def __init__(self, condition):
        self.condition = None if condition == 'None' else condition
    def objFilter(self, obj):
        result = True
        if self.condition:
            result = obj.evalCondition(self.condition)
        return result     

def browse_protocol_class(request):
    if request.is_ajax():
        protClassName = request.GET.get('protClassName')
        from pyworkflow.em import findSubClasses, emProtocolsDict
        objs = findSubClasses(emProtocolsDict, protClassName).keys()
        
        jsonStr = json.dumps({'objects' : objs},ensure_ascii=False)
        return HttpResponse(jsonStr, mimetype='application/javascript')

def get_attributes(request):
    if request.is_ajax():
        projectName = request.session['projectName']
        project = loadProject(projectName)
        objId = request.GET.get('objId', None)
        obj = project.mapper.selectById(int(objId)).get()
        res = obj.getObjLabel() + "_-_" + obj.getObjComment()
        
        return HttpResponse(res, mimetype='application/javascript')
    
def update_obj_params(request):
    if request.is_ajax():
        id = request.GET.get('id', None)
        label = request.GET.get('label', None)
        comment = request.GET.get('comment', None)

        projectName = request.session['projectName']
        project = loadProject(projectName)
        protocol = project.mapper.selectById(int(id)).get
        
#        print protocol.printAll()
        
        print protocol.getObjLabel()
        print protocol.getObjComment()
        print "-----------------------------"
        
        protocol.setObjLabel(label)
        protocol.setObjComment(comment)
        
        
#        project.saveProtocol(protocol)
        project._storeProtocol(protocol)
        
        project.mapper.store(protocol)
        
        protocol2 = project.mapper.selectById(int(id)).get
        print protocol.getObjLabel()
        print protocol2.getObjComment()
     
    return HttpResponse(mimetype='application/javascript')

def getSizePlotter(plots):
    figsize = (800, 600)
    
    if plots == -1:
        figsize = (800, 400)
    if plots == 1:
        figsize = (600, 500)
    elif plots == 2:
        figsize = (600, 400)
    elif plots == 3 or plots == 4:
        figsize = (800, 600)
    
    return figsize

def textfileViewer(title, fileList):
    f = open(fileList[0], 'r')
        
    style = "background-color:black;color:white;font-family:Monospace;padding:1em;font-size:90%;"
    title = "<title>"+ title + "</title>"
    html = "<div style="+ style +">"+ title
    
    x = 0
    while 1:
        line = f.readline()
        
        if not line:
            break
        if len(line) > 1:
            x = x+1
            html = html +"<p><span style='color:cyan;'>" + str(x) + ":    </span>"+ line +" </p>"
            
    html = html + "</div>"
    return html

def convertTktoHtml(text):
    text = text.replace('\n', '<br/>')
    return text

def render_column(request):
    renderFunction = request.GET.get("renderFunc")
    
    #PAJM: No se puede llamar a una funcion con reflex sino pertenece auna clase
    if renderFunction == "get_image":
        return get_image(request)
    elif renderFunction == "get_slice":
        return get_slice(request)
    elif renderFunction == "get_image_psd":
        from pyworkflow.web.app.em_wizard import get_image_psd
        return get_image_psd(request)
    elif renderFunction == "getTestPlot":
        return getTestPlot(request)
#    return getattr(self, renderFunction)

def get_image(request):
#    from django.http import HttpResponse
    from pyworkflow.gui import getImage, getPILImage
    
    imageNo = None
    # TO DO: Change the way to obtain the separate string of the imagePath
    imagePath = request.GET.get('image')
    imageDim = request.GET.get('dim', 150)
    
    mirrorY = 'mirrorY' in request.GET
    
    applyTransformMatrix = 'applyTransformMatrix' in request.GET
    onlyShifts = 'onlyShifts' in request.GET
    wrap = 'wrap' in request.GET
    
     
    matrix = request.GET.get('matrix',None)
        
    try:
        # PAJM: Como vamos a gestionar lsa imagen    
        if imagePath.endswith('png') or imagePath.endswith('gif'):
            img = getImage(imagePath, tk=False)
        else:
            if '@' in imagePath:
                parts = imagePath.split('@')
                imageNo = parts[0]
                imagePath = parts[1]
    
            if 'projectPath' in request.session:
                imagePathTmp = os.path.join(request.session['projectPath'], imagePath)
                if not os.path.isfile(imagePathTmp):
                    imagePath = getInputPath('showj', imagePath)      
    
            if imageNo:
                imagePath = '%s@%s' % (imageNo, imagePath) 
                
            #imgXmipp = xmipp.Image(imagePath)
            imgXmipp = xmipp.Image()
    
            imgXmipp.readPreview(imagePath, int(imageDim))
            if applyTransformMatrix: 
                print "akitikiri"
                takarras=[tMatrix[0][0], tMatrix[0][1], tMatrix[0][2], x if x!=None else 0,
                tMatrix[1][0], tMatrix[1][1], tMatrix[1][2], y if y!=None else 0,
                tMatrix[2][0], tMatrix[2][1], tMatrix[2][2], z if z!=None else 0]
#                imgXmipp.applyTransforMatScipion(matrix, 
#                                                 onlyShifts,
#                                                 wrap)
                imgXmipp.applyTransforMatScipion(takarras, 
                                                 onlyShifts,
                                                 wrap)
            
            if mirrorY: 
                imgXmipp.mirrorY()
            
            # from PIL import Image
            img = getPILImage(imgXmipp, None)
    except Exception:
        from pyworkflow import findResource
        img = getImage(findResource(getResourceIcon("no_image")), tk=False)


    response = HttpResponse(mimetype="image/png")
    img.save(response, "PNG")
    return response

def get_slice(request):
#    from django.http import HttpResponse
    from pyworkflow.gui import getImage, getPILImage
    
    imageNo = None
    sliceNo = None
    imagePath = request.GET.get('image')
    imageDim = request.GET.get('dim', 150)
    mirrorY = 'mirrorY' in request.GET
#    applyTransformMatrix = 'applyTransformMatrix' in request.GET
#    onlyApplyShifts = request.GET.get('onlyApplyShifts',False)
#    wrap = request.GET.get('wrap',False)
#    transformMatrix = request.GET.get('transformMatrix',None)
#    
      
    try:
            # PAJM: Como vamos a gestionar lsa imagen    
        if not '@' in imagePath:
            raise Exception('Slice number required.')
        
        parts = imagePath.split('@',1)
        sliceNo = parts[0]
        imagePath = parts[1]

        if '@' in imagePath:
                parts = imagePath.split('@')
                imageNo = parts[0]
                imagePath = parts[1]
    
        
    
        if 'projectPath' in request.session:
            imagePathTmp = os.path.join(request.session['projectPath'], imagePath)
            if not os.path.isfile(imagePathTmp):
                imagePath = getInputPath('showj', imagePath)
                
        if imageNo:
            imagePath = '%s@%s' % (imageNo, imagePath)                 

        imgXmipp = xmipp.Image()
        imgXmipp.readPreview(imagePath, int(imageDim), int(sliceNo))
                
    #        if applyTransformMatrix and transformMatrix != None: 
    #            imgXmipp.applyTransforMatScipion(transformMatrix, onlyApplyShifts, wrap)
    #        
        if mirrorY: 
            imgXmipp.mirrorY()
        
        
        # from PIL import Image
        img = getPILImage(imgXmipp, None, False)
    except Exception:
        from pyworkflow import findResource
        img = getImage(findResource(getResourceIcon("no_image")), tk=False)         
    
    response = HttpResponse(mimetype="image/png")
    img.save(response, "PNG")
    return response

def getImageXdim(request, imagePath):
    return getImageDim(request, imagePath)[0]

def getImageDim(request, imagePath):
    img = xmipp.Image()
    imgFn = os.path.join(request.session['projectPath'], imagePath)
    img.read(str(imgFn), xmipp.HEADER)
    return img.getDimensions()


def readDimensions(request, path, typeOfColumn):
    if typeOfColumn=="image":
        img = xmipp.Image()
        imgFn = os.path.join(request.session['projectPath'], path)
        img.read(str(imgFn), xmipp.HEADER)
        return img.getDimensions()
    return (300,300,1,1) 

def readImageVolume(request, path, convert, dataType, reslice, axis, getStats):
    _newPath=path
    _stats=None
    
    img = xmipp.Image()
    imgFn = os.path.join(request.session['projectPath'], path)
    
    if not convert and not reslice and not getStats:
        img.read(str(imgFn), xmipp.HEADER)
    else:
        img.read(str(imgFn))
        
    if convert:
        img.convert2DataType(dataType, xmipp.CW_ADJUST)
         
    if reslice:
        if axis !=xmipp.VIEW_Z_NEG:
            img.reslice(axis)    
    
    if getStats:
        _stats=img.computeStats()
    
    if convert or reslice:
        fileName, _ = os.path.splitext(path)
        _newPath = '%s_tmp%s' % (fileName, '.mrc')
        img.write(str(_newPath))
    
    return _newPath, _stats

def getTestPlot(request):
    """ Just a test of a custom render function. """
    from pyworkflow.gui.plotter import Plotter
    xplotter = Plotter()
    xplotter.createSubPlot("Particle sorting", "Particle number", "Zscore")
    x = range(100)
    xplotter.plot(x)
    
    canvas = xplotter.getCanvas()
    response = HttpResponse(content_type='image/png')
    canvas.print_png(response)
    return response   

def replacePattern(m, mode):
    g1 = m.group(mode)
    if mode == HYPER_BOLD:
        text = " <b>%s</b> " % g1
    elif mode == HYPER_ITALIC:
        text = " <i>%s</i> " % g1
    elif mode == HYPER_LINK1:
        text = " <a href='%s' target='_blank'>%s</a> " % (g1, g1)
    elif mode == HYPER_LINK2:
        text = " <a href='%s' target='_blank'>%s</a> " % (g1, m.group('link2_label'))
    else:
        raise Exception("Unrecognized pattern mode: " + mode)
    
    return text

def parseText(text, func=replacePattern):
    """ Parse the text adding some basic tags for html.
    Params:
        text: can be string or list, if it is a list, a <br> tag will be generated.
    """
    parsedText = ""
    if isinstance(text, list):
        for itemText in text:
            splitLines=itemText.splitlines(True)
            if len(splitLines) == 0:
                parsedText += '<br />'
            else:    
                for lineText in splitLines:
                    parsedText += parseHyperText(lineText, func)+'<br />'
    else:
        splitLines=text.splitlines(True)
        for lineText in splitLines:
            parsedText += parseHyperText(lineText, func)+'<br />'
#        parsedText = parseHyperText(text, func)
    return parsedText[:-6]    <|MERGE_RESOLUTION|>--- conflicted
+++ resolved
@@ -150,16 +150,12 @@
     if request.is_ajax():
         objClassList = request.GET.get('objClass')
         projectName = request.GET.get('projectName')
-<<<<<<< HEAD
-        project = loadProject(projectName)
-=======
         
         objFilterParam = request.GET.get('objFilter',None)
         filterObject = FilterObject(objFilterParam)
         
         project = loadProject(projectName)    
->>>>>>> efc00feb
-        
+
         objs = []
         for objClass in objClassList.split(","):
             for obj in project.mapper.selectByClass(objClass, objectFilter=filterObject.objFilter, iterate=True):
