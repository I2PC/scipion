--- conflicted
+++ resolved
@@ -140,145 +140,6 @@
 #     context = {'message': "Host succesfully deleted"}
     return HttpResponseRedirect('/view_hosts')#, RequestContext(request))
 
-<<<<<<< HEAD
-=======
-def visualizeObject(request):
-    objectId = request.GET.get("objectId")    
-    #projectName = request.session['projectName']
-    projectName = request.GET.get("projectName")
-    
-#    project = loadProject(projectName)
-    manager = Manager()
-    projPath = manager.getProjectPath(projectName)
-    request.session['projectPath'] = projPath
-    project = Project(projPath)
-    project.load()
-    
-    object = project.mapper.selectById(int(objectId))
-    object1 = object
-    if object.isPointer():
-        object = object.get()
-        
-    if isinstance(object, SetOfMicrographs):
-        fn = project.getTmpPath(object.getName() + '_micrographs.xmd')
-        mics = XmippSetOfMicrographs.convert(object, fn)
-        inputParameters = {'path': join(request.session['projectPath'], mics.getFileName()),
-                       'allowRender': True,
-                       'mode': 'gallery',
-                       'zoom': '150px',
-                       'goto': 1,
-                       'colRowMode': 'Off'}
-    elif isinstance(object, SetOfVolumes):
-        print ("XXXXX", object.getObjId())
-        inputParameters = {'setOfVolumes' : object, 'setOfVolumesId': object.getObjId()}  
-    elif isinstance(object, SetOfImages):
-        fn = project.getTmpPath(object.getName() + '_images.xmd')
-        imgs = XmippSetOfImages.convert(object, fn)
-        inputParameters = {'path': join(request.session['projectPath'], imgs.getFileName()),
-               'allowRender': True,
-               'mode': 'gallery',
-               'zoom': '150px',
-               'goto': 1,
-               'colRowMode': 'Off'}
-
-    elif isinstance(object, XmippSetOfClasses2D):
-        mdPath = object.getClassesMdFileName()
-        block, path = mdPath.split('@')
-        inputParameters = {'path': join(request.session['projectPath'], path),
-               'allowRender': True,
-               'mode': 'gallery',
-               'zoom': '150px',
-               'goto': 1,
-               'colRowMode': 'Off'}
-#        runShowJ(obj.getClassesMdFileName())
-    else:
-        raise Exception('Showj Web visualizer: can not visualize class: %s' % object.getClassName())
-
-    if isinstance(object, SetOfVolumes):
-        return render_to_response('volume_visualization.html', inputParameters)
-    else:
-        from views_showj import showj 
-        return showj(request, inputParameters)
-    
-            
-    
-#    url2 = reverse('app.views_showj.showj', kwargs={'path': path})
-#    print "url"
-#    print url2
-#    return HttpResponseRedirect(url2)
-
-#    from django.shortcuts import redirect
-
-    # return redirect('/showj', args=inputParameters)
-
-#    return HttpResponseRedirect('/showj', inputParameters)
-
-def visualizeVolume(request):
-    from django.http import HttpResponse
-    import json
-     
-    if request.is_ajax():
-        setOfVolumesId = int(request.GET.get('setOfVolumesId'))
-        volumeId = int(request.GET.get('volumeId'))
-        projectName = request.session['projectName']
-        project = loadProject(projectName)
-        setOfVolume = project.mapper.selectById(setOfVolumesId)
-        volume = setOfVolume[volumeId]
-        # Chimera 
-        from subprocess import Popen, PIPE, STDOUT
-#         inputVolume = join(os.getcwd(),volume.getFileName())
-#         outputHtmlFile = join(os.getcwd(),project.getTmpPath("volume_" + str(volume.getObjId()) + '.html'))
-        inputVolume = volume.getFileName()
-        outputHtmlFile = project.getTmpPath("volume_" + str(volume.getObjId()) + '.html')
-        if (request.GET.get('threshold') is None or request.GET.get('threshold') == ''):
-            threshold = 1
-        else:
-            threshold = float(request.GET.get('threshold'))
-        print ("THRESHOLD",threshold)
-        # TODO: Get with Xmipp an approximate threshold
-        p = Popen(['chimera', inputVolume], stdout=PIPE, stdin=PIPE, stderr=PIPE)
-#         p = Popen(['chimera', '--start', 'ReadStdin', inputVolume], stdout=PIPE, stdin=PIPE, stderr=PIPE)        
-        stdout_data = p.communicate(input='volume #0 level ' + str(threshold) + '; export format WebGL ' + outputHtmlFile + '; stop')[0]
-        f = open(outputHtmlFile)
-        volumeHtml = f.read().decode('string-escape').decode("utf-8").split("</html>")[1]
-        jsonStr = json.dumps({'volumeHtml': volumeHtml})
-        return HttpResponse(jsonStr, mimetype='application/javascript')
-    
-    
-def showVolVisualization(request):
-    form = None
-    volLinkPath = None
-    volLink = None
-    chimeraHtml = None
-    if (request.POST.get('operation') == 'visualize'):
-        form = VolVisualizationForm(request.POST, request.FILES)
-        if form.is_valid():
-            volPath = form.cleaned_data['volPath']
-            # Astex viewer            
-            from random import randint
-            linkName = 'test_link_' + str(randint(0, 10000)) + '.map'
-            volLinkPath = os.path.join(pw.HOME, 'web', 'pages', 'resources', 'astex', 'tmp', linkName)
-            from pyworkflow.utils.path import cleanPath, createLink
-            cleanPath(volLinkPath)
-            createLink(volPath, volLinkPath)
-#             os.system("ln -s " + str(volPath) + " " + volLinkPath)
-            volLink = os.path.join('/', 'static', 'astex', 'tmp', linkName)
-            # Chimera 
-            from subprocess import Popen, PIPE, STDOUT
-#             p = Popen(['chimera', '--start', 'ReadStdin', volPath], stdout=PIPE, stdin=PIPE, stderr=PIPE)
-            p = Popen(['chimera', volPath], stdout=PIPE, stdin=PIPE, stderr=PIPE)
-            outputHtmlFile = '/home/antonio/test.html'
-            threshold = form.cleaned_data['threshold']
-            stdout_data = p.communicate(input='volume #0 level ' + str(threshold) + '; export format WebGL ' + outputHtmlFile + '; stop')[0]
-            f = open(outputHtmlFile)
-            chimeraHtml = f.read().decode('string-escape').decode("utf-8").split("</html>")[1]
-    else:
-        form = VolVisualizationForm()
-    context = {'MEDIA_URL' : settings.MEDIA_URL, 'STATIC_URL' :settings.STATIC_URL, 'form': form, 'volLink': volLink, 'chimeraHtml': chimeraHtml}    
-    return render_to_response('showVolVisualization.html',  RequestContext(request, context))   
-
->>>>>>> 936c39a4
-        
 
 if __name__ == '__main__':
     root = loadProtTree()    
