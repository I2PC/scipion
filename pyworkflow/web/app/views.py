--- conflicted
+++ resolved
@@ -561,7 +561,6 @@
 
 def updateHostsConfig(request):    
     form = HostForm(request.POST, queueSystemConfCont=request.POST.get('queueSystemConfigCount'), queueConfCont=request.POST.get('queueConfigCount'))  # A form bound to the POST data
-    print ("Form initialized!!!!")
     context = {'form': form}
     if form.is_valid():  # All validation rules pass
         print ("Form is valid")
@@ -577,14 +576,11 @@
         print (host.toString())
         savedHost = project.saveHost(host)
         context['message'] = "Project hosts config sucesfully updated"
-<<<<<<< HEAD
         return render_to_response('hostForm.html', RequestContext(request, getHostFormContext(request, initialContext=context))) 
-=======
         print("Salvado")
         print (savedHost.toString())
         form.setFormHost(savedHost)
         return render_to_response('hostForm.html', RequestContext(request, getHostFormContext(request, host, context))) 
->>>>>>> d3bf5afc
     else:   
         return render_to_response('hostForm.html', RequestContext(request, getHostFormContext(request, None, context)))  # Form Django forms
 
