--- conflicted
+++ resolved
@@ -441,11 +441,7 @@
 #         return HttpResponse(jsonStr, mimetype='application/javascript')
 
 
-<<<<<<< HEAD
 def getHostFormContext(request, host = None, initialContext = None):
-=======
-def getHostFormContext(request, initialContext=None):
->>>>>>> 3de22b0e
     css_path = os.path.join(settings.STATIC_URL, 'css/general_style.css')
     jquery_path = os.path.join(settings.STATIC_URL, 'js/jquery.js')
     utils_path = os.path.join(settings.STATIC_URL, 'js/utils.js')
