--- conflicted
+++ resolved
@@ -182,10 +182,7 @@
         first = micSet.getFirstItem()
 
         def existingLabels(labelList):
-<<<<<<< HEAD
-=======
-
->>>>>>> 151bf0e2
+
             return ' '.join([l for l in labelList if first.hasAttributeExt(l)])
 
         renderLabels = existingLabels(self.RENDER_LABELS)
