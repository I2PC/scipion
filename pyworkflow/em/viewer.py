--- conflicted
+++ resolved
@@ -938,7 +938,6 @@
     return environ
 
 
-<<<<<<< HEAD
 class LocalResolutionViewer(ProtocolViewer):
     """
     Visualization tools for local resolution results.
@@ -975,8 +974,6 @@
         return imgSlice
 
 
-=======
->>>>>>> 114688c5
 class VmdView(CommandView):
     """ View for calling an external command. """
     def __init__(self, vmdCommand, **kwargs):
