# **************************************************************************
# *
# * Authors:     J.M. De la Rosa Trevin (jmdelarosa@cnb.csic.es)
# *
# * Unidad de  Bioinformatica of Centro Nacional de Biotecnologia , CSIC
# *
# * This program is free software; you can redistribute it and/or modify
# * it under the terms of the GNU General Public License as published by
# * the Free Software Foundation; either version 2 of the License, or
# * (at your option) any later version.
# *
# * This program is distributed in the hope that it will be useful,
# * but WITHOUT ANY WARRANTY; without even the implied warranty of
# * MERCHANTABILITY or FITNESS FOR A PARTICULAR PURPOSE.  See the
# * GNU General Public License for more details.
# *
# * You should have received a copy of the GNU General Public License
# * along with this program; if not, write to the Free Software
# * Foundation, Inc., 59 Temple Place, Suite 330, Boston, MA
# * 02111-1307  USA
# *
# *  All comments concerning this program package may be sent to the
# *  e-mail address 'scipion@cnb.csic.es'
# *
# **************************************************************************

import os
from itertools import izip

from pyworkflow.protocol.params import PointerParam, FileParam, StringParam
from pyworkflow.em.protocol import EMProtocol
from pyworkflow.em.data import (SetOfImages, SetOfCTF, SetOfClasses,
                                SetOfClasses3D, SetOfVolumes, EMObject, EMSet,
                                SetOfNormalModes, SetOfParticles, FSC,
                                Class2D, Class3D, SetOfMicrographs)
from pyworkflow.em.data_tiltpairs import (TiltPair, MicrographsTiltPair,
                                          ParticlesTiltPair)
from pyworkflow.em.data import Mask
from pyworkflow.utils import moveFile



class BatchProtocol(EMProtocol):
    """ Base class to all protocols that are launched
    through other GUIs (such as showj) and that
    are called "batch" protocols. They should not be
    executed from normal "form" of other protocols.
    """
    pass


class ProtUserSubSet(BatchProtocol):
    """ Create subsets from the GUI.
    This protocol will be executed mainly calling the script 'pw_create_image_subsets.py'
    from the ShowJ gui. The enabled/disabled changes will be stored in a temporary sqlite
    file that will be read to create the new subset.
    """
<<<<<<< HEAD
=======

>>>>>>> 6d6a96b2
    def __init__(self, **args):
        BatchProtocol.__init__(self, **args)

    def _defineParams(self, form):
        form.addHidden('inputObject', PointerParam, pointerClass='Object')
        form.addHidden('other', StringParam, allowsNull=True)
        form.addHidden('sqliteFile', FileParam)
        form.addHidden('outputClassName', StringParam)

    def _insertAllSteps(self):
        self._insertFunctionStep('createSetStep')

    def createSetStep(self):
        setObj = self.createSetObject()
        inputObj = self.inputObject.get()
        other = self.other.get()

        if other and ',Volume' in other:
            volId = int(other.split(',')[0])

            if isinstance(setObj, SetOfVolumes):
                volSet = SetOfVolumes(filename=self._dbName)
                output = volSet[volId]
            else:
                classSet = SetOfClasses3D(filename=self._dbName)
                output = classSet[volId].getRepresentative()
            self._defineOutputs(outputVolume=output)

        elif isinstance(inputObj, SetOfImages):
                output = self._createSubSetFromImages(inputObj)

        elif isinstance(inputObj, SetOfClasses):
            output = self._createSubSetFromClasses(inputObj)

        elif isinstance(inputObj, SetOfCTF):
            outputClassName = self.outputClassName.get()
            if outputClassName.startswith('SetOfMicrographs'):
                output = self._createMicsSubSetFromCTF(inputObj)

        elif isinstance(inputObj, MicrographsTiltPair):
            output = self._createSubSetFromMicrographsTiltPair(inputObj)

        elif isinstance(inputObj, ParticlesTiltPair):
            output = self._createSubSetFromParticlesTiltPair(inputObj)

        elif isinstance(inputObj, EMProtocol):
            otherid = self.other.get()
            otherObj = self.getProject().mapper.selectById(int(otherid))

            if isinstance(setObj, SetOfClasses):
                setObj.setImages(otherObj)
                self._createSubSetFromClasses(setObj)

            elif isinstance(setObj, SetOfImages):
                setObj.copyInfo(otherObj)  # copy info from original images
                self._createSubSetFromImages(setObj)

            elif isinstance(setObj, SetOfNormalModes):
                self._createSimpleSubset(otherObj)

        else:
            output = self._createSimpleSubset(inputObj)

    def _createSimpleSubset(self, inputObj):
        className = inputObj.getClassName()
        createFunc = getattr(self, '_create' + className)
        modifiedSet = inputObj.getClass()(filename=self._dbName, prefix=self._dbPrefix)

        output = createFunc()
        for item in modifiedSet:
            if item.isEnabled():
                output.append(item)

        if hasattr(modifiedSet, 'copyInfo'):
            output.copyInfo(inputObj)

        # Register outputs
        self._defineOutput(className, output)

        if inputObj.hasObjId():
            self._defineTransformRelation(inputObj, output)

        return output

    def _createSubSetFromImages(self, inputImages,
                                copyInfoCallback=None):
        className = inputImages.getClassName()
        setClass = inputImages.getClass()
        inputClass = False

        createFunc = getattr(self, '_create' + className)
        modifiedSet = setClass(filename=self._dbName, prefix=self._dbPrefix)

        output = createFunc()

        if copyInfoCallback is None:
            modifiedSet.loadAllProperties()
            output.copyInfo(modifiedSet)
        else:
            copyInfoCallback(output)

        output.appendFromImages(modifiedSet)
        # Register outputs
        self._defineOutput(className, output)

        if inputImages.hasObjId():
            self._defineTransformRelation(inputImages, output)

        # Define an informative summary of the subset operation
        sizeIn = inputImages.getSize()
        sizeOut = output.getSize()
        sizeDiff = sizeIn - sizeOut
        msg = 'A subset of _%s_ was created, ' % output.getClassName()
        msg += 'discarding *%d* items (%0.1f %%) from the input set.' % (sizeDiff, sizeDiff*100./sizeIn)
        self.summaryVar.set(msg)

        return output

    def _createSubSetFromClasses(self, inputClasses):
        outputClassName = self.outputClassName.get()

        if (outputClassName.startswith('SetOfAverages') or
            outputClassName.startswith('SetOfVolumes') or
            outputClassName.startswith('SetOfParticles')):
            # We need to distinguish two cases:
            # a) when we want to create images by grouping class images
            # b) create a subset from a particular class images
            from pyworkflow.mapper.sqlite import SqliteFlatDb
            db = SqliteFlatDb(dbName=self._dbName, tablePrefix=self._dbPrefix)
            itemClassName = db.getSelfClassName()

            if itemClassName.startswith('Class'):
                if outputClassName.startswith('SetOfParticles'):
                    return self._createImagesFromClasses(inputClasses)
                else:
                    return self._createRepresentativesFromClasses(inputClasses,
                                                                  outputClassName.split(',')[0])
            else:
                def callback(output):
                    self._copyInfoAndSetAlignment(inputClasses, output)

                return self._createSubSetFromImages(inputClasses.getImages(),
                                                    copyInfoCallback=callback)

        elif outputClassName.startswith('SetOfClasses'):
            return self._createClassesFromClasses(inputClasses)
        else:
            raise Exception("Unrecognized output type: '%s'" % outputClassName)

    def _createMicsSubSetFromCTF(self, inputCTFs):
        """ Create a subset of Micrographs and CTFs when analyzing the CTFs. """
        outputMics = self._createSetOfMicrographs()
        outputCtfs = self._createSetOfCTF()
        setOfMics = inputCTFs.getMicrographs()
        if setOfMics is None:
            raise Exception('Could not create SetOfMicrographs subset from '
                            'this SetOfCTF, the micrographs were not set.')
        outputMics.copyInfo(setOfMics)

        modifiedSet = SetOfCTF(filename=self._dbName, prefix=self._dbPrefix)

        count = 0
        for ctf in modifiedSet:
            if ctf.isEnabled():
                mic = ctf.getMicrograph()
                outputMics.append(mic)
                outputCtfs.append(ctf)
                count += 1

        # Register outputs
        outputCtfs.setMicrographs(outputMics)
        self._defineOutputs(outputMicrographs=outputMics, outputCTF=outputCtfs)
        self._defineTransformRelation(setOfMics, outputMics)
        self._defineCtfRelation(outputMics, outputCtfs)
        msg = 'From input %s of size %s created output '% (inputCTFs.getClassName(),
                                                           inputCTFs.getSize())
        msg += 'SetOfMicrographs and SetOfCTF of size %d' % count
        self.summaryVar.set(msg)

        return outputMics, outputCtfs

    def _createRepresentativesFromClasses(self, inputClasses, outputClassName):
        """ Create a new set of images joining all images
        assigned to each class.
        """
        inputImages = inputClasses.getImages()
        createFunc = getattr(self, '_create' + outputClassName)
        modifiedSet = inputClasses.getClass()(filename=self._dbName, prefix=self._dbPrefix)
        self.info("Creating REPRESENTATIVES of images from classes, sqlite file: %s" % self._dbName)

        count = 0
        output = createFunc()
        output.copyInfo(inputImages)
        for cls in modifiedSet:
            if cls.isEnabled():
                img = cls.getRepresentative()
                img.copyObjId(cls)
                output.append(img)
                count += 1
        # Register outputs
        self._defineOutput('Representatives', output)
        if inputClasses.hasObjId():
            self._defineSourceRelation(inputClasses, output)
        else:
            self._defineSourceRelation(inputImages, output)

        selectmsg = 'we selected %s items' % count if count > 1 else 'was selected 1 item'
<<<<<<< HEAD
        msg = 'From input %s of size %s %s to create output %s'%(inputClasses.getClassName(),
                                                                 inputClasses.getSize(),
                                                                 selectmsg,
                                                                 output.getClassName())
=======
        msg = 'From input %s of size %s %s to create output %s' % (inputClasses.getClassName(),
                                                                   inputClasses.getSize(),
                                                                   selectmsg,
                                                                   output.getClassName())
>>>>>>> 6d6a96b2
        self.summaryVar.set(msg)
        return output


    def _copyInfoAndSetAlignment(self, inputClasses, output):
        """ This method is used when creating subset of images from classes.
        We need to copy the information from the original classes images
        and also set the proper alignment contained in the classes.
        """
        inputImages = inputClasses.getImages()
        # Copy all info form the original 'classified' images
        output.copyInfo(inputImages)
        # Take the alignment of the first class
        cls = inputClasses.getFirstItem()
        output.setAlignment(cls.getAlignment())

    def _createImagesFromClasses(self, inputClasses):
        """ Create a new set of images joining all images
        assigned to each class.
        """
        inputImages = inputClasses.getImages()
        className = inputImages.getClassName()
        createFunc = getattr(self, '_create' + className)
        modifiedSet = inputClasses.getClass()(filename=self._dbName, prefix=self._dbPrefix)
<<<<<<< HEAD
        self.info("Creating subset of images from classes,  sqlite file: %s" % self._dbName)
=======
        self.info("Creating subset of images from classes, sqlite file: %s" % self._dbName)
>>>>>>> 6d6a96b2

        output = createFunc()
        self._copyInfoAndSetAlignment(inputClasses, output)
        output.appendFromClasses(modifiedSet)
        # Register outputs
        self._defineOutput(className, output)
        if inputClasses.hasObjId():
            self._defineSourceRelation(inputClasses, output)
        self._defineTransformRelation(inputImages, output)
        count = len([cls for cls in modifiedSet if cls.isEnabled()])
        selectmsg = 'we selected %s items' % count if count > 1 else 'was selected 1 item'
<<<<<<< HEAD
        msg = 'From input %s of size %s %s to create output %s of size %s'%(inputClasses.getClassName(),
                                                                            inputClasses.getSize(),
                                                                            selectmsg,
                                                                            output.getClassName(),
                                                                            output.getSize())
=======
        msg = 'From input %s of size %s %s to create output %s of size %s' % (inputClasses.getClassName(),
                                                                              inputClasses.getSize(),
                                                                              selectmsg,
                                                                              output.getClassName(),
                                                                              output.getSize())
>>>>>>> 6d6a96b2
        self.summaryVar.set(msg)
        return output

    def _createClassesFromClasses(self, inputClasses):
        """ Create a new set of images joining all images
        assigned to each class.
        """
        #inputImages = inputClasses.getImages()
        className = inputClasses.getClassName()
        createFunc = getattr(self, '_create' + className)
        modifiedSet = inputClasses.getClass()(filename=self._dbName, prefix=self._dbPrefix)
<<<<<<< HEAD
        self.info("Creating subset of classes from classes,  sqlite file: %s" % self._dbName)
=======
        self.info("Creating subset of classes from classes, sqlite file: %s" % self._dbName)
>>>>>>> 6d6a96b2

        output = createFunc(inputClasses.getImages())
        output.appendFromClasses(modifiedSet)
        # Register outputs
        self._defineOutput(className, output)
        if inputClasses.hasObjId():
            self._defineTransformRelation(inputClasses, output)
        else:
            self._defineSourceRelation(inputClasses.getImages(), output)
        count = len([cls for cls in modifiedSet if cls.isEnabled()])
        selectmsg = 'we selected %s items' % count if count > 1 else 'was selected 1 item'
        msg = 'From input %s of size %s %s to create output %s' % (inputClasses.getClassName(),
                                                                   inputClasses.getSize(),
                                                                   selectmsg,
                                                                   output.getClassName())
        self.summaryVar.set(msg)
        return output

    def _createSubSetFromMicrographsTiltPair(self, micrographsTiltPair):
        """ Create a subset of Micrographs Tilt Pair. """
        output = MicrographsTiltPair(filename=self._getPath('micrographs_pairs.sqlite'))
        modifiedSet = MicrographsTiltPair(filename=self._dbName,
                                          prefix=self._dbPrefix)
        inputU = micrographsTiltPair.getUntilted()
        inputT = micrographsTiltPair.getTilted()
        outputU = SetOfMicrographs(filename=self._getPath('mics_untilted.sqlite'))
        outputT = SetOfMicrographs(filename=self._getPath('mics_tilted.sqlite'))
        outputU.copyInfo(inputU)
        outputT.copyInfo(inputT)

        for micPair, u, t in izip(modifiedSet, inputU, inputT):
            if micPair.isEnabled():
                output.append(micPair)
                outputU.append(u)
                outputT.append(t)
        output.setUntilted(outputU)
        output.setTilted(outputT)
        # Register outputs
        outputDict = {'outputMicrographsTiltPair': output}
        self._defineOutputs(**outputDict)
        self._defineTransformRelation(micrographsTiltPair, output)
        return output

    def _createSubSetFromParticlesTiltPair(self, particlesTiltPair):
        """ Create a subset of Particles Tilt Pair. """
        output = ParticlesTiltPair(filename=self._getPath('particles_pairs.sqlite'))

        inputU = particlesTiltPair.getUntilted()
        inputT = particlesTiltPair.getTilted()
        outputU = SetOfParticles(filename=self._getPath('particles_untilted.sqlite'))
        outputT = SetOfParticles(filename=self._getPath('particles_tilted.sqlite'))
        outputU.copyInfo(inputU)
        outputT.copyInfo(inputT)

        modifiedSet = ParticlesTiltPair(filename=self._dbName,
                                        prefix=self._dbPrefix)

        for pair, u, t in izip(modifiedSet, inputU, inputT):
            if pair.isEnabled():
                output.append(pair)
                outputU.append(u)
                outputT.append(t)
        # Register outputs
        output.setUntilted(outputU)
        output.setTilted(outputT)
        # Link output to the same coordinates pairs than input
        output.setCoordsPair(particlesTiltPair.getCoordsPair())

        outputDict = {'outputParticlesTiltPair': output}
        self._defineOutputs(**outputDict)
        self._defineTransformRelation(particlesTiltPair, output)
        return output

    def createSetObject(self):
        _dbName, self._dbPrefix = self.sqliteFile.get().split(',')
        self._dbName = self._getPath('subset.sqlite')
        os.rename(_dbName, self._dbName)

        if self._dbPrefix.endswith('_'):
            self._dbPrefix = self._dbPrefix[:-1]

        from pyworkflow.em import loadSetFromDb

        # Ignoring self._dbPrefix here, since we want to load
        # the top-level set in the sqlite file
        setObj = loadSetFromDb(self._dbName)

        return setObj

    def _summary(self):
        summary = []
        msg = self.summaryVar.get()
        if  msg is None:
            msg = self.getDefaultSummary()
        summary.append(msg)
        return summary

    def getDefaultSummary(self):
        inputStr = ''
        inputObj = self.inputObject.get()
        if inputObj is not None:
            inputStr += inputObj.getClassName()
            if isinstance(inputObj, EMSet):
                inputStr += ' of size %s' % inputObj.getSize()
        output = ''
        for _, attr in self.iterOutputAttributes(EMObject):
            output += attr.getClassName()
            if isinstance(attr, EMSet):
                output += ' of size %s' % attr.getSize()

        msg = 'From input %s created output %s ' % (inputStr, output)

        return msg

    def _methods(self):
        return self._summary()

    def _defineOutput(self, className, output):
        outputDict = {'output' + className.replace('SetOf', ''): output}
        self._defineOutputs(**outputDict)


class ProtCreateMask(BatchProtocol):

    def _defineParams(self, form):
        form.addHidden('inputObj', PointerParam, pointerClass='EMObject')
        form.addHidden('maskFile', StringParam)

    def _insertAllSteps(self):
        self._insertFunctionStep('createMaskStep')

    def createMaskStep(self):
        inputObj = self.inputObj.get()
        maskSrc=self.maskFile.get()
        basename = os.path.basename(maskSrc)
        maskDst = self._getPath(basename)
        moveFile(maskSrc, maskDst)
        samplingRate = None
        if hasattr(inputObj, "getSamplingRate"):
            samplingRate = inputObj.getSamplingRate()
        else:
            for key, attr in inputObj.iterInputAttributes():
                if hasattr(attr.get(), "getSamplingRate"):
                    samplingRate = attr.get().getSamplingRate()
        if not samplingRate:
            raise Exception("sampling rate required")

        mask = Mask()
        mask.setFileName(maskDst)
        mask.setSamplingRate(samplingRate)
        self._defineOutputs(outputMask=mask)
        self._defineSourceRelation(self.inputObj, self.outputMask)

    def _summary(self):
        summary = []
        summary.append('From input %s created mask %s'
                       % (self.getObjectTag("inputObj"),
                          self.getObjectTag("outputMask")))
        return summary

    def _methods(self):
        return self._summary()



class ProtCreateFSC(BatchProtocol):

    def _defineParams(self, form):
        pass
        form.addHidden('inputObj', PointerParam, pointerClass='EMObject')

    def setInputObj(self, obj):
        self.inputObj.set(obj)

    def _summary(self):
        summary = []
        summary.append('From input %s created fsc %s'
                       % (self.getObjectTag("inputObj"),
                          self.getObjectTag("outputMask")))
        return summary

    def _methods(self):
        return self._summary()<|MERGE_RESOLUTION|>--- conflicted
+++ resolved
@@ -55,10 +55,6 @@
     from the ShowJ gui. The enabled/disabled changes will be stored in a temporary sqlite
     file that will be read to create the new subset.
     """
-<<<<<<< HEAD
-=======
-
->>>>>>> 6d6a96b2
     def __init__(self, **args):
         BatchProtocol.__init__(self, **args)
 
@@ -266,17 +262,10 @@
             self._defineSourceRelation(inputImages, output)
 
         selectmsg = 'we selected %s items' % count if count > 1 else 'was selected 1 item'
-<<<<<<< HEAD
-        msg = 'From input %s of size %s %s to create output %s'%(inputClasses.getClassName(),
-                                                                 inputClasses.getSize(),
-                                                                 selectmsg,
-                                                                 output.getClassName())
-=======
         msg = 'From input %s of size %s %s to create output %s' % (inputClasses.getClassName(),
                                                                    inputClasses.getSize(),
                                                                    selectmsg,
                                                                    output.getClassName())
->>>>>>> 6d6a96b2
         self.summaryVar.set(msg)
         return output
 
@@ -301,11 +290,7 @@
         className = inputImages.getClassName()
         createFunc = getattr(self, '_create' + className)
         modifiedSet = inputClasses.getClass()(filename=self._dbName, prefix=self._dbPrefix)
-<<<<<<< HEAD
-        self.info("Creating subset of images from classes,  sqlite file: %s" % self._dbName)
-=======
         self.info("Creating subset of images from classes, sqlite file: %s" % self._dbName)
->>>>>>> 6d6a96b2
 
         output = createFunc()
         self._copyInfoAndSetAlignment(inputClasses, output)
@@ -317,19 +302,11 @@
         self._defineTransformRelation(inputImages, output)
         count = len([cls for cls in modifiedSet if cls.isEnabled()])
         selectmsg = 'we selected %s items' % count if count > 1 else 'was selected 1 item'
-<<<<<<< HEAD
-        msg = 'From input %s of size %s %s to create output %s of size %s'%(inputClasses.getClassName(),
-                                                                            inputClasses.getSize(),
-                                                                            selectmsg,
-                                                                            output.getClassName(),
-                                                                            output.getSize())
-=======
         msg = 'From input %s of size %s %s to create output %s of size %s' % (inputClasses.getClassName(),
                                                                               inputClasses.getSize(),
                                                                               selectmsg,
                                                                               output.getClassName(),
                                                                               output.getSize())
->>>>>>> 6d6a96b2
         self.summaryVar.set(msg)
         return output
 
@@ -341,11 +318,7 @@
         className = inputClasses.getClassName()
         createFunc = getattr(self, '_create' + className)
         modifiedSet = inputClasses.getClass()(filename=self._dbName, prefix=self._dbPrefix)
-<<<<<<< HEAD
-        self.info("Creating subset of classes from classes,  sqlite file: %s" % self._dbName)
-=======
         self.info("Creating subset of classes from classes, sqlite file: %s" % self._dbName)
->>>>>>> 6d6a96b2
 
         output = createFunc(inputClasses.getImages())
         output.appendFromClasses(modifiedSet)
