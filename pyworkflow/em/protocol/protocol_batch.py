# **************************************************************************
# *
# * Authors:     J.M. De la Rosa Trevin (jmdelarosa@cnb.csic.es)
# *
# * Unidad de  Bioinformatica of Centro Nacional de Biotecnologia , CSIC
# *
# * This program is free software; you can redistribute it and/or modify
# * it under the terms of the GNU General Public License as published by
# * the Free Software Foundation; either version 2 of the License, or
# * (at your option) any later version.
# *
# * This program is distributed in the hope that it will be useful,
# * but WITHOUT ANY WARRANTY; without even the implied warranty of
# * MERCHANTABILITY or FITNESS FOR A PARTICULAR PURPOSE.  See the
# * GNU General Public License for more details.
# *
# * You should have received a copy of the GNU General Public License
# * along with this program; if not, write to the Free Software
# * Foundation, Inc., 59 Temple Place, Suite 330, Boston, MA
# * 02111-1307  USA
# *
# *  All comments concerning this program package may be sent to the
# *  e-mail address 'jmdelarosa@cnb.csic.es'
# *
# **************************************************************************
"""
This module contains protocols that are launched
through other GUI (such as showj) and that
are called "batch" protocols.
"""

import os
from itertools import izip

from pyworkflow.protocol.params import PointerParam, FileParam, StringParam
from pyworkflow.em.protocol import EMProtocol
<<<<<<< HEAD
from pyworkflow.em.data import SetOfImages, SetOfCTF, SetOfClasses, SetOfClasses3D, SetOfVolumes, EMObject, EMSet, SetOfNormalModes, SetOfParticles,\
    SetOfMicrographs, FSC
from pyworkflow.em.data_tiltpairs import TiltPair, MicrographsTiltPair, ParticlesTiltPair
=======
from pyworkflow.em.data import (SetOfImages, SetOfCTF, SetOfClasses,
                                SetOfClasses3D, SetOfVolumes, EMObject, EMSet,
                                SetOfNormalModes, SetOfParticles,
                                Class2D, Class3D, SetOfMicrographs)
from pyworkflow.em.data_tiltpairs import (TiltPair, MicrographsTiltPair,
                                          ParticlesTiltPair)
>>>>>>> 0a557865
from pyworkflow.em.data import Mask
from pyworkflow.utils import moveFile



class BatchProtocol(EMProtocol):
    """ Base class to all protocols that are launched
    through other GUIs (such as showj) and that
    are called "batch" protocols. They should not be
    executed from normal "form" of other protocols.
    """
    pass


class ProtUserSubSet(BatchProtocol):
    """ Create subsets from the GUI.
    This protocol will be executed mainly calling the script 'pw_create_image_subsets.py'
    from the ShowJ gui. The enabled/disabled changes will be stored in a temporary sqlite
    file that will be read to create the new subset.
    """
    _label = 'create subset'
     
    def __init__(self, **args):
        BatchProtocol.__init__(self, **args)
        
    def _defineParams(self, form):
        form.addHidden('inputObject', PointerParam, pointerClass='Object')
        form.addHidden('other', StringParam, allowsNull=True)
        form.addHidden('sqliteFile', FileParam)
        form.addHidden('outputClassName', StringParam)

    def _insertAllSteps(self):
        self._insertFunctionStep('createSetStep')

    def createSetStep(self):
        setObj = self.createSetObject()
        inputObj = self.inputObject.get()
        other = self.other.get()

        if other and ',Volume' in other:
            volId = int(other.split(',')[0])

            if isinstance(setObj, SetOfVolumes):
                volSet = SetOfVolumes(filename=self._dbName)
                output = volSet[volId]
            else:
                classSet = SetOfClasses3D(filename=self._dbName)
                output = classSet[volId].getRepresentative()
            self._defineOutputs(outputVolume=output)

        elif isinstance(inputObj, SetOfImages):
                output = self._createSubSetFromImages(inputObj)

        elif isinstance(inputObj, SetOfClasses):
            output = self._createSubSetFromClasses(inputObj)

        elif isinstance(inputObj, SetOfCTF):
            outputClassName = self.outputClassName.get()
            if outputClassName.startswith('SetOfMicrographs'):
                output = self._createMicsSubSetFromCTF(inputObj)
            else:
                output = self._createSubSetOfCTF(inputObj)
        
        elif isinstance(inputObj, MicrographsTiltPair):
            output = self._createSubSetFromMicrographsTiltPair(inputObj)

        elif isinstance(inputObj, ParticlesTiltPair):
            output = self._createSubSetFromParticlesTiltPair(inputObj)

        elif isinstance(inputObj, EMProtocol):
            otherid = self.other.get()
            otherObj = self.getProject().mapper.selectById(int(otherid))

            if isinstance(setObj, SetOfClasses):
                setObj.setImages(otherObj)
                self._createSubSetFromClasses(setObj)

            elif isinstance(setObj, SetOfImages):
                setObj.copyInfo(otherObj) # copy info from original images
                self._createSubSetFromImages(setObj)

            elif isinstance(setObj, SetOfNormalModes):
                self._createSimpleSubset(otherObj)
            
        else:
            output = self._createSimpleSubset(inputObj)
    
    def _createSimpleSubset(self, inputObj):
        className = inputObj.getClassName()
        createFunc = getattr(self, '_create' + className)
        modifiedSet = inputObj.getClass()(filename=self._dbName, prefix=self._dbPrefix)

        output = createFunc()
        for item in modifiedSet:
            if item.isEnabled():
                output.append(item)

        if hasattr(modifiedSet, 'copyInfo'):
            output.copyInfo(inputObj)

        # Register outputs
        self._defineOutput(className, output)

        if inputObj.hasObjId():
            self._defineTransformRelation(inputObj, output)

        return output

    def _createSubSetFromImages(self, inputImages,
                                copyInfoCallback=None):
        className = inputImages.getClassName()
        setClass = inputImages.getClass()
        inputClass = False

        createFunc = getattr(self, '_create' + className)
        modifiedSet = setClass(filename=self._dbName, prefix=self._dbPrefix)

        output = createFunc()

        if copyInfoCallback is None:
            modifiedSet.loadAllProperties()
            output.copyInfo(modifiedSet)
        else:
            copyInfoCallback(output)

        output.appendFromImages(modifiedSet)
        # Register outputs
        self._defineOutput(className, output)

        if inputImages.hasObjId():
            self._defineTransformRelation(inputImages, output)

        # Define an informative summary of the subset operation
        sizeIn = inputImages.getSize()
        sizeOut = output.getSize()
        sizeDiff = sizeIn - sizeOut
        msg = 'A subset of _%s_ was created, ' % output.getClassName()
        msg += 'discarding *%d* items (%0.1f %%) from the input set.' % (sizeDiff, sizeDiff*100./sizeIn)
        self.summaryVar.set(msg)

        return output

    def _createSubSetFromClasses(self, inputClasses):
        outputClassName = self.outputClassName.get()
        
        if (outputClassName.startswith('SetOfAverages') or
            outputClassName.startswith('SetOfVolumes') or
            outputClassName.startswith('SetOfParticles')):
            # We need to distinguish two cases:
            # a) when we want to create images by grouping class images
            # b) create a subset from a particular class images
            from pyworkflow.mapper.sqlite import SqliteFlatDb
            db = SqliteFlatDb(dbName=self._dbName, tablePrefix=self._dbPrefix)
            itemClassName = db.getSelfClassName()

            if itemClassName.startswith('Class'):
                if outputClassName.startswith('SetOfParticles'):
                    return self._createImagesFromClasses(inputClasses)
                else:
                    return self._createRepresentativesFromClasses(inputClasses,
                                                                  outputClassName.split(',')[0])
            else:
                def callback(output):
                    self._copyInfoAndSetAlignment(inputClasses, output)

                return self._createSubSetFromImages(inputClasses.getImages(),
                                                    copyInfoCallback=callback)

        elif outputClassName.startswith('SetOfClasses'):
            return self._createClassesFromClasses(inputClasses)
        else:
            raise Exception("Unrecognized output type: '%s'" % outputClassName)  
    
    def _createMicsSubSetFromCTF(self, inputCTFs):
        """ Create a subset of Micrographs analyzing the CTFs. """
        outputMics = self._createSetOfMicrographs()
        setOfMics = inputCTFs.getMicrographs()
        if setOfMics is None:
            raise Exception('Could not create SetOfMicrographs subset from'
                            'this SetOfCTF, the micrographs were not set.')
        outputMics.copyInfo(setOfMics)
        
        modifiedSet = SetOfCTF(filename=self._dbName, prefix=self._dbPrefix)
        
        for ctf in modifiedSet:
            if ctf.isEnabled():
                mic = ctf.getMicrograph()
                outputMics.append(mic)
                
        self._defineOutputs(outputMicrographs=outputMics)
        self._defineTransformRelation(setOfMics, outputMics)
        return outputMics
        
    def _createSubSetOfCTF(self, inputCtf):
        """ Create a subset of CTF and Micrographs analyzing the CTFs. """
        
        setOfCtf = self._createSetOfCTF("_subset")
        
        modifiedSet = SetOfCTF(filename=self._dbName, prefix=self._dbPrefix)
        
        for ctf in modifiedSet:
            if ctf.isEnabled():
                setOfCtf.append(ctf)
                
        # Register outputs
        self._defineOutput(self.outputClassName.get(), setOfCtf)
        self._defineTransformRelation(inputCtf, setOfCtf)
        return setOfCtf
        
    def _createRepresentativesFromClasses(self, inputClasses, outputClassName):
        """ Create a new set of images joining all images
        assigned to each class.
        """
        inputImages = inputClasses.getImages()
        createFunc = getattr(self, '_create' + outputClassName)
        modifiedSet = inputClasses.getClass()(filename=self._dbName, prefix=self._dbPrefix)
        self.info("Creating REPRESENTATIVES of images from classes,  sqlite file: %s" % self._dbName)

        count = 0
        output = createFunc()
        output.copyInfo(inputImages)
        for cls in modifiedSet:
            if cls.isEnabled():
                img = cls.getRepresentative()
                img.copyObjId(cls)
                output.append(img)
                count += 1
        # Register outputs
        self._defineOutput('Representatives', output)
        if inputClasses.hasObjId():
            self._defineSourceRelation(inputClasses, output)
        else:
            self._defineSourceRelation(inputImages, output)
        
        selectmsg = 'we selected %s items' % count if count > 1 else 'was selected 1 item'
        msg = 'From input %s of size %s %s to create output %s'%(inputClasses.getClassName(), 
                                                                 inputClasses.getSize(), 
                                                                 selectmsg, 
                                                                 output.getClassName())
        self.summaryVar.set(msg)
        return output


    def _copyInfoAndSetAlignment(self, inputClasses, output):
        """ This method is used when creating subset of images from classes.
        We need to copy the information from the original classes images
        and also set the proper alignment contained in the classes.
        """
        inputImages = inputClasses.getImages()
        # Copy all info form the original 'classified' images
        output.copyInfo(inputImages)
        # Take the alignment of the first class
        cls = inputClasses.getFirstItem()
        output.setAlignment(cls.getAlignment())

    def _createImagesFromClasses(self, inputClasses):
        """ Create a new set of images joining all images
        assigned to each class.
        """
        inputImages = inputClasses.getImages()
        className = inputImages.getClassName()
        createFunc = getattr(self, '_create' + className)
        modifiedSet = inputClasses.getClass()(filename=self._dbName, prefix=self._dbPrefix)
        self.info("Creating subset of images from classes,  sqlite file: %s" % self._dbName)
        
        output = createFunc()
        self._copyInfoAndSetAlignment(inputClasses, output)
        output.appendFromClasses(modifiedSet)
        # Register outputs
        self._defineOutput(className, output)
        if inputClasses.hasObjId():
            self._defineSourceRelation(inputClasses, output)
        self._defineTransformRelation(inputImages, output)
        count = len([cls for cls in modifiedSet if cls.isEnabled()])
        selectmsg = 'we selected %s items' % count if count > 1 else 'was selected 1 item'
        msg = 'From input %s of size %s %s to create output %s of size %s'%(inputClasses.getClassName(), 
                                                                            inputClasses.getSize(),  
                                                                            selectmsg, 
                                                                            output.getClassName(), 
                                                                            output.getSize())
        self.summaryVar.set(msg)
        return output
 
    def _createClassesFromClasses(self, inputClasses):
        """ Create a new set of images joining all images
        assigned to each class.
        """
        #inputImages = inputClasses.getImages()
        className = inputClasses.getClassName()
        createFunc = getattr(self, '_create' + className)
        modifiedSet = inputClasses.getClass()(filename=self._dbName, prefix=self._dbPrefix)
        self.info("Creating subset of classes from classes,  sqlite file: %s" % self._dbName)
        
        output = createFunc(inputClasses.getImages())
        output.appendFromClasses(modifiedSet)
        # Register outputs
        self._defineOutput(className, output)
        if inputClasses.hasObjId():
            self._defineTransformRelation(inputClasses, output)
        else:
            self._defineSourceRelation(inputClasses.getImages(), output)
        count = len([cls for cls in modifiedSet if cls.isEnabled()])
        selectmsg = 'we selected %s items' % count if count > 1 else 'was selected 1 item'
        msg = 'From input %s of size %s %s to create output %s'%(inputClasses.getClassName(), inputClasses.getSize(),  selectmsg, output.getClassName())
        self.summaryVar.set(msg)
        return output
        
    def _createSubSetFromMicrographsTiltPair(self, micrographsTiltPair):
        """ Create a subset of Micrographs Tilt Pair. """
        output = MicrographsTiltPair(filename=self._getPath('micrographs_pairs.sqlite'))
        modifiedSet = MicrographsTiltPair(filename=self._dbName, prefix=self._dbPrefix)
        inputU = micrographsTiltPair.getUntilted()
        inputT = micrographsTiltPair.getTilted()
        outputU = SetOfMicrographs(filename=self._getPath('mics_untilted.sqlite'))
        outputT = SetOfParticles(filename=self._getPath('mics_tilted.sqlite'))
        outputU.copyInfo(inputU)
        outputT.copyInfo(inputT)

        for micPairI in modifiedSet:
            untilted = micPairI.getUntilted()
            tilted = micPairI.getTilted()

            if micPairI.isEnabled():
                micPairO = TiltPair()
                micPairO.setUntilted(untilted)
                micPairO.setTilted(tilted)
                output.append(micPairO)
                outputU.append(untilted)
                outputT.append(tilted)
        output.setUntilted(outputU)
        output.setTilted(outputT)
        # Register outputs
        outputDict = {'outputMicrographsTiltPair': output}
        self._defineOutputs(**outputDict)
        self._defineTransformRelation(micrographsTiltPair, output)
        return output

    def _createSubSetFromParticlesTiltPair(self, particlesTiltPair):
        """ Create a subset of Micrographs Tilt Pair. """
        output = ParticlesTiltPair(filename=self._getPath('particles_pairs.sqlite'))
        
        inputU = particlesTiltPair.getUntilted()
        inputT = particlesTiltPair.getTilted()
        outputU = SetOfParticles(filename=self._getPath('particles_untilted.sqlite'))
        outputT = SetOfParticles(filename=self._getPath('particles_tilted.sqlite'))
        outputU.copyInfo(inputU)
        outputT.copyInfo(inputT)
        
        modifiedSet = ParticlesTiltPair(filename=self._dbName, prefix=self._dbPrefix)

        for pair, u, t in izip(modifiedSet, inputU, inputT):
            if pair.isEnabled():
                output.append(pair)
                outputU.append(u)
                outputT.append(t)
        # Register outputs
        output.setUntilted(outputU)
        output.setTilted(outputT)
        
        outputDict = {'outputParticlesTiltPair': output}
        self._defineOutputs(**outputDict)
        self._defineTransformRelation(particlesTiltPair, output)
        return output

    def createSetObject(self):
        _dbName, self._dbPrefix = self.sqliteFile.get().split(',')
        self._dbName = self._getPath('subset.sqlite')
        os.rename(_dbName, self._dbName)

        if self._dbPrefix.endswith('_'):
            self._dbPrefix = self._dbPrefix[:-1]

        from pyworkflow.em import loadSetFromDb

        # Ignoring self._dbPrefix here, since we want to load
        # the top-level set in the sqlite file
        setObj = loadSetFromDb(self._dbName)

        return setObj

    def _summary(self):
        summary = []
        msg = self.summaryVar.get()
        if  msg is None:
            msg = self.getDefaultSummary()
        summary.append(msg)
        return summary

    def getDefaultSummary(self):
        inputStr = ''
        inputObj = self.inputObject.get()
        if inputObj is not None:
            inputStr += inputObj.getClassName()
            if isinstance(inputObj, EMSet):
                inputStr += ' of size %s' % inputObj.getSize()
        output = ''
        for _, attr in self.iterOutputAttributes(EMObject):
            output += attr.getClassName()
            if isinstance(attr, EMSet):
                output += ' of size %s' % attr.getSize()

        msg = 'From input %s created output %s ' % (inputStr, output)

        return msg

    def _methods(self):
        return self._summary()

    def _defineOutput(self, className, output):
        outputDict = {'output' + className.replace('SetOf', ''): output}
        self._defineOutputs(**outputDict) 
        

class ProtCreateMask(BatchProtocol):
    
    _label='create mask'

    def _defineParams(self, form):
        form.addHidden('inputObj', PointerParam, pointerClass='EMObject')
        form.addHidden('maskFile', StringParam)

    def _insertAllSteps(self):
        self._insertFunctionStep('createMaskStep')

    def createMaskStep(self):
        inputObj = self.inputObj.get()
        maskSrc=self.maskFile.get()
        basename = os.path.basename(maskSrc)
        maskDst = self._getPath(basename)
        moveFile(maskSrc, maskDst)
        samplingRate = None
        if(hasattr(inputObj, "getSamplingRate")):
            samplingRate = inputObj.getSamplingRate()
        else:
            for key, attr in inputObj.iterInputAttributes():
                if hasattr(attr.get(), "getSamplingRate"):
                    samplingRate = attr.get().getSamplingRate()
        if  not samplingRate:
            raise Exception("sampling rate required")
        
        mask = Mask()
        mask.setFileName(maskDst)
        mask.setSamplingRate(samplingRate)
        self._defineOutputs(outputMask=mask)
        self._defineSourceRelation(self.inputObj, self.outputMask)

    def _summary(self):
        summary = []
        summary.append('From input %s created mask %s'%(self.getObjectTag("inputObj"), self.getObjectTag("outputMask")))
        return summary
        
    def _methods(self):
        return self._summary()



class ProtCreateFSC(BatchProtocol):

    _label='create fsc'

    def _defineParams(self, form):
        pass
        form.addHidden('inputObj', PointerParam, pointerClass='EMObject')

    def setInputObj(self, obj):
        self.inputObj.set(obj)

    def _summary(self):
        summary = []
        summary.append('From input %s created fsc %s'%(self.getObjectTag("inputObj"), self.getObjectTag("outputMask")))
        return summary

    def _methods(self):
        return self._summary()


<|MERGE_RESOLUTION|>--- conflicted
+++ resolved
@@ -34,18 +34,12 @@
 
 from pyworkflow.protocol.params import PointerParam, FileParam, StringParam
 from pyworkflow.em.protocol import EMProtocol
-<<<<<<< HEAD
-from pyworkflow.em.data import SetOfImages, SetOfCTF, SetOfClasses, SetOfClasses3D, SetOfVolumes, EMObject, EMSet, SetOfNormalModes, SetOfParticles,\
-    SetOfMicrographs, FSC
-from pyworkflow.em.data_tiltpairs import TiltPair, MicrographsTiltPair, ParticlesTiltPair
-=======
 from pyworkflow.em.data import (SetOfImages, SetOfCTF, SetOfClasses,
                                 SetOfClasses3D, SetOfVolumes, EMObject, EMSet,
-                                SetOfNormalModes, SetOfParticles,
+                                SetOfNormalModes, SetOfParticles, FSC,
                                 Class2D, Class3D, SetOfMicrographs)
 from pyworkflow.em.data_tiltpairs import (TiltPair, MicrographsTiltPair,
                                           ParticlesTiltPair)
->>>>>>> 0a557865
 from pyworkflow.em.data import Mask
 from pyworkflow.utils import moveFile
 
