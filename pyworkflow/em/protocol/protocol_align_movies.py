# **************************************************************************
# *
# * Authors:     J.M. De la Rosa Trevin (jmdelarosa@cnb.csic.es)
# *              Vahid Abrishami (vabrishami@cnb.csic.es)
# *              Josue Gomez Blanco (josue.gomez-blanco@mcgill.ca)
# *
# * Unidad de  Bioinformatica of Centro Nacional de Biotecnologia , CSIC
# *
# * This program is free software; you can redistribute it and/or modify
# * it under the terms of the GNU General Public License as published by
# * the Free Software Foundation; either version 2 of the License, or
# * (at your option) any later version.
# *
# * This program is distributed in the hope that it will be useful,
# * but WITHOUT ANY WARRANTY; without even the implied warranty of
# * MERCHANTABILITY or FITNESS FOR A PARTICULAR PURPOSE.  See the
# * GNU General Public License for more details.
# *
# * You should have received a copy of the GNU General Public License
# * along with this program; if not, write to the Free Software
# * Foundation, Inc., 59 Temple Place, Suite 330, Boston, MA
# * 02111-1307  USA
# *
# *  All comments concerning this program package may be sent to the
# *  e-mail address 'scipion@cnb.csic.es'
# *
# **************************************************************************

import os
from itertools import izip
from math import ceil

from pyworkflow.object import Set
import pyworkflow.utils.path as pwutils
from pyworkflow.utils import yellowStr, redStr, importFromPlugin
import pyworkflow.protocol.params as params
import pyworkflow.protocol.constants as cons
from pyworkflow.em.convert import ImageHandler
from pyworkflow.em.data import (MovieAlignment, SetOfMovies, SetOfMicrographs,
                                Image)
from pyworkflow.em.protocol import ProtProcessMovies
from pyworkflow.gui.plotter import Plotter

class ProtAlignMovies(ProtProcessMovies):
    """
    Base class for movie alignment protocols such as:
    motioncorr, crosscorrelation and optical flow

    Alignment parameters are defined in common. For example,
    the frames range used for alignment and final sum, the binning factor
    or the cropping options (region of interest)
    """

    # -------------------------- DEFINE param functions -----------------------
    def _defineParams(self, form):
        ProtProcessMovies._defineParams(self, form)
        self._defineAlignmentParams(form)

    def _defineAlignmentParams(self, form):
        group = form.addGroup('Alignment')
        line = group.addLine('Frames to ALIGN',
                             help='Frames range to ALIGN on each movie. The '
                                  'first frame is 1. If you set 0 in the final '
                                  'frame to align, it means that you will '
                                  'align until the last frame of the movie.')
        line.addParam('alignFrame0', params.IntParam, default=1,
                      label='from')
        line.addParam('alignFrameN', params.IntParam, default=0,
                      label='to')
        group.addParam('useAlignToSum', params.BooleanParam, default=True,
                       label='Use ALIGN frames range to SUM?',
                       help="If *Yes*, the same frame range will be used to "
                            "ALIGN and to SUM. If *No*, you can selected a "
                            "different range for SUM (must be a subset).")
        line = group.addLine('Frames to SUM', condition="not useAlignToSum",
                             help='Frames range to SUM on each movie. The '
                                  'first frame is 1. If you set 0 in the final '
                                  'frame to sum, it means that you will sum '
                                  'until the last frame of the movie.')
        line.addParam('sumFrame0', params.IntParam, default=1,
                      label='from')
        line.addParam('sumFrameN', params.IntParam, default=0,
                      label='to')
        group.addParam('binFactor', params.FloatParam, default=1.,
                       label='Binning factor',
                       help='1x or 2x. Bin stack before processing.')

        line = group.addLine('Crop offsets (px)')
        line.addParam('cropOffsetX', params.IntParam, default=0, label='X')
        line.addParam('cropOffsetY', params.IntParam, default=0, label='Y')

        line = group.addLine('Crop dimensions (px)',
                             help='How many pixels to crop from offset\n'
                                  'If equal to 0, use maximum size.')
        line.addParam('cropDimX', params.IntParam, default=0, label='X')
        line.addParam('cropDimY', params.IntParam, default=0, label='Y')

        form.addParam('doSaveAveMic', params.BooleanParam, default=True,
                      label="Save aligned micrograph",
                      expertLevel=cons.LEVEL_ADVANCED)

        form.addParam('doSaveMovie', params.BooleanParam, default=False,
                      label="Save movie", expertLevel=cons.LEVEL_ADVANCED,
                      help="Save Aligned movie")

    # --------------------------- STEPS functions ----------------------------
    # FIXME: Methods will change when using the streaming for the output
    def createOutputStep(self):
        # validate that we have some output movies
        if hasattr(self, 'doSaveAveMic') and not self.doSaveAveMic:
            output = self.outputMovies
        else:
            output = self.outputMicrographs

        if output.getSize() == 0 and len(self.listOfMovies) != 0:
            raise Exception(redStr("All movies failed, didn't create outputMicrographs."
                                   "Please review movie processing steps above."))
        elif output.getSize() < len(self.listOfMovies):
            self.warning(yellowStr("WARNING - Failed to align %d movies."
                                   % (len(self.listOfMovies) - self.outputMicrographs.getSize())))

    def _loadOutputSet(self, SetClass, baseName, fixSampling=True):
        """
        Load the output set if it exists or create a new one.
        fixSampling: correct the output sampling rate if binning was used,
        except for the case when the original movies are kept and shifts
        refers to that one.
        """
        setFile = self._getPath(baseName)

        if os.path.exists(setFile) and os.path.getsize(setFile) > 0:
            outputSet = SetClass(filename=setFile)
            outputSet.loadAllProperties()
            outputSet.enableAppend()
        else:
            outputSet = SetClass(filename=setFile)
            outputSet.setStreamState(outputSet.STREAM_OPEN)

            inputMovies = self.inputMovies.get()
            outputSet.copyInfo(inputMovies)

            if fixSampling:
                newSampling = inputMovies.getSamplingRate() * self._getBinFactor()
                outputSet.setSamplingRate(newSampling)

        return outputSet

    def _checkNewOutput(self):
        if getattr(self, 'finished', False):
            return

        # Load previously done items (from text file)
        doneList = self._readDoneList()
        # Check for newly done items
        newDone = [m for m in self.listOfMovies
                   if m.getObjId() not in doneList and self._isMovieDone(m)]

        # Update the file with the newly done movies
        # or exit from the function if no new done movies
        self.debug('_checkNewOutput: ')
        self.debug('   listOfMovies: %s, doneList: %s, newDone: %s'
                   % (len(self.listOfMovies), len(doneList), len(newDone)))

        firstTime = len(doneList) == 0
        allDone = len(doneList) + len(newDone)
        # We have finished when there is not more input movies (stream closed)
        # and the number of processed movies is equal to the number of inputs
        self.finished = self.streamClosed and allDone == len(self.listOfMovies)
        streamMode = Set.STREAM_CLOSED if self.finished else Set.STREAM_OPEN

        if newDone:
            self._writeDoneList(newDone)

        elif not self.finished:
            # If we are not finished and no new output have been produced
            # it does not make sense to proceed and updated the outputs
            # so we exit from the function here
            return

        self.debug('   finished: %s ' % self.finished)
        self.debug('        self.streamClosed (%s) AND' % self.streamClosed)
        self.debug('        allDone (%s) == len(self.listOfMovies (%s)'
                   % (allDone, len(self.listOfMovies)))
        self.debug('   streamMode: %s' % streamMode)

        if self._createOutputMovies():
            saveMovie = self.getAttributeValue('doSaveMovie', False)
            movieSet = self._loadOutputSet(SetOfMovies, 'movies.sqlite',
                                           fixSampling=saveMovie)

            # If need to save the movie
            if saveMovie:
                movieSet.setGain(None)
                movieSet.setDark(None)

            for movie in newDone:
                newMovie = self._createOutputMovie(movie)
                if newMovie.getAlignment().getShifts()[0]:
                    movieSet.append(newMovie)
                else:
                    print(yellowStr("WARNING: Movie %s has empty alignment "
                                    "data, can't add it to output set."
                                    % movie.getFileName()))

            self._updateOutputSet('outputMovies', movieSet, streamMode)

            if firstTime:
                # Probably is a good idea to store a cached summary for the
                # first resulting movie of the processing.
                self._storeSummary(newDone[0])
                # If the movies are not written out, then dimensions can be
                # copied from the input movies
                if not saveMovie:
                    movieSet.setDim(self.inputMovies.get().getDim())
                self._defineTransformRelation(self.inputMovies, movieSet)

        def _updateOutputMicSet(sqliteFn, getOutputMicName, outputName):
            """ Updated the output micrographs set with new items found. """
            micSet = self._loadOutputSet(SetOfMicrographs, sqliteFn)

            for movie in newDone:
                mic = micSet.ITEM_TYPE()
                mic.copyObjId(movie)
                mic.setMicName(movie.getMicName())
                # The subclass protocol is responsible of generating the output
                # micrograph file in the extra path with the required name
                extraMicFn = self._getExtraPath(getOutputMicName(movie))
                mic.setFileName(extraMicFn)
                if not os.path.exists(extraMicFn):
                    print(yellowStr("WARNING: Micrograph %s was not generated, "
                                    "can't add it to output set." % extraMicFn))
                    continue
                self._preprocessOutputMicrograph(mic, movie)
                micSet.append(mic)

            self._updateOutputSet(outputName, micSet, streamMode)

            if firstTime:
                # We consider that Movies are 'transformed' into the Micrographs
                # This will allow to extend the CTF associated to a set of
                # micrographs to another set of micrographs generated from a
                # different movie alignment
                self._defineTransformRelation(self.inputMovies, micSet)

        if self._createOutputMicrographs():
            _updateOutputMicSet('micrographs.sqlite',
                                self._getOutputMicName,
                                'outputMicrographs')

        if self._createOutputWeightedMicrographs():
            _updateOutputMicSet('micrographs_dose-weighted.sqlite',
                                self._getOutputMicWtName,
                                'outputMicrographsDoseWeighted')

        if self.finished:  # Unlock createOutputStep if finished all jobs
            outputStep = self._getFirstJoinStep()
            if outputStep and outputStep.isWaiting():
                outputStep.setStatus(cons.STATUS_NEW)

    # --------------------------- INFO functions ------------------------------
    def _validate(self):
        errors = []

        # Only validate about cropDimensions if the protocol supports them
        if (hasattr(self, 'cropDimX') and hasattr(self, 'cropDimY')
            and (self.cropDimX > 0 and self.cropDimY <= 0
                 or self.cropDimY > 0 and self.cropDimX <= 0)):
                errors.append("If you give cropDimX, you should also give "
                              "cropDimY and vice versa")

        inputMovies = self.inputMovies.get()

        # Do not continue if there ar no movies. Validation message will
        # take place since attribute is a Pointer.
        if inputMovies is None:
            return errors

        firstItem = inputMovies.getFirstItem()

        firstFrame, lastFrame, _ = inputMovies.getFramesRange()
        if lastFrame == 0:
            # Although getFirstItem is not recommended in general, here it is
            # used only once, for validation purposes, so performance
            # problems should not appear.
            frames = firstItem.getNumberOfFrames()
            lastFrame = frames
        else:
            frames = lastFrame - firstFrame + 1

        if frames is not None:
            def _validateRange(prefix):
                # Avoid validation when the range is not defined
                if not hasattr(self, '%sFrame0' % prefix):
                    return

                f0, fN = self._getFrameRange(frames, prefix)
                if fN < firstFrame or fN > lastFrame:
                    errors.append("Check the selected last frame to *%s*. "
                                  "Last frame (%d) should be in range: %s "
                                  % (prefix.upper(), fN, (firstFrame,
                                                          lastFrame)))
                if f0 < firstFrame or f0 > lastFrame:
                    errors.append("Check the selected first frame to *%s*. "
                                  "First frame (%d) should be in range: %s "
                                  % (prefix.upper(), f0, (firstFrame,
                                                          lastFrame)))
                if fN < f0:
                    errors.append("Check the selected frames range to *%s*. "
                                  "Last frame (%d) should be greater or equal "
                                  "than first frame (%d)"
                                  % (prefix.upper(), fN, f0))

            _validateRange("align")
            _validateRange("sum")

        if not ImageHandler().existsLocation(firstItem.getLocation()):
            errors.append("The input movie files do not exist!!! "
                          "Since usually input movie files are symbolic links, "
                          "please check that links are not broken if you "
                          "moved the project folder. ")

        return errors

    # --------------------------- INFO functions -------------------------------
    def _summary(self):
        return [self.summaryVar.get('')]

    # --------------------------- UTILS functions ----------------------------
    def _useAlignToSum(self):
        return self.getAttributeValue('useAlignToSum', False)

    def _getFrameRange(self, n, prefix):
        """
        Params:
        :param n: Number of frames of the movies
        :param prefix: what range we want to consider, either 'align' or 'sum'
        :return: (i, f) initial and last frame range
        """
        # In case that the user select the same range for ALIGN and SUM
        # we also use the 'align' prefix
        if self._useAlignToSum():
            prefix = 'align'

        first = self.getAttributeValue('%sFrame0' % prefix)
        last = self.getAttributeValue('%sFrameN' % prefix)

        if first <= 1:
            first = 1

        if last <= 0:
            last = n

        return first, last

    def _createOutputMovie(self, movie):
        movieId = movie.getObjId()

        # Parse the alignment parameters and store the log files
        alignedMovie = movie.clone()
        n = movie.getNumberOfFrames()
        first, last = self._getFrameRange(n, 'align')
        framesRange = alignedMovie.getFramesRange()
        framesRange.setFirstFrame(first)
        framesRange.setLastFrame(last)
        # Check if user selected to save movie, use the getAttributeValue
        # function for allow the protocol to not define this flag
        # and use False as default
        if self.getAttributeValue('doSaveMovie', False):
            # The subclass protocol is responsible of generating the output
            # movie file in the extra path with the required name
            extraMovieFn = self._getExtraPath(self._getOutputMovieName(movie))
            alignedMovie.setFileName(extraMovieFn)
            # When the output movies are saved, the shifts
            # will be set to zero since they are aligned
            totalFrames = last - first + 1
            xshifts = [0] * totalFrames
            yshifts = xshifts
            # If we save the movies, we need to modify which are the index
            # of the first frame in the stack, now is 1 since the stack is
            # written only with the given frames
            firstFrameIndex = 1
        else:
            xshifts, yshifts = self._getMovieShifts(movie)
            firstFrameIndex = first

        framesRange.setFirstFrameIndex(firstFrameIndex)
        alignment = MovieAlignment(first=first, last=last, xshifts=xshifts,
                                   yshifts=yshifts)

        roiList = [self.getAttributeValue(s, 0) for s in
                   ['cropOffsetX', 'cropOffsetY', 'cropDimX', 'cropDimY']]
        alignment.setRoi(roiList)
        alignedMovie.setAlignment(alignment)

        return alignedMovie

    # ---------- Hook functions that need to be implemented in subclasses ------
    def _getBinFactor(self):
        return self.getAttributeValue('binFactor', 1.0)

    def _getMovieRoot(self, movie):
        # Try to use the 'original' fileName in case it is present
        # the original could be different from the current filename if
        # we are dealing with compressed movies (e.g., movie.mrc.bz2)
        fn = movie.getAttributeValue('_originalFileName',
                                     movie.getFileName())
        # Remove the first extension
        fnRoot = pwutils.removeBaseExt(fn)
        # Check if there is a second extension
        # (Assuming is is only a dot and 3 or 4 characters after it
        # Do not perform this check if the file name is short
        if len(fnRoot) > 5:
            if fnRoot[-4] == '.' or fnRoot[-5] == '.':
                fnRoot = pwutils.removeExt(fnRoot)

        return fnRoot

    def _getOutputMovieName(self, movie):
        """ Returns the name of the output movie.
        (relative to micFolder)
        """
        return self._getMovieRoot(movie) + '_aligned_movie.mrcs'

    def _getOutputMicName(self, movie):
        """ Returns the name of the output micrograph
        (relative to micFolder)
        """
        return self._getMovieRoot(movie) + '_aligned_mic.mrc'

    def _getOutputMicWtName(self, movie):
        """ Returns the name of the output dose-weighted micrograph
        (relative to micFolder)
        """
        return self._getMovieRoot(movie) + '_aligned_mic_DW.mrc'

    def _getOutputMicThumbnail(self, movie):
        return self._getExtraPath(self._getMovieRoot(movie) + '_thumbnail.png')

    def _getMovieShifts(self, movie):
        """ Returns the x and y shifts for the alignment of this movie.
         The shifts should refer to the original micrograph without any binning.
         In case of a binning greater than 1, the shifts should be scaled.
        """
        return [], []

    def _createOutputMovies(self):
        """ Returns True if an output set of movies will be generated.
        The most common case is to always generate output movies,
        either with alignment only or the binary aligned movie files.
        Subclasses can override this function to change this behavior.
        """
        return True

    def _createOutputMicrographs(self):
        """ By default check if the user have selected 'doSaveAveMic'
        property. Subclasses can override this method to implement different
        behaviour.
        """
        return self.getAttributeValue('doSaveAveMic', True)

    def _createOutputWeightedMicrographs(self):
        return False

    def _preprocessOutputMicrograph(self, mic, movie):
        """ Hook function that will be call before adding the micrograph
        to the output set of micrographs.
        """
        pass

    def _doComputeMicThumbnail(self):
        """ Should be implemented in sub-classes if want to check
        the generation of thumbnails.
        """
        return False

    def _storeSummary(self, movie):
        """ Implement this method if you want to store the summary. """
        pass

    def _getCorrectedDose(self, movieSet):
        """get and correct the pre-exposure dose. It is important for cases
        in which the first frame is different of one. The method support both
        movie and sets of movies"""
        
        firstFrame, _, _ = movieSet.getFramesRange()
        preExp = movieSet.getAcquisition().getDoseInitial()
        dose = movieSet.getAcquisition().getDosePerFrame()
        preExp += dose * (firstFrame - 1)
        
        return preExp, dose
        
    def __runXmippProgram(self, program, args):
        """ Internal shortcut function to launch a Xmipp program. """
        xmipp3 = importFromPlugin('xmipp3')
        xmipp3.Plugin.runXmippProgram(program, args)

    def __runEman2Program(self, program, args):
        """ Internal workaround to launch an EMAN2 program. """
        eman2 = importFromPlugin('eman2')
        from pyworkflow.utils.process import runJob
        runJob(self._log, eman2.Plugin.getProgram(program), args,
               env=eman2.Plugin.getEnviron())

    def averageMovie(self, movie, inputFn, outputMicFn, binFactor=1, roi=None,
                     dark=None, gain=None, splineOrder=None):
        """ Average a movie (using xmipp) taking into account the
         possible shifts and other alignment parameters.
         Params:
            inputFn: input filename, either the movie file or a metadata
                with the shifts and other info.
            dark: dark file
            gain: gain correction file.

         The output will be the averaged micrograph.
        """
        args = '-i %s ' % inputFn
        args += '--sampling %f ' % movie.getSamplingRate()
        args += '--useInputShifts '

        if binFactor > 1:
            args += '--bin %f ' % binFactor

        if roi is not None:
            x, y, _ = movie.getDim()
            offsetX, offsetY, cropDimX, cropDimY = roi
            # cropDim value is <= 0 we should take the whole size
            if cropDimX <= 0:
                dimX = x - 1
            else:
                dimX = offsetX + cropDimX - 1

            if cropDimY <= 0:
                dimY = y - 1
            else:
                dimY = offsetY + cropDimY - 1

            args += '--cropULCorner %d %d ' % (offsetX, offsetY)
            args += '--cropDRCorner %d %d ' % (dimX, dimY)

        args += ' --oavg %s ' % outputMicFn
        args += ' --Bspline %d ' % (splineOrder if splineOrder else 1)

        if dark is not None:
            args += ' --dark ' + dark

        if gain is not None:
            args += ' --gain ' + gain

        self.__runXmippProgram('xmipp_movie_alignment_correlation', args)

<<<<<<< HEAD
    def computePSD(self, inputMic, oroot, dim=400, overlap=0.7):
        import warnings
        warnings.warn("Use psd = image.computePSD(overlap=0.4, xdim=384, ydim=384, fftthreads=1) instead",
                      DeprecationWarning)
        ih = ImageHandler()
        psdImg1 = ih.read(inputMic)
        res = psdImg1.computePSD(overlap, dim, dim)
        res.write(oroot+".psd")
=======
    def computePSD(self, inputMic, oroot, dim=384, # 384 = 128 + 256, which should be fast for any Fourier Transformer
                   overlap=0.4):
        args = '--micrograph "%s" --oroot %s ' % (inputMic, oroot)
        args += '--dont_estimate_ctf --pieceDim %d --overlap %f' % (dim, overlap)

        self.__runXmippProgram('xmipp_ctf_estimate_from_micrograph', args)
>>>>>>> 2e2d02b9

    def composePSDImages(self, psdImg1, psdImg2, outputFn,
                   outputFnUncorrected=None, outputFnCorrected=None):
        """ Compose a single PSD image:
         left part from psd1 (uncorrected PSD),
         right-part from psd2 (corrected PSD)
        """
        data1 = psdImg1.getData() # get the data now, as conversion would change them
        if outputFnUncorrected is not None:
            psdImg1.convertPSD()
            psdImg1.write(outputFnUncorrected)

        data2 = psdImg2.getData() # get the data now, as conversion would change them
        if outputFnCorrected is not None:
            psdImg2.convertPSD()
            psdImg2.write(outputFnCorrected)

        # Compute middle index
        x, _, _, _ = psdImg1.getDimensions()
        m = int(round(x / 2.))
        data1[:, :m] = data2[:, :m]
        psdImg1.setData(data1)
        psdImg1.write(outputFn)

    def composePSD(self, psd1, psd2, outputFn,
                   outputFnUncorrected=None, outputFnCorrected=None):
        import warnings
        warnings.warn("Use composePSDImages() instead", DeprecationWarning)
        """ Compose a single PSD image:
         left part from psd1 (uncorrected PSD),
         right-part from psd2 (corrected PSD)
        """
        ih = ImageHandler()
        composePSDImages(self, ih.read(psd1), ih.read(psd2), outputFn, outputFnUncorrected, outputFnCorrected)

    def computePSDImages(self, movie, fnUncorrected, fnCorrected,
                    outputFnUncorrected=None, outputFnCorrected=None):
        self.composePSDImages(
            ImageHandler().read(fnUncorrected).computePSD(),
            ImageHandler().read(fnCorrected).computePSD(),
            self._getPsdCorr(movie),
            outputFnUncorrected,
            outputFnCorrected)

    def computePSDs(self, movie, fnUncorrected, fnCorrected,
                    outputFnUncorrected=None, outputFnCorrected=None):
        import warnings
        warnings.warn("Use computePSDImages() instead", DeprecationWarning)
        computePSDImages(self, movie, fnUncorrected, fnCorrected, outputFnUncorrected, outputFnCorrected)

    def computeThumbnail(self, inputFn, scaleFactor=6, outputFn=None):
        """ Generates a thumbnail of the input file"""
        outputFn = outputFn or self.getThumbnailFn(inputFn)
        args = "%s %s " % (inputFn, outputFn)
        args += "--fouriershrink %s --process normalize" % scaleFactor

        self.__runEman2Program('e2proc2d.py', args)

        return outputFn

    def correctGain(self, movieFn, outputFn, gainFn=None, darkFn=None):
        """correct a movie with both gain and dark images"""
        ih = ImageHandler()
        _, _, z, n = ih.getDimensions(movieFn)
        numberOfFrames = max(z, n) # in case of wrong mrc stacks as volumes

        def _readImgFloat(fn):
            img = None
            if fn:
                img = ih.read(fn)
                img.convert2DataType(ih.DT_FLOAT)
            return img

        gainImg = _readImgFloat(gainFn)
        darkImg = _readImgFloat(darkFn)

        img = ih.createImage()

        for i in range(1, numberOfFrames + 1):
            img.read((i, movieFn))
            img.convert2DataType(ih.DT_FLOAT)

            if darkImg:
                img.inplaceSubtract(darkImg)
            if gainImg:
                img.inplaceMultiply(gainImg)

            img.write((i, outputFn))

    def getThumbnailFn(self, inputFn):
        """ Returns the default name for a thumbnail image"""
        return pwutils.replaceExt(inputFn, "thumb.png")
    
    def _getPsdCorr(self, movie):
        """ This should be implemented in subclasses."""
        pass


def createAlignmentPlot(meanX, meanY):
    """ Create a plotter with the cumulative shift per frame. """
    figureSize = (8, 6)
    plotter = Plotter(*figureSize)
    figure = plotter.getFigure()

    ax = figure.add_subplot(111)
    ax.grid()
    ax.axis('equal')
    ax.set_title('Cartesian representation')
    ax.set_xlabel('Drift x (pixels)')
    ax.set_ylabel('Drift y (pixels)')
    
    # Max range of the plot of the two coordinates
    plotRange = max(max(meanX)-min(meanX), max(meanY)-min(meanY))
    i = 1 
    skipLabels = ceil(len(meanX) / 10.0)
    for x, y in izip(meanX, meanY):
        if i % skipLabels == 0:
            ax.text(x-0.02*plotRange, y+0.02*plotRange, str(i))
        i += 1

    ax.plot(meanX, meanY, color='b')
    ax.plot(meanX, meanY, 'yo')

    # setting the plot windows to properly see the data
    ax.axis([min(meanX)-0.1*plotRange, max(meanX)+0.1*plotRange, 
             min(meanY)-0.1*plotRange, max(meanY)+0.1*plotRange])
    
    plotter.tightLayout()

    return plotter


class ProtAverageFrames(ProtAlignMovies):
    """
    Very simple protocol to align all the frames of a given data collection
    session. It can be used as a sanity check.
    """
    _label = 'average frames'

    # -------------------------- DEFINE param functions -----------------------
    def _defineAlignmentParams(self, form):
        pass

    def _processMovie(self, movie):
        allFramesSum = self._getPath('all_frames_sum.mrc')
        ih = ImageHandler()
        sumImg = ih.createImage()
        img = ih.createImage()

        n = movie.getNumberOfFrames()
        fn = movie.getFileName()

        sumImg.read((1, fn))

        for frame in range(2, n + 1):
            img.read((frame, fn))
            sumImg.inplaceAdd(img)

        if os.path.exists(allFramesSum):
            img.read(allFramesSum)
            sumImg.inplaceAdd(img)

        sumImg.write(allFramesSum)

    # FIXME: Methods will change when using the streaming for the output
    def createOutputStep(self):
        # Really load the input, since in the streaming case we can not
        # use the self.inputMovies directly
        allFramesSum = self._getPath('all_frames_sum.mrc')
        allFramesAvg = self._getPath('all_frames_avg.mrc')
        self._loadInputList()
        n = len(self.listOfMovies)

        ih = ImageHandler()
        sumImg = ih.read(allFramesSum)
        sumImg.inplaceDivide(float(n))
        sumImg.write(allFramesAvg)

        outputAvg = Image()
        outputAvg.setFileName(allFramesAvg)
        outputAvg.setSamplingRate(self.listOfMovies[0].getSamplingRate())
        self._defineOutputs(outputAverage=outputAvg)
        self._defineSourceRelation(self.inputMovies, outputAvg)

    def _validate(self):
        return []

    def _summary(self):
        return []

    def _createOutputMovies(self):
        """ Returns True if an output set of movies will be generated.
        The most common case is to always generate output movies,
        either with alignment only or the binary aligned movie files.
        Subclasses can override this function to change this behavior.
        """
        return False

    def _createOutputMicrographs(self):
        """ By default check if the user have selected 'doSaveAveMic'
        property. Subclasses can override this method to implement different
        behaviour.
        """
        return False

    def _createOutputWeightedMicrographs(self):
        return False<|MERGE_RESOLUTION|>--- conflicted
+++ resolved
@@ -548,23 +548,14 @@
 
         self.__runXmippProgram('xmipp_movie_alignment_correlation', args)
 
-<<<<<<< HEAD
-    def computePSD(self, inputMic, oroot, dim=400, overlap=0.7):
-        import warnings
+    def computePSD(self, inputMic, oroot, dim=384, # 384 = 128 + 256, which should be fast for any Fourier Transformer
+                   overlap=0.4):
         warnings.warn("Use psd = image.computePSD(overlap=0.4, xdim=384, ydim=384, fftthreads=1) instead",
                       DeprecationWarning)
         ih = ImageHandler()
         psdImg1 = ih.read(inputMic)
         res = psdImg1.computePSD(overlap, dim, dim)
         res.write(oroot+".psd")
-=======
-    def computePSD(self, inputMic, oroot, dim=384, # 384 = 128 + 256, which should be fast for any Fourier Transformer
-                   overlap=0.4):
-        args = '--micrograph "%s" --oroot %s ' % (inputMic, oroot)
-        args += '--dont_estimate_ctf --pieceDim %d --overlap %f' % (dim, overlap)
-
-        self.__runXmippProgram('xmipp_ctf_estimate_from_micrograph', args)
->>>>>>> 2e2d02b9
 
     def composePSDImages(self, psdImg1, psdImg2, outputFn,
                    outputFnUncorrected=None, outputFnCorrected=None):
