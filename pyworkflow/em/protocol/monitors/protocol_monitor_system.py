# **************************************************************************
# *
# * Authors:     Roberto Marabini (roberto@cnb.csic.es)
# *
# * Unidad de  Bioinformatica of Centro Nacional de Biotecnologia , CSIC
# *
# * This program is free software; you can redistribute it and/or modify
# * it under the terms of the GNU General Public License as published by
# * the Free Software Foundation; either version 2 of the License, or
# * (at your option) any later version.
# *
# * This program is distributed in the hope that it will be useful,
# * but WITHOUT ANY WARRANTY; without even the implied warranty of
# * MERCHANTABILITY or FITNESS FOR A PARTICULAR PURPOSE.  See the
# * GNU General Public License for more details.
# *
# * You should have received a copy of the GNU General Public License
# * along with this program; if not, write to the Free Software
# * Foundation, Inc., 59 Temple Place, Suite 330, Boston, MA
# * 02111-1307  USA
# *
# *  All comments concerning this program package may be sent to the
# *  e-mail address 'scipion@cnb.csic.es'
# *
# **************************************************************************

import os
from tkMessageBox import showerror
import sys
import time
from matplotlib import animation
import sqlite3 as lite
try:
    import psutil
except ImportError:
    print "Cannot import psutil module - this is needed for this application."
    print "Exiting..."
    sys.exit()

import pyworkflow.protocol.params as params
from protocol_monitor import ProtMonitor, Monitor
import getnifs

from pyworkflow import VERSION_1_1
from pyworkflow.gui.plotter import plt
from pyworkflow.protocol.constants import STATUS_RUNNING, STATUS_FINISHED
from pyworkflow.protocol import getUpdatedProtocol
from pyworkflow.em.plotter import EmPlotter
from pyworkflow.viewer import (DESKTOP_TKINTER, WEB_DJANGO, Viewer)

from pynvml import nvmlInit, nvmlDeviceGetCount, nvmlDeviceGetHandleByIndex,\
    nvmlDeviceGetName, nvmlDeviceGetMemoryInfo, nvmlDeviceGetUtilizationRates,\
    NVMLError, nvmlDeviceGetTemperature, NVML_TEMPERATURE_GPU,\
    nvmlDeviceGetComputeRunningProcesses


SYSTEM_LOG_SQLITE = 'system_log.sqlite'


def errorWindow(tkParent, msg):
    try:
        showerror("Error",  # bar title
                  msg,  # message
                  parent=tkParent)
    except:
        print("Error:", msg)


def initGPU():
    nvmlInit()


class ProtMonitorSystem(ProtMonitor):
    """ check CPU, mem and IO usage.
    """
    _label = 'system_monitor'
    _lastUpdateVersion = VERSION_1_1

    # get list with network interfaces
    nifs = getnifs.get_network_interfaces()
    nifsNameList = [nif.getName() for nif in nifs]

    def __init__(self, **kwargs):
        ProtMonitor.__init__(self, **kwargs)
        self.dataBase = 'log.sqlite'
        self.tableName = 'log'

    # --------------------------- DEFINE param functions ---------------------
    def _defineParams(self, form):
        ProtMonitor._defineParams(self, form)
        form.addParam('cpuAlert', params.FloatParam, default=101,
                      label="Raise Alarm if CPU > XX%",
                      help="Raise alarm if memory allocated is greater "
                           "than given percentage")
        form.addParam('memAlert', params.FloatParam, default=101,
                      label="Raise Alarm if Memory > XX%",
                      help="Raise alarm if cpu allocated is greater "
                           "than given percentage")
        form.addParam('swapAlert', params.FloatParam, default=101,
                      label="Raise Alarm if Swap > XX%",
                      help="Raise alarm if swap allocated is greater "
                           "than given percentage")

        form.addParam('monitorTime', params.FloatParam, default=300,
                      label="Total Logging time (min)",
                      help="Log during this interval")

        ProtMonitor._sendMailParams(self, form)
        group = form.addGroup('GPU')
        group.addParam('doGpu', params.BooleanParam, default=False,
                       label="Check GPU",
                       help="Set to true if you want to monitor the GPU")
        group.addParam('gpusToUse', params.StringParam, default='0',
                       label='Which GPUs to use:', condition='doGpu',
                       help='Providing a list of which GPUs '
                            '(0,1,2,3, etc). Default is monitor GPU 0 only')

        group = form.addGroup('GPU')
        group.addParam('doGpu', params.BooleanParam, default=False,
                       label="Check GPU",
                       help="Set to true if you want to monitor the GPU")
        group.addParam('gpusToUse', params.StringParam, default='0',
                       label='Which GPUs to use:', condition='doGpu',
                       help='Providing a list of which GPUs '
                            '(0,1,2,3, etc). Default is monitor GPU 0 only')

        group = form.addGroup('NETWORK')
        group.addParam('doNetwork', params.BooleanParam, default=False,
                       label="Check Network",
                       help="Set to true if you want to monitor the Network")
        group.addParam('netInterfaces', params.EnumParam,
                       choices=self.nifsNameList,
                       default=1,  # usually 0 is the loopback
                       label="Interface", condition='doNetwork',
                       help="Name of the network interface to be checked")

        group = form.addGroup('Disk')
        group.addParam('doDiskIO', params.BooleanParam, default=False,
                       label="Check Disk IO",
                       help="Set to true if you want to monitor the Disk "
                            "Access")

    # --------------------------- STEPS functions ----------------------------

    def monitorStep(self):
        self.createMonitor().loop()

    def createMonitor(self):
<<<<<<< HEAD
        protocols = self.getInputProtocols()
        sysMonitor = MonitorSystem(protocols,
                                   workingDir=self.workingDir.get(),
                                   samplingInterval=self.samplingInterval.get(),
                                   monitorTime=self.monitorTime.get(),
                                   email=self.createEmailNotifier(),
                                   stdout=True,
                                   cpuAlert=self.cpuAlert.get(),
                                   memAlert=self.memAlert.get(),
                                   swapAlert=self.swapAlert.get())
        return sysMonitor

    #--------------------------- INFO functions --------------------------------
=======
        protocols = []
        for protPointer in self.inputProtocols:
            prot = protPointer.get()
            prot.setProject(self.getProject())
            protocols.append(prot)
        sysMon = MonitorSystem(protocols,
                               workingDir=self.workingDir.get(),
                               samplingInterval=self.samplingInterval.get(),
                               monitorTime=self.monitorTime.get(),
                               email=self.createEmailNotifier(),
                               stdout=True,
                               cpuAlert=self.cpuAlert.get(),
                               memAlert=self.memAlert.get(),
                               swapAlert=self.swapAlert.get(),
                               doGpu=self.doGpu.get(),
                               doNetwork=self.doNetwork.get(),
                               doDiskIO=self.doDiskIO.get(),
                               nif=self.nifsNameList[
                                   self.netInterfaces.get()],
                               gpusToUse=self.gpusToUse.get())
        return sysMon

    # --------------------------- INFO functions -----------------------------
>>>>>>> dca116e9
    def _validate(self):
        # TODO if less than 20 sec complain
        return []  # no errors

    def _summary(self):
        summary = []
        summary.append("GPU running Processes:")
        initGPU()
        try:
            gpusToUse = [int(n) for n in (self.gpusToUse.get()).split()]
            for i in gpusToUse:
                handle = nvmlDeviceGetHandleByIndex(i)
                cps = nvmlDeviceGetComputeRunningProcesses(handle)
                for ps in cps:
                    # p_tags['pid'] = ps.pid
                    msg = " %d) " % i + psutil.Process(ps.pid).name()
                    msg += " (mem =%.2f MB)" % (float(ps.usedGpuMemory) /
                                                1048576.)
                    summary.append(msg)
        except NVMLError as err:
                summary.append(str(err))

        return summary

    def _methods(self):
        return []


class MonitorSystem(Monitor):
    """ This will will be monitoring a System  protocol.
    It will internally handle a database to store produced
    system values.
    """
    mega = 1048576.

    def __init__(self, protocols, **kwargs):
        Monitor.__init__(self, **kwargs)
        self.protocols = protocols
        self.cpuAlert = kwargs['cpuAlert']
        self.memAlert = kwargs['memAlert']
        self.swapAlert = kwargs['swapAlert']
        self._dataBase = kwargs.get('dbName', SYSTEM_LOG_SQLITE)
        self._tableName = kwargs.get('tableName', 'log')
        self.doGpu = kwargs['doGpu']
        self.doNetwork = kwargs['doNetwork']
        self.doDiskIO = kwargs['doDiskIO']
        self.samplingTime = 1.  # seconds

        self.labelList = ["cpu", "mem", "swap"]
        if self.doGpu:
            self.gpuLabelList = []
            # get Gpus to monitor
            self.gpusToUse = [int(n) for n in (kwargs['gpusToUse']).split()]
            for i in self.gpusToUse:
                self.gpuLabelList.append("gpuMem_%d" % i)
                self.gpuLabelList.append("gpuUse_%d" % i)
                self.gpuLabelList.append("gpuTem_%d" % i)
            # init GPUs
            nvmlInit()
            self.labelList += self.gpuLabelList
        else:
            self.gpusToUse = None
        if self.doNetwork:
            self.nif = kwargs['nif']
            self.netLabelList = []  # in the future we may display
            # all the network interfaces
            self.netLabelList.append("%s_send" % self.nif)
            self.netLabelList.append("%s_recv" % self.nif)
            self.labelList += self.netLabelList
        else:
            self.nif = None
        if self.doDiskIO:
            self.netLabelList = []  # in the future we may display
            # all the network interfaces
            self.netLabelList.append("disk_read")
            self.netLabelList.append("disk_write")
            self.labelList += self.netLabelList
        else:
            pass

        self.conn = lite.connect(os.path.join(self.workingDir, self._dataBase),
                                 isolation_level=None)
        self.cur = self.conn.cursor()

    def warning(self, msg):
        self.notify("Scipion System Monitor WARNING", msg)

    def initLoop(self):
        self._createTable()
        psutil.cpu_percent(True)
        psutil.virtual_memory()

    def step(self):
        valuesDict = {}
        valuesDict['table'] = self._tableName
        cpu = valuesDict['cpu'] = psutil.cpu_percent(interval=0)
        mem = valuesDict['mem'] = psutil.virtual_memory().percent
        swap = valuesDict['swap'] = psutil.swap_memory().percent
        # some code examples:
        # https://github.com/ngi644/datadog_nvml/blob/master/nvml.py
        if self.doGpu:
            for i in self.gpusToUse:
                try:
                    handle = nvmlDeviceGetHandleByIndex(i)
                    memInfo = nvmlDeviceGetMemoryInfo(handle)
                    valuesDict["gpuMem_%d" % i] = \
                        float(memInfo.used)*100./float(memInfo.total)
                    util = nvmlDeviceGetUtilizationRates(handle)
                    valuesDict["gpuUse_%d" % i] = util.gpu
                    temp = nvmlDeviceGetTemperature(handle,
                                                    NVML_TEMPERATURE_GPU)
                    valuesDict["gpuTem_%d" % i] = temp
                except NVMLError as err:
                    handle = nvmlDeviceGetHandleByIndex(i)
                    msg = "Device %d -> %s not suported\n" \
                          "Remove device %d from FORM" % \
                          (i, nvmlDeviceGetName(handle), i)
                    errorWindow(None, msg)
        if self.doNetwork:
            try:
                # measure a sort interval
                pnic_before = psutil.net_io_counters(pernic=True)[self.nif]
                time.sleep(self.samplingTime)  # sec
                pnic_after = psutil.net_io_counters(pernic=True)[self.nif]
                bytes_sent = pnic_after.bytes_sent - pnic_before.bytes_sent
                bytes_recv = pnic_after.bytes_recv - pnic_before.bytes_recv
                valuesDict["%s_send" % self.nif] = \
                    bytes_sent * self.samplingTime / 1048576
                valuesDict["%s_recv" % self.nif] = \
                    bytes_recv * self.samplingTime / 1048576
            except:
                msg = "cannot get information of network interface %s" % \
                      self.nif

        if self.doDiskIO:
            try:
                # measure a sort interval
                disk_before = psutil.disk_io_counters(perdisk=False)
                time.sleep(self.samplingTime)  # sec
                disk_after = psutil.disk_io_counters(perdisk=False)
                bytes_read = disk_after.read_bytes - disk_before.read_bytes
                bytes_write = disk_after.write_bytes - disk_before.write_bytes
                valuesDict["disk_read"] = \
                    self.samplingTime * bytes_read / self.mega
                valuesDict["disk_write"] = \
                    self.samplingTime * bytes_write / self.mega
            except:
                msg = "cannot get information of disk usage "

        if self.cpuAlert < 100 and cpu > self.cpuAlert:
            self.warning("CPU allocation =%f." % cpu)
            self.cpuAlert = cpu

        if self.memAlert < 100 and mem.percent > self.memAlert:
            self.warning("Memory allocation =%f." % mem)
            self.memAlert = mem

        if self.swapAlert < 100 and swap.percent > self.swapAlert:
            self.warning("SWAP allocation =%f." % swap)
            self.swapAlert = swap

        sqlCommand = "INSERT INTO %(table)s ("
        for label in self.labelList:
            sqlCommand += "%s, " % label
        # remove last comma
        sqlCommand = sqlCommand[:-2]
        sqlCommand += ") VALUES("
        for label in self.labelList:
            sqlCommand += "%"+"(%s)f, " % label
        # remove last comma
        sqlCommand = sqlCommand[:-2]
        sqlCommand += ");"

        sql = sqlCommand % valuesDict

        try:
            self.cur.execute(sql)
        except Exception as e:
            print("ERROR: saving one data point (monitor). I continue")

        # Return finished = True if all protocols have finished
<<<<<<< HEAD
        return all(self.getUpdatedProtocol(prot).getStatus() != STATUS_RUNNING
                   for prot in self.protocols)
=======
        finished = []
        for prot in self.protocols:
            updatedProt = getUpdatedProtocol(prot)
            finished.append(updatedProt.getStatus() != STATUS_RUNNING)

        return all(finished)
>>>>>>> dca116e9

    def _createTable(self):
        sqlCommand = """CREATE TABLE IF NOT EXISTS  %s(
                                id INTEGER PRIMARY KEY AUTOINCREMENT,
                                timestamp DATE DEFAULT
                                     (datetime('now','localtime')),
                                """ % self._tableName
        for label in self.labelList:
            sqlCommand += "%s FLOAT,\n" % label
        # remove last comma and new line
        sqlCommand = sqlCommand[:-2]
        sqlCommand += ")"
        print("sqlCommand", sqlCommand)
        self.cur.execute(sqlCommand)

    def getLabels(self):
        return self.labelList

    def getData(self):
        """Fill a dictionary for each label in self.labeldisk.
        The key is the label name. Teh value a list with
        data read from the database"""
        cur = self.cur

        # Starting time
        cur.execute("select julianday(timestamp)  from %s where id=1" %
                    self._tableName)
        data = cur.fetchone()

        # fill list with adquisition times
        if (data is None) or (len(data) == 0):
            initTime = 0
            initTimeTitle = 0
            idValues = [0]
        else:
            initTime = data[0]
            cur.execute("select timestamp  from %s where id=1" %
                        self._tableName)
            initTimeTitle = cur.fetchone()[0]
            cur.execute("select (julianday(timestamp) - %f)*24  from %s" %
                        (initTime, self._tableName))
            idValues = [r[0] for r in cur.fetchall()]

        def get(name):
            try:
                cur.execute("select %s from %s" % (name, self._tableName))
            except Exception as e:
                print("ERROR readind data (plotter). I continue")
                print ("SQLCOMMAND", "select %s from %s" %
                       (name, self._tableName))
            data = cur.fetchall()
            if len(data) == 0:
                return [0]
            else:
                return [r[0] for r in data]

        data = {'initTime': initTime,
                'initTimeTitle': initTimeTitle,
                'idValues': idValues}

        # fill several lists with requested data
        for label in self.labelList:
            data[label] = get(label)

        # conn.close()
        return data


class ProtMonitorSystemViewer(Viewer):
    _environments = [DESKTOP_TKINTER, WEB_DJANGO]
    _label = 'system monitor'
    _targets = [ProtMonitorSystem]

    def __init__(self, **args):
        Viewer.__init__(self, **args)

    def _visualize(self, obj, **kwargs):
        return [SystemMonitorPlotter(obj.createMonitor(),
                                     nifName=self.protocol.nifsNameList[
                                         self.protocol.netInterfaces.get()])]


class SystemMonitorPlotter(EmPlotter):
    _environments = [DESKTOP_TKINTER, WEB_DJANGO]
    _label = 'System Monitor'
    _targets = [ProtMonitorSystem]

    def __init__(self, monitor, nifName=None):
        EmPlotter.__init__(self, windowTitle="system Monitor")
        self.monitor = monitor
        self.y2 = 0.
        self.y1 = 100.
        self.win = 250  # number of samples to be ploted
        self.step = 50  # self.win  will be modified in steps of this size
        self.createSubPlot(self._getTitle(),
                           "time (hours)",
                           "percentage (or MB for IO or NetWork)")
        self.fig = self.getFigure()
        self.ax = self.getLastSubPlot()
        self.ax.margins(0.05)
        self.ax.grid(True)
        self.oldWin = self.win

        self.lines = {}
        self.init = True
        self.stop = False

        self.nifName = nifName

    def _getTitle(self):
        return ("Use scrool wheel to change view window (win=%d)\n "
                "S stops, C continues plotting. Toggle ON/OFF GPU_X "
                "by pressing X\n"
                "c/n/d toggle ON-OFF cpu/network/disk usage\n" % self.win)

    def onscroll(self, event):

        if event.button == 'up':
            self.win += self.step
        else:
            self.win -= self.step
            if self.win < self.step:
                self.win = self.step

        if self.oldWin != self.win:
            self.ax.set_title(self._getTitle())
            self.oldWin = self.win
        self.animate()
        EmPlotter.show(self)

    def press(self, event):
        def numericKey(key):
            self.colorChanged = True
            number = int(key)
            index = 3+number*3
            if (index + 3) > self.lenPlots:
                return
            if self.color['gpuMem_%d' % number] != 'w':
                self.oldColor['gpuMem_%d' % number] = \
                    self.color['gpuMem_%d' % number]
                self.oldColor['gpuUse_%d' % number] = \
                    self.color['gpuUse_%d' % number]
                self.oldColor['gpuTem_%d' % number] = \
                    self.color['gpuTem_%d' % number]
                self.color['gpuMem_%d' % number] = "w"
                self.color['gpuUse_%d' % number] = "w"
                self.color['gpuTem_%d' % number] = "w"
            else:
                self.color['gpuMem_%d' % number] = \
                    self.oldColor['gpuMem_%d' % number]
                self.color['gpuUse_%d' % number] = \
                    self.oldColor['gpuUse_%d' % number]
                self.color['gpuTem_%d' % number] = \
                    self.oldColor['gpuTem_%d' % number]

        def cpuKey(key):
            self.colorChanged = True
            if self.color['cpu'] != 'w':
                self.oldColor['cpu'] = self.color['cpu']
                self.oldColor['mem'] = self.color['mem']
                self.oldColor['swap'] = self.color['swap']
                self.color['cpu'] = "w"
                self.color['mem'] = "w"
                self.color['swap'] = "w"
            else:
                self.color['cpu'] = self.oldColor['cpu']
                self.color['swap'] = self.oldColor['swap']
                self.color['mem'] = self.oldColor['mem']

        def netKey(key):
            self.colorChanged = True
            if self.color['%s_send' % self.nifName] != 'w':
                self.oldColor['%s_send' % self.nifName] = \
                    self.color['%s_send' % self.nifName]
                self.oldColor['%s_recv' % self.nifName] = \
                    self.color['%s_recv' % self.nifName]
                self.color['%s_send' % self.nifName] = "w"
                self.color['%s_recv' % self.nifName] = "w"
            else:
                self.color['%s_send' % self.nifName] = \
                    self.oldColor['%s_send' % self.nifName]
                self.color['%s_recv' % self.nifName] = \
                    self.oldColor['%s_recv' % self.nifName]

        def diskKey(key):
            self.colorChanged = True
            if self.color['disk_read'] != 'w':
                self.oldColor['disk_read'] = self.color['disk_read']
                self.oldColor['disk_write'] = self.color['disk_write']
                self.color['disk_read'] = "w"
                self.color['disk_write'] = "w"
            else:
                self.color['disk_read'] = self.oldColor['disk_read']
                self.color['disk_write'] = self.oldColor['disk_write']

        sys.stdout.flush()
        if event.key == 'S':
            self.stop = True
            self.ax.set_title('Plot has been Stopped. '
                              'Press C to continue plotting')
        elif event.key == 'C':
            self.ax.set_title(self._getTitle())
            self.stop = False
            self.animate()
        elif event.key.isdigit():
            numericKey(event.key)
            self.animate()
        elif event.key == 'c':
            cpuKey(event.key)
            self.animate()
        elif event.key == 'n':
            netKey(event.key)
            self.animate()
        elif event.key == 'd':
            diskKey(event.key)
            self.animate()
        EmPlotter.show(self)

    def has_been_closed(self, ax):
        fig = ax.figure.canvas.manager
        active_fig_managers = plt._pylab_helpers.Gcf.figs.values()
        return fig not in active_fig_managers

    def animate(self, i=0):  # do NOT remove i

        if self.stop:
            return

        data = self.monitor.getData()
        self.x = data['idValues']
        for k, v in self.lines.iteritems():
            self.y = data[k]

            lenght = len(self.x)
            imin = max(0, len(self.x) - self.win)
            xdata = self.x[imin:lenght]
            ydata = self.y[imin:lenght]
            v.set_data(xdata, ydata)
            if self.colorChanged:
                v.set_color(self.color[k])
        self.colorChanged = False
        self.ax.relim()
        self.ax.autoscale()
        self.ax.grid(True)
        self.ax.legend(loc=2).get_frame().set_alpha(0.5)

    def paint(self, labels):
        for label in labels:
            self.lines[label], = self.ax.plot([], [], '-', label=label)

        anim = animation.FuncAnimation(
                self.fig, self.animate,
                interval=self.monitor.samplingInterval * 1000)  # miliseconds

        self.fig.canvas.mpl_connect('scroll_event', self.onscroll)
        self.fig.canvas.mpl_connect('key_press_event', self.press)
        EmPlotter.show(self)

    def show(self):
        colortypes = ["k", "b", "r", "g", "y", "c", "m"]
        lenColortypes = len(colortypes)
        self.colorChanged = True
        self.color = {}
        self.oldColor = {}
        counter = 0
        for key in self.monitor.getLabels():
            self.color[key] = colortypes[counter % lenColortypes]
            self.oldColor[key] = colortypes[counter % lenColortypes]
            counter += 1
        self.lenPlots = len(self.color)
        self.paint(self.monitor.getLabels())<|MERGE_RESOLUTION|>--- conflicted
+++ resolved
@@ -146,21 +146,6 @@
         self.createMonitor().loop()
 
     def createMonitor(self):
-<<<<<<< HEAD
-        protocols = self.getInputProtocols()
-        sysMonitor = MonitorSystem(protocols,
-                                   workingDir=self.workingDir.get(),
-                                   samplingInterval=self.samplingInterval.get(),
-                                   monitorTime=self.monitorTime.get(),
-                                   email=self.createEmailNotifier(),
-                                   stdout=True,
-                                   cpuAlert=self.cpuAlert.get(),
-                                   memAlert=self.memAlert.get(),
-                                   swapAlert=self.swapAlert.get())
-        return sysMonitor
-
-    #--------------------------- INFO functions --------------------------------
-=======
         protocols = []
         for protPointer in self.inputProtocols:
             prot = protPointer.get()
@@ -184,7 +169,6 @@
         return sysMon
 
     # --------------------------- INFO functions -----------------------------
->>>>>>> dca116e9
     def _validate(self):
         # TODO if less than 20 sec complain
         return []  # no errors
@@ -366,17 +350,12 @@
             print("ERROR: saving one data point (monitor). I continue")
 
         # Return finished = True if all protocols have finished
-<<<<<<< HEAD
-        return all(self.getUpdatedProtocol(prot).getStatus() != STATUS_RUNNING
-                   for prot in self.protocols)
-=======
         finished = []
         for prot in self.protocols:
             updatedProt = getUpdatedProtocol(prot)
             finished.append(updatedProt.getStatus() != STATUS_RUNNING)
 
         return all(finished)
->>>>>>> dca116e9
 
     def _createTable(self):
         sqlCommand = """CREATE TABLE IF NOT EXISTS  %s(
