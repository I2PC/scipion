# **************************************************************************
# *
# * Authors:     Roberto Marabini (roberto@cnb.csic.es)
# *
# * Unidad de  Bioinformatica of Centro Nacional de Biotecnologia , CSIC
# *
# * This program is free software; you can redistribute it and/or modify
# * it under the terms of the GNU General Public License as published by
# * the Free Software Foundation; either version 2 of the License, or
# * (at your option) any later version.
# *
# * This program is distributed in the hope that it will be useful,
# * but WITHOUT ANY WARRANTY; without even the implied warranty of
# * MERCHANTABILITY or FITNESS FOR A PARTICULAR PURPOSE.  See the
# * GNU General Public License for more details.
# *
# * You should have received a copy of the GNU General Public License
# * along with this program; if not, write to the Free Software
# * Foundation, Inc., 59 Temple Place, Suite 330, Boston, MA
# * 02111-1307  USA
# *
# *  All comments concerning this program package may be sent to the
# *  e-mail address 'scipion@cnb.csic.es'
# *
# **************************************************************************

import os
from tkMessageBox import showerror
import sys
import time
from matplotlib import animation
import sqlite3 as lite
try:
    import psutil
except ImportError:
    print "Cannot import psutil module - this is needed for this application."
    print "Exiting..."
    sys.exit()

import pyworkflow.protocol.params as params
from protocol_monitor import ProtMonitor, Monitor
import getnifs

from pyworkflow import VERSION_1_1
from pyworkflow.gui.plotter import plt
from pyworkflow.protocol.constants import STATUS_RUNNING, STATUS_FINISHED
from pyworkflow.protocol import getProtocolFromDb
from pyworkflow.em.plotter import EmPlotter
from pyworkflow.viewer import (DESKTOP_TKINTER, WEB_DJANGO, Viewer)

from pynvml import nvmlInit, nvmlDeviceGetCount, nvmlDeviceGetHandleByIndex,\
    nvmlDeviceGetName, nvmlDeviceGetMemoryInfo, nvmlDeviceGetUtilizationRates,\
    NVMLError, nvmlDeviceGetTemperature, NVML_TEMPERATURE_GPU,\
    nvmlDeviceGetComputeRunningProcesses


SYSTEM_LOG_SQLITE = 'system_log.sqlite'


def errorWindow(tkParent, msg):
    try:
        showerror("Error",  # bar title
                  msg,  # message
                  parent=tkParent)
    except:
        print("Error:", msg)


def initGPU():
    nvmlInit()


class ProtMonitorSystem(ProtMonitor):
    """ check CPU, mem and IO usage.
    """
    _label = 'system_monitor'
    _lastUpdateVersion = VERSION_1_1

    # get list with network interfaces
    nifs = getnifs.get_network_interfaces()
    nifsNameList = [nif.getName() for nif in nifs]

    def __init__(self, **kwargs):
        ProtMonitor.__init__(self, **kwargs)
        self.dataBase = 'log.sqlite'
        self.tableName = 'log'

    # --------------------------- DEFINE param functions ---------------------
    def _defineParams(self, form):
        ProtMonitor._defineParams(self, form)
        form.addParam('cpuAlert', params.FloatParam, default=101,
                      label="Raise Alarm if CPU > XX%",
                      help="Raise alarm if memory allocated is greater "
                           "than given percentage")
        form.addParam('memAlert', params.FloatParam, default=101,
                      label="Raise Alarm if Memory > XX%",
                      help="Raise alarm if cpu allocated is greater "
                           "than given percentage")
        form.addParam('swapAlert', params.FloatParam, default=101,
                      label="Raise Alarm if Swap > XX%",
                      help="Raise alarm if swap allocated is greater "
                           "than given percentage")

        form.addParam('monitorTime', params.FloatParam, default=300,
                      label="Total Logging time (min)",
                      help="Log during this interval")

        ProtMonitor._sendMailParams(self, form)
        group = form.addGroup('GPU')
        group.addParam('doGpu', params.BooleanParam, default=False,
                       label="Check GPU",
                       help="Set to true if you want to monitor the GPU")
        group.addParam('gpusToUse', params.StringParam, default='0',
                       label='Which GPUs to use:', condition='doGpu',
                       help='Providing a list of which GPUs '
                            '(0,1,2,3, etc). Default is monitor GPU 0 only')

        group = form.addGroup('GPU')
        group.addParam('doGpu', params.BooleanParam, default=False,
                       label="Check GPU",
                       help="Set to true if you want to monitor the GPU")
        group.addParam('gpusToUse', params.StringParam, default='0',
                       label='Which GPUs to use:', condition='doGpu',
                       help='Providing a list of which GPUs '
                            '(0,1,2,3, etc). Default is monitor GPU 0 only')

        group = form.addGroup('NETWORK')
        group.addParam('doNetwork', params.BooleanParam, default=False,
                       label="Check Network",
                       help="Set to true if you want to monitor the Network")
        group.addParam('netInterfaces', params.EnumParam,
                       choices=self.nifsNameList,
                       default=1,  # usually 0 is the loopback
                       label="Interface", condition='doNetwork',
                       help="Name of the network interface to be checked")

        group = form.addGroup('Disk')
        group.addParam('doDiskIO', params.BooleanParam, default=False,
                       label="Check Disk IO",
                       help="Set to true if you want to monitor the Disk "
                            "Acces")

    # --------------------------- STEPS functions ----------------------------

    def monitorStep(self):
        self.createMonitor().loop()

    def createMonitor(self):
<<<<<<< HEAD
        protocols = []
        for protPointer in self.inputProtocols:
            prot = protPointer.get()
            prot.setProject(self.getProject())
            protocols.append(prot)
        sysMon = MonitorSystem(protocols,
                               workingDir=self.workingDir.get(),
                               samplingInterval=self.samplingInterval.get(),
                               monitorTime=self.monitorTime.get(),
                               email=self.createEmailNotifier(),
                               stdout=True,
                               cpuAlert=self.cpuAlert.get(),
                               memAlert=self.memAlert.get(),
                               swapAlert=self.swapAlert.get(),
                               doGpu=self.doGpu.get(),
                               doNetwork=self.doNetwork.get(),
                               doDiskIO=self.doDiskIO.get(),
                               nif=self.nifsNameList[
                                   self.netInterfaces.get()],
                               gpusToUse=self.gpusToUse.get())
        return sysMon

    # --------------------------- INFO functions -----------------------------
=======
        protocols = self.getInputProtocols()
        sysMonitor = MonitorSystem(protocols,
                                   workingDir=self.workingDir.get(),
                                   samplingInterval=self.samplingInterval.get(),
                                   monitorTime=self.monitorTime.get(),
                                   email=self.createEmailNotifier(),
                                   stdout=True,
                                   cpuAlert=self.cpuAlert.get(),
                                   memAlert=self.memAlert.get(),
                                   swapAlert=self.swapAlert.get())
        return sysMonitor

    #--------------------------- INFO functions --------------------------------
>>>>>>> b26e2056
    def _validate(self):
        # TODO if less than 20 sec complain
        return []  # no errors

    def _summary(self):
        summary = []
        summary.append("GPU running Processes:")
        initGPU()
        try:
            gpusToUse = [int(n) for n in (self.gpusToUse.get()).split()]
            for i in gpusToUse:
                handle = nvmlDeviceGetHandleByIndex(i)
                cps = nvmlDeviceGetComputeRunningProcesses(handle)
                for ps in cps:
                    # p_tags['pid'] = ps.pid
                    msg = " %d) " % i + psutil.Process(ps.pid).name()
                    msg += " (mem =%.2f MB)" % (float(ps.usedGpuMemory) /
                                                1048576.)
                    summary.append(msg)
        except NVMLError as err:
                summary.append(str(err))

        return summary

    def _methods(self):
        return []


class MonitorSystem(Monitor):
    """ This will will be monitoring a System  protocol.
    It will internally handle a database to store produced
    system values.
    """
    mega = 1048576.

    def __init__(self, protocols, **kwargs):
        Monitor.__init__(self, **kwargs)
        self.protocols = protocols
        self.cpuAlert = kwargs['cpuAlert']
        self.memAlert = kwargs['memAlert']
        self.swapAlert = kwargs['swapAlert']
        self._dataBase = kwargs.get('dbName', SYSTEM_LOG_SQLITE)
        self._tableName = kwargs.get('tableName', 'log')
        self.doGpu = kwargs['doGpu']
        self.doNetwork = kwargs['doNetwork']
        self.doDiskIO = kwargs['doDiskIO']
        self.samplingTime = 1.  # seconds

        self.labelList = ["cpu", "mem", "swap"]
        if self.doGpu:
            self.gpuLabelList = []
            # get Gpus to monitor
            self.gpusToUse = [int(n) for n in (kwargs['gpusToUse']).split()]
            for i in self.gpusToUse:
                self.gpuLabelList.append("gpuMem_%d" % i)
                self.gpuLabelList.append("gpuUse_%d" % i)
                self.gpuLabelList.append("gpuTem_%d" % i)
            # init GPUs
            nvmlInit()
            self.labelList += self.gpuLabelList
        else:
            self.gpusToUse = None
        if self.doNetwork:
            self.nif = kwargs['nif']
            self.netLabelList = []  # in the future we may display
            # all the network interfaces
            self.netLabelList.append("%s_send" % self.nif)
            self.netLabelList.append("%s_recv" % self.nif)
            self.labelList += self.netLabelList
        else:
            self.nif = None
        if self.doDiskIO:
            self.netLabelList = []  # in the future we may display
            # all the network interfaces
            self.netLabelList.append("disk_read")
            self.netLabelList.append("disk_write")
            self.labelList += self.netLabelList
        else:
            pass

        self.conn = lite.connect(os.path.join(self.workingDir, self._dataBase),
                                 isolation_level=None)
        self.cur = self.conn.cursor()

    def warning(self, msg):
        self.notify("Scipion System Monitor WARNING", msg)

    def initLoop(self):
        self._createTable()
        psutil.cpu_percent(True)
        psutil.virtual_memory()

    def step(self):
        valuesDict = {}
        valuesDict['table'] = self._tableName
        cpu = valuesDict['cpu'] = psutil.cpu_percent(interval=0)
        mem = valuesDict['mem'] = psutil.virtual_memory().percent
        swap = valuesDict['swap'] = psutil.swap_memory().percent
        # some code examples:
        # https://github.com/ngi644/datadog_nvml/blob/master/nvml.py
        if self.doGpu:
            for i in self.gpusToUse:
                try:
                    handle = nvmlDeviceGetHandleByIndex(i)
                    memInfo = nvmlDeviceGetMemoryInfo(handle)
                    valuesDict["gpuMem_%d" % i] = \
                        float(memInfo.used)*100./float(memInfo.total)
                    util = nvmlDeviceGetUtilizationRates(handle)
                    valuesDict["gpuUse_%d" % i] = util.gpu
                    temp = nvmlDeviceGetTemperature(handle,
                                                    NVML_TEMPERATURE_GPU)
                    valuesDict["gpuTem_%d" % i] = temp
                except NVMLError as err:
                    handle = nvmlDeviceGetHandleByIndex(i)
                    msg = "Device %d -> %s not suported\n" \
                          "Remove device %d from FORM" % \
                          (i, nvmlDeviceGetName(handle), i)
                    errorWindow(None, msg)
        if self.doNetwork:
            try:
                # measure a sort interval
                pnic_before = psutil.net_io_counters(pernic=True)[self.nif]
                time.sleep(self.samplingTime)  # sec
                pnic_after = psutil.net_io_counters(pernic=True)[self.nif]
                bytes_sent = pnic_after.bytes_sent - pnic_before.bytes_sent
                bytes_recv = pnic_after.bytes_recv - pnic_before.bytes_recv
                valuesDict["%s_send" % self.nif] = \
                    bytes_sent * self.samplingTime / 1048576
                valuesDict["%s_recv" % self.nif] = \
                    bytes_recv * self.samplingTime / 1048576
            except:
                msg = "cannot get information of network interface %s" % \
                      self.nif

        if self.doDiskIO:
            try:
                # measure a sort interval
                disk_before = psutil.disk_io_counters(perdisk=False)
                time.sleep(self.samplingTime)  # sec
                disk_after = psutil.disk_io_counters(perdisk=False)
                bytes_read = disk_after.read_bytes - disk_before.read_bytes
                bytes_write = disk_after.write_bytes - disk_before.write_bytes
                valuesDict["disk_read"] = \
                    self.samplingTime * bytes_read / self.mega
                valuesDict["disk_write"] = \
                    self.samplingTime * bytes_write / self.mega
            except:
                msg = "cannot get information of disk usage "

        if self.cpuAlert < 100 and cpu > self.cpuAlert:
            self.warning("CPU allocation =%f." % cpu)
            self.cpuAlert = cpu

        if self.memAlert < 100 and mem.percent > self.memAlert:
            self.warning("Memory allocation =%f." % mem)
            self.memAlert = mem

        if self.swapAlert < 100 and swap.percent > self.swapAlert:
            self.warning("SWAP allocation =%f." % swap)
            self.swapAlert = swap

        sqlCommand = "INSERT INTO %(table)s ("
        for label in self.labelList:
            sqlCommand += "%s, " % label
        # remove last comma
        sqlCommand = sqlCommand[:-2]
        sqlCommand += ") VALUES("
        for label in self.labelList:
            sqlCommand += "%"+"(%s)f, " % label
        # remove last comma
        sqlCommand = sqlCommand[:-2]
        sqlCommand += ");"

        sql = sqlCommand % valuesDict

        try:
            self.cur.execute(sql)
        except Exception as e:
            print("ERROR: saving one data point (monitor). I continue")

        # Return finished = True if all protocols have finished
        return all(self.getUpdatedProtocol(prot).getStatus() != STATUS_RUNNING
                   for prot in self.protocols)

    def _createTable(self):
        sqlCommand = """CREATE TABLE IF NOT EXISTS  %s(
                                id INTEGER PRIMARY KEY AUTOINCREMENT,
                                timestamp DATE DEFAULT
                                     (datetime('now','localtime')),
                                """ % self._tableName
        for label in self.labelList:
            sqlCommand += "%s FLOAT,\n" % label
        # remove last comma and new line
        sqlCommand = sqlCommand[:-2]
        sqlCommand += ")"
        print("sqlCommand", sqlCommand)
        self.cur.execute(sqlCommand)

    def getLabels(self):
        return self.labelList

    def getData(self):
        """Fill a dictionay for each label in self.labeldisk.
        The key is the label name. Teh value a list with
        data read from the database"""
        cur = self.cur

        # Starting time
        cur.execute("select julianday(timestamp)  from %s where id=1" %
                    self._tableName)
        data = cur.fetchone()

        # fill list with adquisition times
        if (data is None) or (len(data) == 0):
            initTime = 0
            initTimeTitle = 0
            idValues = [0]
        else:
            initTime = data[0]
            cur.execute("select timestamp  from %s where id=1" %
                        self._tableName)
            initTimeTitle = cur.fetchone()[0]
            cur.execute("select (julianday(timestamp) - %f)*24  from %s" %
                        (initTime, self._tableName))
            idValues = [r[0] for r in cur.fetchall()]

        def get(name):
            try:
                cur.execute("select %s from %s" % (name, self._tableName))
            except Exception as e:
                print("ERROR readind data (plotter). I continue")
                print ("SQLCOMMAND", "select %s from %s" %
                       (name, self._tableName))
            data = cur.fetchall()
            if len(data) == 0:
                return [0]
            else:
                return [r[0] for r in data]

        data = {'initTime': initTime,
                'initTimeTitle': initTimeTitle,
                'idValues': idValues}

        # fill several lists with requested data
        for label in self.labelList:
            data[label] = get(label)

        # conn.close()
        return data


class ProtMonitorSystemViewer(Viewer):
    _environments = [DESKTOP_TKINTER, WEB_DJANGO]
    _label = 'system monitor'
    _targets = [ProtMonitorSystem]

    def __init__(self, **args):
        Viewer.__init__(self, **args)

    def _visualize(self, obj, **kwargs):
        return [SystemMonitorPlotter(obj.createMonitor(),
                                     nifName=self.protocol.nifsNameList[
                                         self.protocol.netInterfaces.get()])]


class SystemMonitorPlotter(EmPlotter):
    _environments = [DESKTOP_TKINTER, WEB_DJANGO]
    _label = 'System Monitor'
    _targets = [ProtMonitorSystem]

    def __init__(self, monitor, nifName=None):
        EmPlotter.__init__(self, windowTitle="system Monitor")
        self.monitor = monitor
        self.y2 = 0.
        self.y1 = 100.
        self.win = 250  # number of samples to be ploted
        self.step = 50  # self.win  will be modified in steps of this size
        self.createSubPlot(self._getTitle(),
                           "time (hours)",
                           "percentage (or MB for IO or NetWork)")
        self.fig = self.getFigure()
        self.ax = self.getLastSubPlot()
        self.ax.margins(0.05)
        self.ax.grid(True)
        self.oldWin = self.win

        self.lines = {}
        self.init = True
        self.stop = False

        self.nifName = nifName

    def _getTitle(self):
        return ("Use scrool wheel to change view window (win=%d)\n "
                "S stops, C continues plotting. Toggle ON/OFF GPU_X "
                "by pressing X\n"
                "c/n/d toggle ON-OFF cpu/network/disk usage\n" % self.win)

    def onscroll(self, event):

        if event.button == 'up':
            self.win += self.step
        else:
            self.win -= self.step
            if self.win < self.step:
                self.win = self.step

        if self.oldWin != self.win:
            self.ax.set_title(self._getTitle())
            self.oldWin = self.win
        self.animate()
        EmPlotter.show(self)

    def press(self, event):
        def numericKey(key):
            self.colorChanged = True
            number = int(key)
            index = 3+number*3
            if (index + 3) > self.lenPlots:
                return
            if self.color['gpuMem_%d' % number] != 'w':
                self.oldColor['gpuMem_%d' % number] = \
                    self.color['gpuMem_%d' % number]
                self.oldColor['gpuUse_%d' % number] = \
                    self.color['gpuUse_%d' % number]
                self.oldColor['gpuTem_%d' % number] = \
                    self.color['gpuTem_%d' % number]
                self.color['gpuMem_%d' % number] = "w"
                self.color['gpuUse_%d' % number] = "w"
                self.color['gpuTem_%d' % number] = "w"
            else:
                self.color['gpuMem_%d' % number] = \
                    self.oldColor['gpuMem_%d' % number]
                self.color['gpuUse_%d' % number] = \
                    self.oldColor['gpuUse_%d' % number]
                self.color['gpuTem_%d' % number] = \
                    self.oldColor['gpuTem_%d' % number]

        def cpuKey(key):
            self.colorChanged = True
            if self.color['cpu'] != 'w':
                self.oldColor['cpu'] = self.color['cpu']
                self.oldColor['mem'] = self.color['mem']
                self.oldColor['swap'] = self.color['swap']
                self.color['cpu'] = "w"
                self.color['mem'] = "w"
                self.color['swap'] = "w"
            else:
                self.color['cpu'] = self.oldColor['cpu']
                self.color['swap'] = self.oldColor['swap']
                self.color['mem'] = self.oldColor['mem']

        def netKey(key):
            self.colorChanged = True
            if self.color['%s_send' % self.nifName] != 'w':
                self.oldColor['%s_send' % self.nifName] = \
                    self.color['%s_send' % self.nifName]
                self.oldColor['%s_recv' % self.nifName] = \
                    self.color['%s_recv' % self.nifName]
                self.color['%s_send' % self.nifName] = "w"
                self.color['%s_recv' % self.nifName] = "w"
            else:
                self.color['%s_send' % self.nifName] = \
                    self.oldColor['%s_send' % self.nifName]
                self.color['%s_recv' % self.nifName] = \
                    self.oldColor['%s_recv' % self.nifName]

        def diskKey(key):
            self.colorChanged = True
            if self.color['disk_read'] != 'w':
                self.oldColor['disk_read'] = self.color['disk_read']
                self.oldColor['disk_write'] = self.color['disk_write']
                self.color['disk_read'] = "w"
                self.color['disk_write'] = "w"
            else:
                self.color['disk_read'] = self.oldColor['disk_read']
                self.color['disk_write'] = self.oldColor['disk_write']

        sys.stdout.flush()
        if event.key == 'S':
            self.stop = True
            self.ax.set_title('Plot has been Stopped. '
                              'Press C to continue plotting')
        elif event.key == 'C':
            self.ax.set_title(self._getTitle())
            self.stop = False
            self.animate()
        elif event.key.isdigit():
            numericKey(event.key)
            self.animate()
        elif event.key == 'c':
            cpuKey(event.key)
            self.animate()
        elif event.key == 'n':
            netKey(event.key)
            self.animate()
        elif event.key == 'd':
            diskKey(event.key)
            self.animate()
        EmPlotter.show(self)

    def has_been_closed(self, ax):
        fig = ax.figure.canvas.manager
        active_fig_managers = plt._pylab_helpers.Gcf.figs.values()
        return fig not in active_fig_managers

    def animate(self, i=0):  # do NOT remove i

        if self.stop:
            return

        data = self.monitor.getData()
        self.x = data['idValues']
        for k, v in self.lines.iteritems():
            self.y = data[k]

            lenght = len(self.x)
            imin = max(0, len(self.x) - self.win)
            xdata = self.x[imin:lenght]
            ydata = self.y[imin:lenght]
            v.set_data(xdata, ydata)
            if self.colorChanged:
                v.set_color(self.color[k])
        self.colorChanged = False
        self.ax.relim()
        self.ax.autoscale()
        self.ax.grid(True)
        self.ax.legend(loc=2).get_frame().set_alpha(0.5)

    def paint(self, labels):
        for label in labels:
            self.lines[label], = self.ax.plot([], [], '-', label=label)

        anim = animation.FuncAnimation(
                self.fig, self.animate,
                interval=self.monitor.samplingInterval * 1000)  # miliseconds

        self.fig.canvas.mpl_connect('scroll_event', self.onscroll)
        self.fig.canvas.mpl_connect('key_press_event', self.press)
        EmPlotter.show(self)

    def show(self):
        colortypes = ["k", "b", "r", "g", "y", "c", "m"]
        lenColortypes = len(colortypes)
        self.colorChanged = True
        self.color = {}
        self.oldColor = {}
        counter = 0
        for key in self.monitor.getLabels():
            self.color[key] = colortypes[counter % lenColortypes]
            self.oldColor[key] = colortypes[counter % lenColortypes]
            counter += 1
        self.lenPlots = len(self.color)
        self.paint(self.monitor.getLabels())<|MERGE_RESOLUTION|>--- conflicted
+++ resolved
@@ -44,7 +44,7 @@
 from pyworkflow import VERSION_1_1
 from pyworkflow.gui.plotter import plt
 from pyworkflow.protocol.constants import STATUS_RUNNING, STATUS_FINISHED
-from pyworkflow.protocol import getProtocolFromDb
+from pyworkflow.protocol import getUpdatedProtocol
 from pyworkflow.em.plotter import EmPlotter
 from pyworkflow.viewer import (DESKTOP_TKINTER, WEB_DJANGO, Viewer)
 
@@ -146,7 +146,6 @@
         self.createMonitor().loop()
 
     def createMonitor(self):
-<<<<<<< HEAD
         protocols = []
         for protPointer in self.inputProtocols:
             prot = protPointer.get()
@@ -170,21 +169,6 @@
         return sysMon
 
     # --------------------------- INFO functions -----------------------------
-=======
-        protocols = self.getInputProtocols()
-        sysMonitor = MonitorSystem(protocols,
-                                   workingDir=self.workingDir.get(),
-                                   samplingInterval=self.samplingInterval.get(),
-                                   monitorTime=self.monitorTime.get(),
-                                   email=self.createEmailNotifier(),
-                                   stdout=True,
-                                   cpuAlert=self.cpuAlert.get(),
-                                   memAlert=self.memAlert.get(),
-                                   swapAlert=self.swapAlert.get())
-        return sysMonitor
-
-    #--------------------------- INFO functions --------------------------------
->>>>>>> b26e2056
     def _validate(self):
         # TODO if less than 20 sec complain
         return []  # no errors
@@ -366,7 +350,7 @@
             print("ERROR: saving one data point (monitor). I continue")
 
         # Return finished = True if all protocols have finished
-        return all(self.getUpdatedProtocol(prot).getStatus() != STATUS_RUNNING
+        return all(getUpdatedProtocol(prot).getStatus() != STATUS_RUNNING
                    for prot in self.protocols)
 
     def _createTable(self):
