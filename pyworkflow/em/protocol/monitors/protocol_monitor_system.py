# **************************************************************************
# *
# * Authors:     Roberto Marabini (roberto@cnb.csic.es)
# *
# * Unidad de  Bioinformatica of Centro Nacional de Biotecnologia , CSIC
# *
# * This program is free software; you can redistribute it and/or modify
# * it under the terms of the GNU General Public License as published by
# * the Free Software Foundation; either version 2 of the License, or
# * (at your option) any later version.
# *
# * This program is distributed in the hope that it will be useful,
# * but WITHOUT ANY WARRANTY; without even the implied warranty of
# * MERCHANTABILITY or FITNESS FOR A PARTICULAR PURPOSE.  See the
# * GNU General Public License for more details.
# *
# * You should have received a copy of the GNU General Public License
# * along with this program; if not, write to the Free Software
# * Foundation, Inc., 59 Temple Place, Suite 330, Boston, MA
# * 02111-1307  USA
# *
# *  All comments concerning this program package may be sent to the
# *  e-mail address 'scipion@cnb.csic.es'
# *
# **************************************************************************

import os
from tkMessageBox import showerror
import sys
import time
from matplotlib import animation
import sqlite3 as lite
try:
    import psutil
except ImportError:
    print "Cannot import psutil module - this is needed for this application."
    print "Exiting..."
    sys.exit()

import pyworkflow.protocol.params as params
from protocol_monitor import ProtMonitor, Monitor
import getnifs

from pyworkflow import VERSION_1_1
from pyworkflow.gui.plotter import plt
<<<<<<< HEAD
from pyworkflow.protocol.constants import STATUS_RUNNING
from pyworkflow.protocol import getUpdatedProtocol

import sys
=======
from pyworkflow.protocol.constants import STATUS_RUNNING, STATUS_FINISHED
from pyworkflow.protocol import getProtocolFromDb
>>>>>>> f8ef8227
from pyworkflow.em.plotter import EmPlotter
from pyworkflow.viewer import (DESKTOP_TKINTER, WEB_DJANGO, Viewer)

from pynvml import nvmlInit, nvmlDeviceGetCount, nvmlDeviceGetHandleByIndex,\
    nvmlDeviceGetName, nvmlDeviceGetMemoryInfo, nvmlDeviceGetUtilizationRates,\
    NVMLError, nvmlDeviceGetTemperature, NVML_TEMPERATURE_GPU,\
    nvmlDeviceGetComputeRunningProcesses


SYSTEM_LOG_SQLITE = 'system_log.sqlite'


def errorWindow(tkParent, msg):
    try:
        showerror("Error",  # bar title
                  msg,  # message
                  parent=tkParent)
    except:
        print("Error:", msg)


def initGPU():
    nvmlInit()


class ProtMonitorSystem(ProtMonitor):
    """ check CPU, mem and IO usage.
    """
    _label = 'system_monitor'
    _lastUpdateVersion = VERSION_1_1

    # get list with network interfaces
    nifs = getnifs.get_network_interfaces()
    nifsNameList = [nif.getName() for nif in nifs]

    def __init__(self, **kwargs):
        ProtMonitor.__init__(self, **kwargs)
        self.dataBase = 'log.sqlite'
        self.tableName = 'log'

    # --------------------------- DEFINE param functions ---------------------
    def _defineParams(self, form):
        ProtMonitor._defineParams(self, form)
        form.addParam('cpuAlert', params.FloatParam, default=101,
                      label="Raise Alarm if CPU > XX%",
                      help="Raise alarm if memory allocated is greater "
                           "than given percentage")
        form.addParam('memAlert', params.FloatParam, default=101,
                      label="Raise Alarm if Memory > XX%",
                      help="Raise alarm if cpu allocated is greater "
                           "than given percentage")
        form.addParam('swapAlert', params.FloatParam, default=101,
                      label="Raise Alarm if Swap > XX%",
                      help="Raise alarm if swap allocated is greater "
                           "than given percentage")

        form.addParam('monitorTime', params.FloatParam, default=300,
                      label="Total Logging time (min)",
                      help="Log during this interval")

        ProtMonitor._sendMailParams(self, form)
        group = form.addGroup('GPU')
        group.addParam('doGpu', params.BooleanParam, default=False,
                       label="Check GPU",
                       help="Set to true if you want to monitor the GPU")
        group.addParam('gpusToUse', params.StringParam, default='0',
                       label='Which GPUs to use:', condition='doGpu',
                       help='Providing a list of which GPUs '
                            '(0,1,2,3, etc). Default is monitor GPU 0 only')

        group = form.addGroup('GPU')
        group.addParam('doGpu', params.BooleanParam, default=False,
                       label="Check GPU",
                       help="Set to true if you want to monitor the GPU")
        group.addParam('gpusToUse', params.StringParam, default='0',
                       label='Which GPUs to use:', condition='doGpu',
                       help='Providing a list of which GPUs '
                            '(0,1,2,3, etc). Default is monitor GPU 0 only')

        group = form.addGroup('NETWORK')
        group.addParam('doNetwork', params.BooleanParam, default=False,
                       label="Check Network",
                       help="Set to true if you want to monitor the Network")
        group.addParam('netInterfaces', params.EnumParam,
                       choices=self.nifsNameList,
                       default=1,  # usually 0 is the loopback
                       label="Interface", condition='doNetwork',
                       help="Name of the network interface to be checked")

        group = form.addGroup('Disk')
        group.addParam('doDiskIO', params.BooleanParam, default=False,
                       label="Check Disk IO",
                       help="Set to true if you want to monitor the Disk "
                            "Acces")

    # --------------------------- STEPS functions ----------------------------

    def monitorStep(self):
        self.createMonitor().loop()

    def createMonitor(self):
<<<<<<< HEAD
        protocols = self.getInputProtocols()
        sysMonitor = MonitorSystem(protocols,
                                   workingDir=self.workingDir.get(),
                                   samplingInterval=self.samplingInterval.get(),
                                   monitorTime=self.monitorTime.get(),
                                   email=self.createEmailNotifier(),
                                   stdout=True,
                                   cpuAlert=self.cpuAlert.get(),
                                   memAlert=self.memAlert.get(),
                                   swapAlert=self.swapAlert.get())
        return sysMonitor

    #--------------------------- INFO functions --------------------------------
=======
        protocols = []
        for protPointer in self.inputProtocols:
            prot = protPointer.get()
            prot.setProject(self.getProject())
            protocols.append(prot)
        sysMon = MonitorSystem(protocols,
                               workingDir=self.workingDir.get(),
                               samplingInterval=self.samplingInterval.get(),
                               monitorTime=self.monitorTime.get(),
                               email=self.createEmailNotifier(),
                               stdout=True,
                               cpuAlert=self.cpuAlert.get(),
                               memAlert=self.memAlert.get(),
                               swapAlert=self.swapAlert.get(),
                               doGpu=self.doGpu.get(),
                               doNetwork=self.doNetwork.get(),
                               doDiskIO=self.doDiskIO.get(),
                               nif=self.nifsNameList[
                                   self.netInterfaces.get()],
                               gpusToUse=self.gpusToUse.get())
        return sysMon

    # --------------------------- INFO functions -----------------------------
>>>>>>> f8ef8227
    def _validate(self):
        # TODO if less than 20 sec complain
        return []  # no errors

    def _summary(self):
        summary = []
        summary.append("GPU running Processes:")
        initGPU()
        try:
            gpusToUse = [int(n) for n in (self.gpusToUse.get()).split()]
            for i in gpusToUse:
                handle = nvmlDeviceGetHandleByIndex(i)
                cps = nvmlDeviceGetComputeRunningProcesses(handle)
                for ps in cps:
                    # p_tags['pid'] = ps.pid
                    msg = " %d) " % i + psutil.Process(ps.pid).name()
                    msg += " (mem =%.2f MB)" % (float(ps.usedGpuMemory) /
                                                1048576.)
                    summary.append(msg)
        except NVMLError as err:
                summary.append(str(err))

        return summary

    def _methods(self):
        return []


class MonitorSystem(Monitor):
    """ This will will be monitoring a System  protocol.
    It will internally handle a database to store produced
    system values.
    """
    mega = 1048576.

    def __init__(self, protocols, **kwargs):
        Monitor.__init__(self, **kwargs)
        self.protocols = protocols
        self.cpuAlert = kwargs['cpuAlert']
        self.memAlert = kwargs['memAlert']
        self.swapAlert = kwargs['swapAlert']
        self._dataBase = kwargs.get('dbName', SYSTEM_LOG_SQLITE)
        self._tableName = kwargs.get('tableName', 'log')
        self.doGpu = kwargs['doGpu']
        self.doNetwork = kwargs['doNetwork']
        self.doDiskIO = kwargs['doDiskIO']
        self.samplingTime = 1.  # seconds

        self.labelList = ["cpu", "mem", "swap"]
        if self.doGpu:
            self.gpuLabelList = []
            # get Gpus to monitor
            self.gpusToUse = [int(n) for n in (kwargs['gpusToUse']).split()]
            for i in self.gpusToUse:
                self.gpuLabelList.append("gpuMem_%d" % i)
                self.gpuLabelList.append("gpuUse_%d" % i)
                self.gpuLabelList.append("gpuTem_%d" % i)
            # init GPUs
            nvmlInit()
            self.labelList += self.gpuLabelList
        else:
            self.gpusToUse = None
        if self.doNetwork:
            self.nif = kwargs['nif']
            self.netLabelList = []  # in the future we may display
            # all the network interfaces
            self.netLabelList.append("%s_send" % self.nif)
            self.netLabelList.append("%s_recv" % self.nif)
            self.labelList += self.netLabelList
        else:
            self.nif = None
        if self.doDiskIO:
            self.netLabelList = []  # in the future we may display
            # all the network interfaces
            self.netLabelList.append("disk_read")
            self.netLabelList.append("disk_write")
            self.labelList += self.netLabelList
        else:
            pass

        self.conn = lite.connect(os.path.join(self.workingDir, self._dataBase),
                                 isolation_level=None)
        self.cur = self.conn.cursor()

    def warning(self, msg):
        self.notify("Scipion System Monitor WARNING", msg)

    def initLoop(self):
        self._createTable()
        psutil.cpu_percent(True)
        psutil.virtual_memory()

    def step(self):
        valuesDict = {}
        valuesDict['table'] = self._tableName
        cpu = valuesDict['cpu'] = psutil.cpu_percent(interval=0)
        mem = valuesDict['mem'] = psutil.virtual_memory().percent
        swap = valuesDict['swap'] = psutil.swap_memory().percent
        # some code examples:
        # https://github.com/ngi644/datadog_nvml/blob/master/nvml.py
        if self.doGpu:
            for i in self.gpusToUse:
                try:
                    handle = nvmlDeviceGetHandleByIndex(i)
                    memInfo = nvmlDeviceGetMemoryInfo(handle)
                    valuesDict["gpuMem_%d" % i] = \
                        float(memInfo.used)*100./float(memInfo.total)
                    util = nvmlDeviceGetUtilizationRates(handle)
                    valuesDict["gpuUse_%d" % i] = util.gpu
                    temp = nvmlDeviceGetTemperature(handle,
                                                    NVML_TEMPERATURE_GPU)
                    valuesDict["gpuTem_%d" % i] = temp
                except NVMLError as err:
                    handle = nvmlDeviceGetHandleByIndex(i)
                    msg = "Device %d -> %s not suported\n" \
                          "Remove device %d from FORM" % \
                          (i, nvmlDeviceGetName(handle), i)
                    errorWindow(None, msg)
        if self.doNetwork:
            try:
                # measure a sort interval
                pnic_before = psutil.net_io_counters(pernic=True)[self.nif]
                time.sleep(self.samplingTime)  # sec
                pnic_after = psutil.net_io_counters(pernic=True)[self.nif]
                bytes_sent = pnic_after.bytes_sent - pnic_before.bytes_sent
                bytes_recv = pnic_after.bytes_recv - pnic_before.bytes_recv
                valuesDict["%s_send" % self.nif] = \
                    bytes_sent * self.samplingTime / 1048576
                valuesDict["%s_recv" % self.nif] = \
                    bytes_recv * self.samplingTime / 1048576
            except:
                msg = "cannot get information of network interface %s" % \
                      self.nif

        if self.doDiskIO:
            try:
                # measure a sort interval
                disk_before = psutil.disk_io_counters(perdisk=False)
                time.sleep(self.samplingTime)  # sec
                disk_after = psutil.disk_io_counters(perdisk=False)
                bytes_read = disk_after.read_bytes - disk_before.read_bytes
                bytes_write = disk_after.write_bytes - disk_before.write_bytes
                valuesDict["disk_read"] = \
                    self.samplingTime * bytes_read / self.mega
                valuesDict["disk_write"] = \
                    self.samplingTime * bytes_write / self.mega
            except:
                msg = "cannot get information of disk usage "

        if self.cpuAlert < 100 and cpu > self.cpuAlert:
            self.warning("CPU allocation =%f." % cpu)
            self.cpuAlert = cpu

        if self.memAlert < 100 and mem.percent > self.memAlert:
            self.warning("Memory allocation =%f." % mem)
            self.memAlert = mem

        if self.swapAlert < 100 and swap.percent > self.swapAlert:
            self.warning("SWAP allocation =%f." % swap)
            self.swapAlert = swap

        sqlCommand = "INSERT INTO %(table)s ("
        for label in self.labelList:
            sqlCommand += "%s, " % label
        # remove last comma
        sqlCommand = sqlCommand[:-2]
        sqlCommand += ") VALUES("
        for label in self.labelList:
            sqlCommand += "%"+"(%s)f, " % label
        # remove last comma
        sqlCommand = sqlCommand[:-2]
        sqlCommand += ");"

        sql = sqlCommand % valuesDict

        try:
            self.cur.execute(sql)
        except Exception as e:
            print("ERROR: saving one data point (monitor). I continue")

        # Return finished = True if all protocols have finished
        return all(getUpdatedProtocol(prot).getStatus() != STATUS_RUNNING
                   for prot in self.protocols)

    def _createTable(self):
        sqlCommand = """CREATE TABLE IF NOT EXISTS  %s(
                                id INTEGER PRIMARY KEY AUTOINCREMENT,
                                timestamp DATE DEFAULT
                                     (datetime('now','localtime')),
                                """ % self._tableName
        for label in self.labelList:
            sqlCommand += "%s FLOAT,\n" % label
        # remove last comma and new line
        sqlCommand = sqlCommand[:-2]
        sqlCommand += ")"
        print("sqlCommand", sqlCommand)
        self.cur.execute(sqlCommand)

    def getLabels(self):
        return self.labelList

    def getData(self):
        """Fill a dictionay for each label in self.labeldisk.
        The key is the label name. Teh value a list with
        data read from the database"""
        cur = self.cur

        # Starting time
        cur.execute("select julianday(timestamp)  from %s where id=1" %
                    self._tableName)
        data = cur.fetchone()

        # fill list with adquisition times
        if (data is None) or (len(data) == 0):
            initTime = 0
            initTimeTitle = 0
            idValues = [0]
        else:
            initTime = data[0]
            cur.execute("select timestamp  from %s where id=1" %
                        self._tableName)
            initTimeTitle = cur.fetchone()[0]
            cur.execute("select (julianday(timestamp) - %f)*24  from %s" %
                        (initTime, self._tableName))
            idValues = [r[0] for r in cur.fetchall()]

        def get(name):
            try:
                cur.execute("select %s from %s" % (name, self._tableName))
            except Exception as e:
                print("ERROR readind data (plotter). I continue")
                print ("SQLCOMMAND", "select %s from %s" %
                       (name, self._tableName))
            data = cur.fetchall()
            if len(data) == 0:
                return [0]
            else:
                return [r[0] for r in data]

        data = {'initTime': initTime,
                'initTimeTitle': initTimeTitle,
                'idValues': idValues}

        # fill several lists with requested data
        for label in self.labelList:
            data[label] = get(label)

        # conn.close()
        return data


class ProtMonitorSystemViewer(Viewer):
    _environments = [DESKTOP_TKINTER, WEB_DJANGO]
    _label = 'system monitor'
    _targets = [ProtMonitorSystem]

    def __init__(self, **args):
        Viewer.__init__(self, **args)

    def _visualize(self, obj, **kwargs):
        return [SystemMonitorPlotter(obj.createMonitor(),
                                     nifName=self.protocol.nifsNameList[
                                         self.protocol.netInterfaces.get()])]


class SystemMonitorPlotter(EmPlotter):
    _environments = [DESKTOP_TKINTER, WEB_DJANGO]
    _label = 'System Monitor'
    _targets = [ProtMonitorSystem]

    def __init__(self, monitor, nifName=None):
        EmPlotter.__init__(self, windowTitle="system Monitor")
        self.monitor = monitor
        self.y2 = 0.
        self.y1 = 100.
        self.win = 250  # number of samples to be ploted
        self.step = 50  # self.win  will be modified in steps of this size
        self.createSubPlot(self._getTitle(),
                           "time (hours)",
                           "percentage (or MB for IO or NetWork)")
        self.fig = self.getFigure()
        self.ax = self.getLastSubPlot()
        self.ax.margins(0.05)
        self.ax.grid(True)
        self.oldWin = self.win

        self.lines = {}
        self.init = True
        self.stop = False

        self.nifName = nifName

    def _getTitle(self):
        return ("Use scrool wheel to change view window (win=%d)\n "
                "S stops, C continues plotting. Toggle ON/OFF GPU_X "
                "by pressing X\n"
                "c/n/d toggle ON-OFF cpu/network/disk usage\n" % self.win)

    def onscroll(self, event):

        if event.button == 'up':
            self.win += self.step
        else:
            self.win -= self.step
            if self.win < self.step:
                self.win = self.step

        if self.oldWin != self.win:
            self.ax.set_title(self._getTitle())
            self.oldWin = self.win
        self.animate()
        EmPlotter.show(self)

    def press(self, event):
        def numericKey(key):
            self.colorChanged = True
            number = int(key)
            index = 3+number*3
            if (index + 3) > self.lenPlots:
                return
            if self.color['gpuMem_%d' % number] != 'w':
                self.oldColor['gpuMem_%d' % number] = \
                    self.color['gpuMem_%d' % number]
                self.oldColor['gpuUse_%d' % number] = \
                    self.color['gpuUse_%d' % number]
                self.oldColor['gpuTem_%d' % number] = \
                    self.color['gpuTem_%d' % number]
                self.color['gpuMem_%d' % number] = "w"
                self.color['gpuUse_%d' % number] = "w"
                self.color['gpuTem_%d' % number] = "w"
            else:
                self.color['gpuMem_%d' % number] = \
                    self.oldColor['gpuMem_%d' % number]
                self.color['gpuUse_%d' % number] = \
                    self.oldColor['gpuUse_%d' % number]
                self.color['gpuTem_%d' % number] = \
                    self.oldColor['gpuTem_%d' % number]

        def cpuKey(key):
            self.colorChanged = True
            if self.color['cpu'] != 'w':
                self.oldColor['cpu'] = self.color['cpu']
                self.oldColor['mem'] = self.color['mem']
                self.oldColor['swap'] = self.color['swap']
                self.color['cpu'] = "w"
                self.color['mem'] = "w"
                self.color['swap'] = "w"
            else:
                self.color['cpu'] = self.oldColor['cpu']
                self.color['swap'] = self.oldColor['swap']
                self.color['mem'] = self.oldColor['mem']

        def netKey(key):
            self.colorChanged = True
            if self.color['%s_send' % self.nifName] != 'w':
                self.oldColor['%s_send' % self.nifName] = \
                    self.color['%s_send' % self.nifName]
                self.oldColor['%s_recv' % self.nifName] = \
                    self.color['%s_recv' % self.nifName]
                self.color['%s_send' % self.nifName] = "w"
                self.color['%s_recv' % self.nifName] = "w"
            else:
                self.color['%s_send' % self.nifName] = \
                    self.oldColor['%s_send' % self.nifName]
                self.color['%s_recv' % self.nifName] = \
                    self.oldColor['%s_recv' % self.nifName]

        def diskKey(key):
            self.colorChanged = True
            if self.color['disk_read'] != 'w':
                self.oldColor['disk_read'] = self.color['disk_read']
                self.oldColor['disk_write'] = self.color['disk_write']
                self.color['disk_read'] = "w"
                self.color['disk_write'] = "w"
            else:
                self.color['disk_read'] = self.oldColor['disk_read']
                self.color['disk_write'] = self.oldColor['disk_write']

        sys.stdout.flush()
        if event.key == 'S':
            self.stop = True
            self.ax.set_title('Plot has been Stopped. '
                              'Press C to continue plotting')
        elif event.key == 'C':
            self.ax.set_title(self._getTitle())
            self.stop = False
            self.animate()
        elif event.key.isdigit():
            numericKey(event.key)
            self.animate()
        elif event.key == 'c':
            cpuKey(event.key)
            self.animate()
        elif event.key == 'n':
            netKey(event.key)
            self.animate()
        elif event.key == 'd':
            diskKey(event.key)
            self.animate()
        EmPlotter.show(self)

    def has_been_closed(self, ax):
        fig = ax.figure.canvas.manager
        active_fig_managers = plt._pylab_helpers.Gcf.figs.values()
        return fig not in active_fig_managers

    def animate(self, i=0):  # do NOT remove i

        if self.stop:
            return

        data = self.monitor.getData()
        self.x = data['idValues']
        for k, v in self.lines.iteritems():
            self.y = data[k]

            lenght = len(self.x)
            imin = max(0, len(self.x) - self.win)
            xdata = self.x[imin:lenght]
            ydata = self.y[imin:lenght]
            v.set_data(xdata, ydata)
            if self.colorChanged:
                v.set_color(self.color[k])
        self.colorChanged = False
        self.ax.relim()
        self.ax.autoscale()
        self.ax.grid(True)
        self.ax.legend(loc=2).get_frame().set_alpha(0.5)

    def paint(self, labels):
        for label in labels:
<<<<<<< HEAD
            if (label == 'mem'):
                self.lines[label], = self.ax.plot([], [], '-',
                                                  label=label, color='r')
            if (label == 'cpu'):
                self.lines[label], = self.ax.plot([], [], '-',
                                                  label=label, color='g')
            if (label == 'swap'):
                self.lines[label], = self.ax.plot([], [], '-',
                                                  label=label, color='b')
=======
            self.lines[label], = self.ax.plot([], [], '-', label=label)
>>>>>>> f8ef8227

        anim = animation.FuncAnimation(
                self.fig, self.animate,
                interval=self.monitor.samplingInterval * 1000)  # miliseconds

        self.fig.canvas.mpl_connect('scroll_event', self.onscroll)
        self.fig.canvas.mpl_connect('key_press_event', self.press)
        EmPlotter.show(self)

    def show(self):
        colortypes = ["k", "b", "r", "g", "y", "c", "m"]
        lenColortypes = len(colortypes)
        self.colorChanged = True
        self.color = {}
        self.oldColor = {}
        counter = 0
        for key in self.monitor.getLabels():
            self.color[key] = colortypes[counter % lenColortypes]
            self.oldColor[key] = colortypes[counter % lenColortypes]
            counter += 1
        self.lenPlots = len(self.color)
        self.paint(self.monitor.getLabels())<|MERGE_RESOLUTION|>--- conflicted
+++ resolved
@@ -43,15 +43,8 @@
 
 from pyworkflow import VERSION_1_1
 from pyworkflow.gui.plotter import plt
-<<<<<<< HEAD
-from pyworkflow.protocol.constants import STATUS_RUNNING
-from pyworkflow.protocol import getUpdatedProtocol
-
-import sys
-=======
 from pyworkflow.protocol.constants import STATUS_RUNNING, STATUS_FINISHED
 from pyworkflow.protocol import getProtocolFromDb
->>>>>>> f8ef8227
 from pyworkflow.em.plotter import EmPlotter
 from pyworkflow.viewer import (DESKTOP_TKINTER, WEB_DJANGO, Viewer)
 
@@ -153,21 +146,6 @@
         self.createMonitor().loop()
 
     def createMonitor(self):
-<<<<<<< HEAD
-        protocols = self.getInputProtocols()
-        sysMonitor = MonitorSystem(protocols,
-                                   workingDir=self.workingDir.get(),
-                                   samplingInterval=self.samplingInterval.get(),
-                                   monitorTime=self.monitorTime.get(),
-                                   email=self.createEmailNotifier(),
-                                   stdout=True,
-                                   cpuAlert=self.cpuAlert.get(),
-                                   memAlert=self.memAlert.get(),
-                                   swapAlert=self.swapAlert.get())
-        return sysMonitor
-
-    #--------------------------- INFO functions --------------------------------
-=======
         protocols = []
         for protPointer in self.inputProtocols:
             prot = protPointer.get()
@@ -191,7 +169,6 @@
         return sysMon
 
     # --------------------------- INFO functions -----------------------------
->>>>>>> f8ef8227
     def _validate(self):
         # TODO if less than 20 sec complain
         return []  # no errors
@@ -275,6 +252,15 @@
         self.conn = lite.connect(os.path.join(self.workingDir, self._dataBase),
                                  isolation_level=None)
         self.cur = self.conn.cursor()
+
+    def _getUpdatedProtocol(self, prot):
+        prot2 = getProtocolFromDb(prot.getProject().path,
+                                  prot.getDbPath(),
+                                  prot.getObjId())
+        # Close DB connections
+        prot2.getProject().closeMapper()
+        prot2.closeMappers()
+        return prot2
 
     def warning(self, msg):
         self.notify("Scipion System Monitor WARNING", msg)
@@ -373,7 +359,7 @@
             print("ERROR: saving one data point (monitor). I continue")
 
         # Return finished = True if all protocols have finished
-        return all(getUpdatedProtocol(prot).getStatus() != STATUS_RUNNING
+        return all(self._getUpdatedProtocol(prot).getStatus() != STATUS_RUNNING
                    for prot in self.protocols)
 
     def _createTable(self):
@@ -623,19 +609,7 @@
 
     def paint(self, labels):
         for label in labels:
-<<<<<<< HEAD
-            if (label == 'mem'):
-                self.lines[label], = self.ax.plot([], [], '-',
-                                                  label=label, color='r')
-            if (label == 'cpu'):
-                self.lines[label], = self.ax.plot([], [], '-',
-                                                  label=label, color='g')
-            if (label == 'swap'):
-                self.lines[label], = self.ax.plot([], [], '-',
-                                                  label=label, color='b')
-=======
             self.lines[label], = self.ax.plot([], [], '-', label=label)
->>>>>>> f8ef8227
 
         anim = animation.FuncAnimation(
                 self.fig, self.animate,
