--- conflicted
+++ resolved
@@ -54,7 +54,7 @@
         form.addSection(label='Input')
 
         form.addParam('inputProtocol', params.PointerParam,
-                      label="Input protocol", important=True,
+                      label="Input protocols", important=True,
                       pointerClass='ProtCTFFind, XmippProtCTFMicrographs',
                       help="this protocol will be monitorized")
         form.addParam('samplingInterval', params.IntParam,default=60,
@@ -137,11 +137,7 @@
         self._createTable()
 
     def step(self):
-<<<<<<< HEAD
         prot = getUpdatedProtocol(self.protocol)
-=======
-        prot = self.getUpdatedProtocol(self.protocol)
->>>>>>> b26e2056
         # Create set of processed CTF from CTF protocol
         if hasattr(prot, 'outputCTF'):
             CTFset = prot.outputCTF.getIdSet()
@@ -212,7 +208,7 @@
                                 defocusV FLOAT,
                                 defocus FLOAT,
                                 astigmatism FLOAT,
-                                ratio FLOAT, 
+                                ratio FLOAT,
                                 micPath STRING,
                                 psdPath STRING,
                                 shiftPlotPath STRING)
