--- conflicted
+++ resolved
@@ -198,10 +198,7 @@
         newCTFs = []
         ctfDict = {}
         ctfSet = SetOfCTF(filename=self._getPath('ctfs.sqlite'))
-<<<<<<< HEAD
-=======
         ctfSet.setMicrographs(self.inputMicrographs.get())
->>>>>>> d518cd8e
 
         for ctf in ctfSet:
             ctfDict[ctf.getObjId()] = True
@@ -242,10 +239,6 @@
 
         endCTFs = streamClosed and micSet.getSize() == ctfSet.getSize()
         if newCTFs:
-<<<<<<< HEAD
-            streamMode = ctfSet.STREAM_CLOSED if endCTFs else ctfSet.STREAM_OPEN
-            self._updateOutputSet('outputCTF', ctfSet, streamMode)
-=======
             # Check if it is the first time we are registering CTF to
             # create the CTF_RELATION only once
             firstTime = not self.hasAttribute('outputCTF')
@@ -255,7 +248,6 @@
             self._updateOutputSet('outputCTF', ctfSet, streamMode)
             if firstTime:  # define relation just once
                 self._defineCtfRelation(self.inputMics, ctfSet)
->>>>>>> d518cd8e
         else:
             ctfSet.close()
 
