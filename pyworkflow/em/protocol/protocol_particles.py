# **************************************************************************
# *
# * Authors:     Airen Zaldivar Peraza (azaldivar@cnb.csic.es)
# *
# * Unidad de  Bioinformatica of Centro Nacional de Biotecnologia , CSIC
# *
# * This program is free software; you can redistribute it and/or modify
# * it under the terms of the GNU General Public License as published by
# * the Free Software Foundation; either version 2 of the License, or
# * (at your option) any later version.
# *
# * This program is distributed in the hope that it will be useful,
# * but WITHOUT ANY WARRANTY; without even the implied warranty of
# * MERCHANTABILITY or FITNESS FOR A PARTICULAR PURPOSE.  See the
# * GNU General Public License for more details.
# *
# * You should have received a copy of the GNU General Public License
# * along with this program; if not, write to the Free Software
# * Foundation, Inc., 59 Temple Place, Suite 330, Boston, MA
# * 02111-1307  USA
# *
# *  All comments concerning this program package may be sent to the
# *  e-mail address 'jmdelarosa@cnb.csic.es'
# *
# **************************************************************************
"""
In this module are protocol base classes related to EM Particles

"""
from pyworkflow.em.protocol import *

class ProtParticles(EMProtocol):
    pass

class ProtProcessParticles(ProtParticles):
    """ This class will serve as a base for all protocol
    that performs some operation on Partices (i.e. filters, mask, resize, etc)
    It is mainly defined by an inputParticles and outputParticles.
    """
    def _defineParams(self, form):
        form.addSection(label=Message.LABEL_INPUT)
        
        form.addParam('inputParticles', PointerParam, important=True,
                      label=Message.LABEL_INPUT_PART, pointerClass='SetOfParticles')
        # Hook that should be implemented in subclasses
        self._defineProcessParams(form)
        form.addParallelSection(threads=2, mpi=1)
        
    def _defineProcessParams(self, form):
        """ This method should be implemented by subclasses
        to add other parameter relatives to the specific operation."""
        pass  

#class ProtDenoiseParticles(ProtProcessParticles):
#   
#    pass

class ProtFilterParticles(ProtProcessParticles):
    """ This is the base for the branch of filters, 
    between the ProtPreprocessParticles """
    pass


class ProtMaskParticles(ProtProcessParticles):
    """ This is the base for the branch of mask, 
    between the ProtPreprocessParticles """
    pass


class ProtParticlePicking(ProtParticles):
    #--------------------------- INFO functions ----------------------------------------------------
    def _summary(self):
        summary = []
        if not hasattr(self, 'outputCoordinates'):
            summary.append(Message.TEXT_NO_OUTPUT_CO) 
        else:
            #TODO: MOVE following line to manual picking
            summary.append("Number of input micrographs: %d" % self.inputMicrographs.get().getSize())
            summary.append("Number of particles picked: ")
            for key, output in self.iterOutputAttributes(EMObject):
                summary.append('    %d on one set' % output.getSize())
        return summary
    
    def _methods(self):
<<<<<<< HEAD
        methods = []
        if not hasattr(self, 'outputCoordinates'):
            methods.append(Message.TEXT_NO_OUTPUT_CO) 
        else:
            #TODO: MOVE following line to manual picking
            methods.append("Has been picked %d particles" % self.outputCoordinates.getSize())
            methods.append("from %d micrographs" % self.inputMicrographs.get().getSize())
        return methods
    
    def getCoordsSuffix(self):
        count = 0;
        for key, output in self.iterOutputAttributes(EMObject):
            count += 1
        
        suffix = str(count) if count > 1 else ''
        return suffix
    
    def getCoords(self):
        suffix = self.getCoordsSuffix()
        outputName = 'outputCoordinates' + suffix
        return getattr(self, outputName)
=======
        methodsMsgs = self.summary()
        #TODO: Provide summary with more details
        return methodsMsgs
#         methods = []
#         if not hasattr(self, 'outputCoordinates'):
#             methods.append(Message.TEXT_NO_OUTPUT_CO) 
#         else:
#             #TODO: MOVE following line to manual picking
#             methods.append("Has been picked %d particles" % self.outputCoordinates.getSize())
#             methods.append("from %d micrographs" % self.inputMicrographs.get().getSize())
#         return methods
>>>>>>> bb6311c2



class ProtExtractParticles(ProtParticles):
    pass<|MERGE_RESOLUTION|>--- conflicted
+++ resolved
@@ -82,16 +82,20 @@
         return summary
     
     def _methods(self):
-<<<<<<< HEAD
-        methods = []
-        if not hasattr(self, 'outputCoordinates'):
-            methods.append(Message.TEXT_NO_OUTPUT_CO) 
-        else:
-            #TODO: MOVE following line to manual picking
-            methods.append("Has been picked %d particles" % self.outputCoordinates.getSize())
-            methods.append("from %d micrographs" % self.inputMicrographs.get().getSize())
-        return methods
-    
+
+        methodsMsgs = self.summary()
+        #TODO: Provide summary with more details
+        return methodsMsgs
+#         methods = []
+#         if not hasattr(self, 'outputCoordinates'):
+#             methods.append(Message.TEXT_NO_OUTPUT_CO) 
+#         else:
+#             #TODO: MOVE following line to manual picking
+#             methods.append("Has been picked %d particles" % self.outputCoordinates.getSize())
+#             methods.append("from %d micrographs" % self.inputMicrographs.get().getSize())
+#         return methods
+
+
     def getCoordsSuffix(self):
         count = 0;
         for key, output in self.iterOutputAttributes(EMObject):
@@ -104,20 +108,6 @@
         suffix = self.getCoordsSuffix()
         outputName = 'outputCoordinates' + suffix
         return getattr(self, outputName)
-=======
-        methodsMsgs = self.summary()
-        #TODO: Provide summary with more details
-        return methodsMsgs
-#         methods = []
-#         if not hasattr(self, 'outputCoordinates'):
-#             methods.append(Message.TEXT_NO_OUTPUT_CO) 
-#         else:
-#             #TODO: MOVE following line to manual picking
-#             methods.append("Has been picked %d particles" % self.outputCoordinates.getSize())
-#             methods.append("from %d micrographs" % self.inputMicrographs.get().getSize())
-#         return methods
->>>>>>> bb6311c2
-
 
 
 class ProtExtractParticles(ProtParticles):
