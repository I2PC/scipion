--- conflicted
+++ resolved
@@ -30,10 +30,7 @@
 import re
 from datetime import timedelta, datetime
 
-<<<<<<< HEAD
-=======
 import pyworkflow.utils as pwutils
->>>>>>> d518cd8e
 import pyworkflow.protocol.params as params
 from pyworkflow.utils.path import expandPattern, copyFile, createAbsLink
 from pyworkflow.em.protocol import EMProtocol
@@ -99,46 +96,7 @@
                            "created pointing to original files. This approach\n"
                            "has the drawback that if the project is moved to\n"
                            "another computer, the links need to be restored.\n")
-<<<<<<< HEAD
-        
-        group = form.addGroup('Process Streaming Data',
-                              expertLevel=params.LEVEL_ADVANCED)
-        
-        group.addParam('dataStreaming', params.BooleanParam, default=False, 
-              expertLevel=params.LEVEL_ADVANCED, 
-              label="Process data in streammig?",
-              help="Select this option if you want import data as it is\n"
-                   "generated and process on the fly by next protocols."
-                   "In this case the protocol will keep running to check \n"
-                   "new files and will update the output Set, which can \n"
-                   "be used right away by next steps.\n")
-        
-        group.addParam('timeout', params.IntParam, default=7200,
-              expertLevel=params.LEVEL_ADVANCED, 
-              condition='dataStreaming',
-              label="Timeout (secs)",
-              help="Interval of time (in seconds) after which, if no new \n"
-                   "file is detected, the protocol will ends.\n"
-                   "When finished, the output Set will be closed and\n"
-                   "not more data will be added to it. \n")
-
-        group.addParam('fileTimeout', params.IntParam, default=30,
-              expertLevel=params.LEVEL_ADVANCED,
-              condition='dataStreaming',
-              label="File timeout (secs)",
-              help="Interval of time (in seconds) after which, if a file \n"
-                   "have not changed, we consider as a new file. \n")
-        
-        group.addParam('endTokenFile', params.StringParam, default=None, 
-              expertLevel=params.LEVEL_ADVANCED, 
-              condition='dataStreaming',
-              label="End token file",
-              help="Specify an ending file if you want to have more control\n"
-                   "about when to stop the import of files.")
-        
-=======
-
->>>>>>> d518cd8e
+
         self._defineImportParams(form)
 
         self._defineAcquisitionParams(form)
@@ -262,9 +220,6 @@
             return copyFile
         else:
             return createAbsLink
-<<<<<<< HEAD
-        
-=======
 
     def fileModified(self, fileName, fileTimeout):
         """ Check if the fileName modification time is less
@@ -280,7 +235,6 @@
 
         return delta < fileTimeout
 
->>>>>>> d518cd8e
     def iterFiles(self):
         """ Iterate through the files matched with the pattern.
         Provide the fileName and fileId.
