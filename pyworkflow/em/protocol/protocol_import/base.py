# **************************************************************************
# *
# * Authors:     J.M. De la Rosa Trevin (jmdelarosa@cnb.csic.es)
# *
# * Unidad de  Bioinformatica of Centro Nacional de Biotecnologia , CSIC
# *
# * This program is free software; you can redistribute it and/or modify
# * it under the terms of the GNU General Public License as published by
# * the Free Software Foundation; either version 2 of the License, or
# * (at your option) any later version.
# *
# * This program is distributed in the hope that it will be useful,
# * but WITHOUT ANY WARRANTY; without even the implied warranty of
# * MERCHANTABILITY or FITNESS FOR A PARTICULAR PURPOSE.  See the
# * GNU General Public License for more details.
# *
# * You should have received a copy of the GNU General Public License
# * along with this program; if not, write to the Free Software
# * Foundation, Inc., 59 Temple Place, Suite 330, Boston, MA
# * 02111-1307  USA
# *
# *  All comments concerning this program package may be sent to the
# *  e-mail address 'jmdelarosa@cnb.csic.es'
# *
# **************************************************************************
"""
In this module are protocol base classes related to EM imports of Micrographs, Particles, Volumes...
"""

from os.path import join
from glob import glob
import re

import pyworkflow.protocol.params as params
from pyworkflow.utils.path import expandPattern, createLink, copyFile, createAbsLink
from pyworkflow.em.protocol import EMProtocol



class ProtImport(EMProtocol):
    """ Base class for other all Import protocols. """


class ProtImportFiles(ProtImport):
    """ Base class for other Import protocols. 
    All imports protocols will have:
    1) Several options to import from (_getImportOptions function)
    2) First option will always be "from files". (for this option 
      files with a given pattern will be retrieved  and the ### will 
      be used to mark an ID part from the filename.
      - For each file a function to process it will be called (_importFile(fileName, fileId))
    """
    IMPORT_FROM_FILES = 0

    #--------------------------- DEFINE param functions --------------------------------------------
    def _defineParams(self, form):
        importChoices = self._getImportChoices()
        filesCondition = self._getFilesCondition()
        
        form.addSection(label='Import')
<<<<<<< HEAD
        if len(importChoices) > 1: # only from files
            form.addParam('importFrom', params.EnumParam, 
=======
        if len(importChoices) > 1: # not only from files
            form.addParam('importFrom', EnumParam, 
>>>>>>> a0cf3943
                          choices=importChoices, default=self._getDefaultChoice(),
                          label='Import from',
                          help='Select the type of import.')
        else:
            form.addHidden('importFrom', params.EnumParam, 
                          choices=importChoices, default=self.IMPORT_FROM_FILES,
                          label='Import from',
                          help='Select the type of import.')
        form.addParam('filesPath', params.PathParam, 
                      condition=filesCondition,
                      label="Files directory",
                      help="Directory with the files you want to import.\n\n"
                           "The path can also contain wildcards to select\n"
                           "from several folders.\n\n"
                           "For example:\n"
                           "  ~/Particles/\n"
                           "  data/day??_micrographs/")
        form.addParam('filesPattern', params.StringParam,
                      label='Pattern', 
                      condition=filesCondition,
                      help="Pattern of the files to be imported.\n\n"
                           "The pattern can contain standard wildcards such as\n"
                           "*, ?, etc, or special ones like ### to mark some\n"
                           "digits in the filename as ID.")

        form.addParam('copyFiles', params.BooleanParam, default=False, 
                      expertLevel=params.LEVEL_ADVANCED, 
                      label="Copy files?",
                      help="By default the files are not copied into the\n"
                           "project to avoid data duplication and to save\n"
                           "disk space. Instead of copying, symbolic links are\n"
                           "created pointing to original files. This approach\n"
                           "has the drawback that if the project is moved to\n"
                           "another computer, the links need to be restored.\n")
        
        group = form.addGroup('Process Streaming Data',
                              expertLevel=params.LEVEL_ADVANCED)
        
        group.addParam('dataStreaming', params.BooleanParam, default=False, 
              expertLevel=params.LEVEL_ADVANCED, 
              label="Process data in streammig?",
              help="Select this option if you want import data as it is\n"
                   "generated and process on the fly by next protocols."
                   "In this case the protocol will keep running to check \n"
                   "new files and will update the output Set, which can \n"
                   "be used right away by next steps.\n")
        
        group.addParam('timeout', params.IntParam, default=300,
              expertLevel=params.LEVEL_ADVANCED, 
              condition='dataStreaming',
              label="Timeout (secs)",
              help="Interval of time (in seconds) after which, if no new \n"
                   "file is detected, the protocol will ends.\n"
                   "When finished, the output Set will be closed and\n"
                   "not more data will be added to it. \n")

        group.addParam('fileTimeout', params.IntParam, default=30,
              expertLevel=params.LEVEL_ADVANCED,
              condition='dataStreaming',
              label="File timeout (secs)",
              help="Interval of time (in seconds) after which, if a file \n"
                   "have not changed, we consider as a new file. \n")
        
        group.addParam('endTokenFile', params.StringParam, default=None, 
              expertLevel=params.LEVEL_ADVANCED, 
              condition='dataStreaming',
              label="End token file",
              help="Specify an ending file if you want to have more control\n"
                   "about when to stop the import of files.")
        
        self._defineImportParams(form)
        
    def _defineImportParams(self, form):
        """ Override to add options related to the different types
        of import that are allowed by each protocol.
        """
        pass

    def _getDefaultChoice(self):
        return  self.IMPORT_FROM_FILES
    
    #--------------------------- INFO functions ----------------------------------------------------
    def _validate(self):
        errors = []
        if self.importFrom == self.IMPORT_FROM_FILES:
            if not self.getPattern():
                errors.append("The path and pattern can not be both empty!!!")
            else:
                # Just check the number of files matching the pattern
                self.getMatchFiles()
                if self.numberOfFiles == 0:
                    errors.append("There are no files matching the pattern " + "%s" % self.getPattern())
            
        return errors
    
    #--------------------------- BASE methods to be overriden ------------------
    def _getImportChoices(self):
        """ Return a list of possible choices
        from which the import can be done.
        (usually packages formas such as: xmipp3, eman2, relion...etc.
        """
        return ['files']
    
    def _getFilesCondition(self):
        """ Return an string representing the condition
        when to display the files path and pattern to grab
        files.
        """
        return '(importFrom == %d)' % self.IMPORT_FROM_FILES
    
    #--------------------------- UTILS functions ---------------------------------------------------
    def getPattern(self):
        """ Expand the pattern using environ vars or username
        and also replacing special character # by digit matching.
        """
        self._idRegex = None
        filesPath = self.filesPath.get('').strip()
        filesPattern = self.filesPattern.get('').strip()
        
        if filesPattern:
            fullPattern = join(filesPath, filesPattern)
        else:
            fullPattern = filesPath
            
        pattern = expandPattern(fullPattern)
        match = re.match('[^#]*(#+)[^#]*', pattern)
        
        if match is not None:
            g = match.group(1)
            n = len(g)
            self._idRegex = re.compile(pattern.replace(g, '(%s)' % ('\d'*n)))
            pattern = pattern.replace(g, '[0-9]'*n)
        
        return pattern   
    
    def getMatchFiles(self, pattern=None):
        """ Return a sorted list with the paths of files that matched the pattern"""
        if pattern is None:
            pattern = self.getPattern()
        filePaths = glob(pattern)
        filePaths.sort()
        self.numberOfFiles = len(filePaths)
        
        return filePaths

    def getCopyOrLink(self):    
        # Set a function to copyFile or createLink
        # depending in the user selected option 
        if self.copyFiles:
            return copyFile
        else:
            return createAbsLink
        
    def iterFiles(self):
        """ Iterate through the files matched with the pattern.
        Provide the fileName and fileId.
        """
        filePaths = self.getMatchFiles()
        
        for fileName in filePaths:
            if self._idRegex:
                # Try to match the file id from filename
                # this is set by the user by using #### format in the pattern
                match = self._idRegex.match(fileName)
                if match is None:
                    raise Exception("File '%s' doesn't match the pattern '%s'" % (fileName, self.getPattern()))
                fileId = int(match.group(1))
            else:
                fileId = None
                
            yield fileName, fileId            

<|MERGE_RESOLUTION|>--- conflicted
+++ resolved
@@ -23,16 +23,13 @@
 # *  e-mail address 'jmdelarosa@cnb.csic.es'
 # *
 # **************************************************************************
-"""
-In this module are protocol base classes related to EM imports of Micrographs, Particles, Volumes...
-"""
 
 from os.path import join
 from glob import glob
 import re
 
 import pyworkflow.protocol.params as params
-from pyworkflow.utils.path import expandPattern, createLink, copyFile, createAbsLink
+from pyworkflow.utils.path import expandPattern, copyFile, createAbsLink
 from pyworkflow.em.protocol import EMProtocol
 
 
@@ -48,23 +45,20 @@
     2) First option will always be "from files". (for this option 
       files with a given pattern will be retrieved  and the ### will 
       be used to mark an ID part from the filename.
-      - For each file a function to process it will be called (_importFile(fileName, fileId))
+      - For each file a function to process it will be called
+        (_importFile(fileName, fileId))
     """
     IMPORT_FROM_FILES = 0
 
-    #--------------------------- DEFINE param functions --------------------------------------------
+    #--------------------------- DEFINE param functions ------------------------
     def _defineParams(self, form):
         importChoices = self._getImportChoices()
         filesCondition = self._getFilesCondition()
         
         form.addSection(label='Import')
-<<<<<<< HEAD
-        if len(importChoices) > 1: # only from files
+
+        if len(importChoices) > 1: # not only from files
             form.addParam('importFrom', params.EnumParam, 
-=======
-        if len(importChoices) > 1: # not only from files
-            form.addParam('importFrom', EnumParam, 
->>>>>>> a0cf3943
                           choices=importChoices, default=self._getDefaultChoice(),
                           label='Import from',
                           help='Select the type of import.')
@@ -146,7 +140,7 @@
     def _getDefaultChoice(self):
         return  self.IMPORT_FROM_FILES
     
-    #--------------------------- INFO functions ----------------------------------------------------
+    #--------------------------- INFO functions --------------------------------
     def _validate(self):
         errors = []
         if self.importFrom == self.IMPORT_FROM_FILES:
@@ -156,7 +150,8 @@
                 # Just check the number of files matching the pattern
                 self.getMatchFiles()
                 if self.numberOfFiles == 0:
-                    errors.append("There are no files matching the pattern " + "%s" % self.getPattern())
+                    errors.append("There are no files matching the pattern %s"
+                                  % self.getPattern())
             
         return errors
     
@@ -175,7 +170,7 @@
         """
         return '(importFrom == %d)' % self.IMPORT_FROM_FILES
     
-    #--------------------------- UTILS functions ---------------------------------------------------
+    #--------------------------- UTILS functions -------------------------------
     def getPattern(self):
         """ Expand the pattern using environ vars or username
         and also replacing special character # by digit matching.
@@ -201,7 +196,9 @@
         return pattern   
     
     def getMatchFiles(self, pattern=None):
-        """ Return a sorted list with the paths of files that matched the pattern"""
+        """ Return a sorted list with the paths of files that
+        matched the pattern.
+        """
         if pattern is None:
             pattern = self.getPattern()
         filePaths = glob(pattern)
@@ -230,7 +227,8 @@
                 # this is set by the user by using #### format in the pattern
                 match = self._idRegex.match(fileName)
                 if match is None:
-                    raise Exception("File '%s' doesn't match the pattern '%s'" % (fileName, self.getPattern()))
+                    raise Exception("File '%s' doesn't match the pattern '%s'"
+                                    % (fileName, self.getPattern()))
                 fileId = int(match.group(1))
             else:
                 fileId = None
