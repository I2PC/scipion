--- conflicted
+++ resolved
@@ -136,15 +136,6 @@
               label="File timeout (secs)",
               help="Interval of time (in seconds) after which, if a file \n"
                    "has not changed, we consider it as a new file. \n")
-<<<<<<< HEAD
-        
-        form.addParam('endTokenFile', params.StringParam, default=None,
-              condition='dataStreaming',
-              label="End token file",
-              help="Specify an ending file if you want to have more control\n"
-                   "about when to stop importing files.")
-=======
->>>>>>> 151bf0e2
 
     def _defineImportParams(self, form):
         """ Override to add options related to the different types
