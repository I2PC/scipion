# **************************************************************************
# *
# * Authors:     J.M. De la Rosa Trevin (jmdelarosa@cnb.csic.es) [1]
# *              Kevin Savage (kevin.savage@diamond.ac.uk) [2]
# *
# * [1] Unidad de  Bioinformatica of Centro Nacional de Biotecnologia , CSIC
# * [2] Diamond Light Source, Ltd
# *
# * This program is free software; you can redistribute it and/or modify
# * it under the terms of the GNU General Public License as published by
# * the Free Software Foundation; either version 2 of the License, or
# * (at your option) any later version.
# *
# * This program is distributed in the hope that it will be useful,
# * but WITHOUT ANY WARRANTY; without even the implied warranty of
# * MERCHANTABILITY or FITNESS FOR A PARTICULAR PURPOSE.  See the
# * GNU General Public License for more details.
# *
# * You should have received a copy of the GNU General Public License
# * along with this program; if not, write to the Free Software
# * Foundation, Inc., 59 Temple Place, Suite 330, Boston, MA
# * 02111-1307  USA
# *
# *  All comments concerning this program package may be sent to the
# *  e-mail address 'scipion@cnb.csic.es'
# *
# **************************************************************************

import os
from os.path import join, basename
import re
from datetime import timedelta
import socket
import select
import shlex

import pyworkflow.utils as pwutils
import pyworkflow.protocol.params as params
from pyworkflow.utils.properties import Message
from pyworkflow.em import ImageHandler
from pyworkflow.em.constants import SAMPLING_FROM_IMAGE, SAMPLING_FROM_SCANNER

from images import ProtImportImages



class ProtImportMicBase(ProtImportImages):
    """ Just to have a base class to both 
    ProtImportMicrographs and ProtImportMovies
    """
    _checkStacks = False

    def _defineAcquisitionParams(self, form):
        group = ProtImportImages._defineAcquisitionParams(self, form)

        group.addParam('samplingRateMode', params.EnumParam,
                       choices=[Message.LABEL_SAMP_MODE_1,
                                Message.LABEL_SAMP_MODE_2],
                       default=SAMPLING_FROM_IMAGE,
                       label=Message.LABEL_SAMP_MODE,
                       help=Message.TEXT_SAMP_MODE)

        group.addParam('samplingRate', params.FloatParam,  default=1.0,
                       condition='samplingRateMode==%d' % SAMPLING_FROM_IMAGE, 
                       label=Message.LABEL_SAMP_RATE,
                       help=Message.TEXT_SAMP_RATE)

        group.addParam('scannedPixelSize', params.FloatParam, default=7.0,
                       condition='samplingRateMode==%d' % SAMPLING_FROM_SCANNER,
                       label=Message.LABEL_SCANNED,
                       help='')
        return group
        
    def setSamplingRate(self, micSet):
        """ Set the sampling rate to the given set. """
        if self.samplingRateMode == SAMPLING_FROM_IMAGE:
            micSet.setSamplingRate(self.samplingRate.get())
        else:
            micSet.setScannedPixelSize(self.scannedPixelSize.get())

    def _acquisitionWizardCondition(self):
        """ By default this wizard will appears only when we import from
        a format that is not from files.
        But movie-import also can have a wizard to read from FEI xml files. """
        return 'True'

    def loadAcquisitionInfo(self):
        """ Return a proper acquistionInfo (dict)
        or an error message (str).
        """
        if self.importFrom != self.IMPORT_FROM_FILES:
            return ProtImportImages.loadAcquisitionInfo(self)

        result = "Could not find acquistion information"

        for fileName, fileId in self.iterFiles():
            baseName = pwutils.removeExt(fileName)
            xml1 = baseName.replace('_frames', '.xml')
            if os.path.exists(xml1):
                result = self._parseXML(xml1)
            else:
                xml2 = baseName + '.xml'
                result = self._parseXML(xml2)

        return result

    def _parseXML(self, fileName):
        """ Parse micrograph XML files from FEI. """
        import xml.etree.ElementTree as ET

        # get context
        context = iter(ET.iterparse(fileName,
                                    events=('start', 'end')))

        labels = {'AccelerationVoltage': 'voltage',
                  'InstrumentModel': 'InstrumentModel',
                  'NominalMagnification': 'magnification'}

        # acq['amplitudeContrast'] = None
        # acq['sphericalAberration'] = None
        acq = {}

        def get(key, elem):
            acq[labels[key]] = elem.text

        pixelSize = False

        for event, elem in context:

            if event == 'start':
                if 'pixelSize' in elem.tag:
                    print "started: pixelSize"
                    pixelSize = True

            elif event == 'end':
                for l in labels:
                    if '}%s' % l in elem.tag:
                        get(l, elem)

                if '}numericValue' in elem.tag and pixelSize:
                    acq['samplingRate'] = float(elem.text) * 10e+09  # Convert to A
                    pixelSize = False

            else:
                raise Exception("Unknown event type %s" % event)

        # Correct for units conversion
        acq['voltage'] = float(acq['voltage']) / 1000.

        return acq

    
class ProtImportMicrographs(ProtImportMicBase):
    """Protocol to import a set of micrographs to the project"""
    _label = 'import micrographs'
    _outputClassName = 'SetOfMicrographs' 
    
    IMPORT_FROM_EMX = 1
    IMPORT_FROM_XMIPP3 = 2
    IMPORT_FROM_SCIPION = 3

    def _getImportChoices(self):
        """ Return a list of possible choices
        from which the import can be done.
        (usually packages formas such as: xmipp3, eman2, relion...etc.
        """
        choices = ProtImportImages._getImportChoices(self)
        return choices + ['emx', 'xmipp3', 'scipion']
    
    def _defineImportParams(self, form):
        """ Just redefine to put some import parameters
        before the acquisition related parameters.
        """
        form.addParam('emxFile', params.FileParam,
              condition = '(importFrom == %d)' % self.IMPORT_FROM_EMX,
              label='Input EMX file',
              help="Select the EMX file containing micrographs information.\n"
                   "See more about [[http://i2pc.cnb.csic.es/emx][EMX format]]")
        
        form.addParam('mdFile', params.FileParam,
                      condition = '(importFrom == %d)' % self.IMPORT_FROM_XMIPP3,
                      label='Micrographs metadata file',
                      help="Select the micrographs Xmipp metadata file.\n"
                           "It is usually a _micrograph.xmd_ file result\n"
                           "from import, preprocess or downsample protocols.")
        
        form.addParam('sqliteFile', params.FileParam,
                      condition = '(importFrom == %d)' % self.IMPORT_FROM_SCIPION,
                      label='Micrographs sqlite file',
                      help="Select the micrographs sqlite file.\n")
    
    #--------------------------- INSERT functions ------------------------------
    def _insertAllSteps(self):
        importFrom = self.importFrom.get()
        ci = self.getImportClass()
        
        if ci is None:
            ProtImportMicBase._insertAllSteps(self)
        else:
            self._insertFunctionStep('importMicrographsStep', importFrom,
                                     self.importFilePath)
    
    #--------------------------- STEPS functions -------------------------------
    def importMicrographsStep(self, importFrom, *args):
        ci = self.getImportClass()
        ci.importMicrographs()
        
        summary = "Import from *%s* file:\n" % self.getEnumText('importFrom')
        summary += self.importFilePath + '\n'
        
        if self.hasAttribute('outputParticles'):
            particles = self.outputParticles
            summary += '   Particles: *%d* (ctf=%s, alignment=%s)\n' % (particles.getSize(),
                                                                        particles.hasCTF(),
                                                                        particles.getAlignment())
                                                                      
        if self.hasAttribute('outputCoordinates'): # EMX files can contain only Coordinates information
            summary += '   Coordinates: *%d* \n' % (self.outputCoordinates.getSize())
            
        if self.hasAttribute('outputMicrographs'): # EMX files can contain only Coordinates information
            summary += '   Micrographs: *%d* \n' % (self.outputMicrographs.getSize())
        
        if self.copyFiles:
            summary += ('\n_WARNING_: Binary files copied into project '
                        '(extra disk space)')
            
        self.summaryVar.set(summary)
    
    #--------------------------- INFO functions --------------------------------
    def _validate(self):
        from pyworkflow.em.convert import ImageHandler
        ci = self.getImportClass()
        if ci is None:
            errors = ProtImportMicBase._validate(self)
            for micFn, _ in self.iterFiles():
                imgh = ImageHandler()
                if imgh.isImageFile(micFn):
                    _, _, z, n = imgh.getDimensions(micFn)
                    if n > 1 or z > 1:
                        errors.append("The protocol not support micrographs "
                                      "stored in stacks. If you want to "
                                      "obtain your micrographs individually, "
                                      "you can run the following command:\n"
                                      "scipion run scipion_directory/scripts/"
                                      "split_stacks.py --files *your files* "
                                      "--ext *extension*")
                # JMRT: only check the first image, for large dataset
                # even reading the header can take a while
                break 
            return errors
            
        else:
            return ci.validateMicrographs()
    
    def _summary(self):
        if self.importFrom == self.IMPORT_FROM_FILES:
            return ProtImportMicBase._summary(self)
        else:
            return [self.summaryVar.get('No summary information.')]
    
    #--------------------------- UTILS functions -------------------------------
    def getImportClass(self):
        """ Return the class in charge of importing the files. """
        if self.importFrom == self.IMPORT_FROM_EMX:
            from pyworkflow.em.packages.emxlib import EmxImport
            self.importFilePath = self.emxFile.get('').strip()
            return EmxImport(self, self.importFilePath)
        elif self.importFrom == self.IMPORT_FROM_XMIPP3:
            from pyworkflow.em.packages.xmipp3.dataimport import XmippImport
            self.importFilePath = self.mdFile.get('').strip()
            return XmippImport(self, self.mdFile.get())
        elif self.importFrom == self.IMPORT_FROM_SCIPION:
            from dataimport import ScipionImport
            self.importFilePath = self.sqliteFile.get('').strip()
            return ScipionImport(self, self.importFilePath) 
        else:
            self.importFilePath = ''
            return None       


class ProtImportMovies(ProtImportMicBase):
    """ Protocol to import a set of movies (from direct detector cameras)
    to the project.
    """
    _label = 'import movies'
    _outputClassName = 'SetOfMovies'
    
    def __init__(self, **kwargs):
        ProtImportMicBase.__init__(self, **kwargs)
        self.serverSocket = None
        self.connectionList = None
    
    def _defineAcquisitionParams(self, form):
        group = ProtImportMicBase._defineAcquisitionParams(self, form)
        
        line = group.addLine('Dose (e/A^2)',
                             help="Initial accumulated dose (usually 0) and "
                                  "dose per frame. ")
        
        line.addParam('doseInitial', params.FloatParam, default=0,
                      label='Initial')
        
        line.addParam('dosePerFrame', params.FloatParam, default=None,
                      allowsNull=True,
                      label='Per frame')
        
        form.addParam('gainFile', params.FileParam,
                      label='Gain image',
                      help='A gain reference related to a set of movies'
                           ' for gain correction')
        
        form.addParam('darkFile', params.FileParam,
                      label='Dark image',
                      help='A dark image related to a set of movies')
    
    def _defineParams(self, form):
        ProtImportMicBase._defineParams(self, form)
        
        form.addSection('Frames')
        
        streamingConditioned = "dataStreaming"
        framesCondition = "inputIndividualFrames"
        
        form.addParam('inputIndividualFrames', params.BooleanParam,
                      default=False,
                      label="Input individual frames?",
                      help="Select Yes if movies are acquired in individual "
                           "frame files. ")
        form.addParam('numberOfIndividualFrames', params.IntParam,
                      condition=framesCondition,
                      label='Number of frames',
                      help='Provide how many frames are per movie. ')
        form.addParam('stackFrames', params.BooleanParam,
                      default=False, condition=framesCondition,
                      label="Create movie stacks?",
                      help="Select Yes if you want to create a new stack for "
                           "each movies with its frames. ")
        # This is not working so for now its hidden
        form.addParam('writeMoviesInProject', params.BooleanParam,
                      default=False,
                      condition=framesCondition + " and stackFrames",
                      label="Write stacks in the project folder?",
                      help="If Yes, the created stack files will be written "
                           "in the project folder. By default the movies will "
                           "be written in the same place where input frames "
                           "are.")
        form.addParam('movieSuffix', params.StringParam,
                      default='_frames.mrcs',
                      condition=framesCondition + " and stackFrames",
                      label="Movie suffix",
                      help="Suffix added to the output movie filename."
                           "Use the extension to select the format ("
                           "e.g., .mrcs, .stk)")
        form.addParam('deleteFrames', params.BooleanParam,
                      default=False,
                      condition=framesCondition + " and stackFrames",
                      label="Delete frame files?",
                      help="Select Yes if you want to remove the individual "
                           "frame files after creating the movie stack. ")
        
        streamingSection = form.getSection('Streaming')
        streamingSection.addParam('streamingSocket', params.BooleanParam,
                                  default=False,
                                  condition=streamingConditioned,
                                  expertLevel=params.LEVEL_ADVANCED,
                                  label="Use streaming socket",
                                  help="Use a socket to discover new files "
                                       "instead of polling your directory.")
        streamingSection.addParam('socketPort', params.IntParam, default=5000,
                                  condition=streamingConditioned +
                                            ' and streamingSocket',
                                  expertLevel=params.LEVEL_ADVANCED,
                                  label="Socket port",
                                  help="Port to use for the streaming socket.")
        streamingSection.addParam('moviesToExclude', params.PointerParam,
                                  pointerClass='SetOfMovies',
                                  condition=streamingConditioned,
                                  allowsNull=True,
                                  expertLevel=params.LEVEL_ADVANCED,
                                  label="Previuos movies to exclude",
                                  help="Select a setOfMovies that are already "
                                       "imported that you want to exclude for "
                                       "this import.")
    
    
    # --------------------------- INSERT functions -----------------------------
    def _insertAllSteps(self):
        # Only the import movies has property 'inputIndividualFrames'
        # so let's query in a non-intrusive manner
        inputIndividualFrames = getattr(self, 'inputIndividualFrames', False)
        
        if self.dataStreaming or inputIndividualFrames:
            if self.streamingSocket:
                self.launchSocket()
            funcName = 'importImagesStreamStep'
        else:
            funcName = 'importImagesStep'
        
        self._insertFunctionStep(funcName, self.getPattern(),
                                 self.voltage.get(),
                                 self.sphericalAberration.get(),
                                 self.amplitudeContrast.get(),
                                 self.magnification.get())
    
    # --------------------------- INFO functions -------------------------------
    def _validate(self):
        """Overwriting to skip file validation if streaming with socket"""
        if self.streamingSocket:
            errors = []
        else:
            errors = ProtImportMicBase._validate(self)
            if self.inputIndividualFrames and not self.stackFrames:
                errors.append("Scipion does not support individual frames. "
                              "You must set to Yes *Create movie stacks?* "
                              "parameter.")
        return errors
    
    # --------------------------- UTILS functions ------------------------------
    def setSamplingRate(self, movieSet):
        ProtImportMicBase.setSamplingRate(self, movieSet)
        movieSet.setGain(self.gainFile.get())
        movieSet.setDark(self.darkFile.get())
        acq = movieSet.getAcquisition()
        acq.setDoseInitial(self.doseInitial.get())
        acq.setDosePerFrame(self.dosePerFrame.get())
    
    def _setupFirstImage(self, movie, imgSet):
        # Create a movie object to read dimensions
        dimMovie = movie.clone()
        movieFn = movie.getFileName()
        
        def decompress(program, args, ext, nExt):
            movieFolder = self._getTmpPath()
            movieName = basename(movie.getFileName())
            movieTmpLink = join(movieFolder, movieName)
            pwutils.cleanPath(movieTmpLink)
            pwutils.createAbsLink(os.path.abspath(movieFn), movieTmpLink)
            self.runJob(program, args % movieName, cwd=movieFolder)
            dimMovie.setFileName(movieTmpLink.replace(ext, nExt))
        
        if movieFn.endswith('bz2'):
            decompress('bzip2', '-d -f %s', '.bz2', '')
        
        elif movieFn.endswith('tbz'):
            decompress('tar', 'jxf %s', '.tbz', '.mrc')
        
        dim = dimMovie.getDim()
        print "Dim: ", dim
        range = [1, dim[2], 1]
        movie.setFramesRange(range)
        imgSet.setDim(dim)
        imgSet.setFramesRange(range)
    
    def launchSocket(self):
        host = ''  # Where do we get this?!!
        serverSocket = socket.socket(socket.AF_INET, socket.SOCK_STREAM)
        serverSocket.setsockopt(socket.SOL_SOCKET, socket.SO_REUSEADDR, 1)
        serverSocket.bind((host, self.socketPort))
        serverSocket.listen(10)
        serverSocket.setblocking(0)
        self.serverSocket = serverSocket
        self.connectionList = [serverSocket]
        self.info("Socket started on port " + str(self.socketPort))
        return serverSocket
    
    def iterFilenamesFromSocket(self):
        recv_buffer = 4096  # Advisable to keep it as an exponent of 2
        read_sockets, wr_sockets, err_sockets = select.select(self.connectionList, [], [], 0)
        for sock in read_sockets:
            if sock is self.serverSocket:
                # New connection received through self.serverSocket
                sockfd, addr = self.serverSocket.accept()
                sockfd.setblocking(0)
                self.connectionList.append(sockfd)
                self.debug("Client (%s, %s) connected" % addr)
                continue
            else:
                # Data received from a client, process it
                try:
                    # In Windows, sometimes when a TCP program closes abruptly,
                    # a "Connection reset by peer" exception will be thrown
                    data = sock.recv(recv_buffer)
                    if data:
                        files = shlex.split(data)
                        self.debug("Data received in socket:")
                        self.debug(files)
                        for fileName in files:
                            if os.path.exists(fileName):
                                if fileName in self.importedFiles:
                                    self._spreadMessage('WARNING: Not importing, already imported file %s \n' % fileName, sock)
                                    continue
                                else:
                                    self._spreadMessage('OK: Importing file %s \n' % fileName, sock)
                                    fileId = None
                                    yield fileName, fileId
                            else:
                                self._spreadMessage('WARNING: Not importing, path does not exist %s \n' % fileName, sock)
                                continue
                            else:
                                if os.path.exists(fileName):
                                    self._spreadMessage('OK: Importing file %s '
                                                        '\n' % fileName, sock)
                                    fileId = None
                                    yield fileName, uniqueFn, fileId
                                else:
                                    self._spreadMessage('WARNING: Not '
                                                        'importing , path does '
                                                        'not exist %s '
                                                        '\n' % fileName, sock)
                                    continue
                    else:
                        continue
                # client disconnected, remove from socket list
                except Exception as e:
                    self.debug("Exception reading socket!!")
                    self.debug(str(e))
                    sock.close()
                    self.connectionList.remove(sock)
                    continue
        return
    
    def _spreadMessage(self, message, sock):
        try:
            if sock is not None:
                sock.send(message)
            self.debug(message)
        except:
            pass
<<<<<<< HEAD

    def _spreadMessage(self, message, sock):

        try:
            if sock is not None:
                sock.send(message)
            self.debug(message)
        except:
            pass

=======
    
>>>>>>> 7ac02e42
    def iterNewInputFiles(self):
        """ In the case of importing movies, we want to override this method
        for the case when input are individual frames and we want to create
        movie stacks before importing.
        The frames pattern should contains a part delimited by $.
        The id expression with # is not supported for simplicity.
        """
        
        if not (self.inputIndividualFrames and self.stackFrames):
            # In this case behave just as
            if self.streamingSocket:
                iterInputFiles = self.iterFilenamesFromSocket()
            else:
                iterInputFiles = ProtImportMicBase.iterNewInputFiles(self)
            
            for fileName, uniqueFn, fileId in iterInputFiles:
                yield fileName, uniqueFn, fileId
            return
        
        if self.dataStreaming:
            if self.streamingSocket:
                filePaths = [f[0] for f in self.iterFilenamesFromSocket()]
            else:
                # Consider only the files that are not changed in the fileTime
                # delta if processing data in streaming
                fileTimeout = timedelta(seconds=self.fileTimeout.get())
                filePaths = [f for f in self.getMatchFiles()
                             if not self.fileModified(f, fileTimeout)]
        else:
            filePaths = self.getMatchFiles()
        
        frameRegex = re.compile("(?P<prefix>.+[^\d]+)(?P<frameid>\d+)")
        # Group all frames for each movie
        # Key of the dictionary will be the common prefix and the value
        # will be a list with all frames in that movie
        frameDict = {}
        
        for fileName in filePaths:
            fnNoExt = pwutils.removeExt(fileName)
            
            match = frameRegex.match(fnNoExt)
            
            if match is None:
                raise Exception("Incorrect match of frame files pattern!")
            
            d = match.groupdict()
            prefix = d['prefix']
            frameid = int(d['frameid'])
            
            if prefix not in frameDict:
                frameDict[prefix] = []
            
            frameDict[prefix].append((frameid, fileName))
        
        suffix = self.movieSuffix.get()
        ih = ImageHandler()
        
        for movieFn in self.createdStacks:
            uniqueFn = basename(movieFn)
            if uniqueFn not in self.importedFiles:
                yield movieFn, uniqueFn, None
        
        def checkMovie():
            for k, v in frameDict.iteritems():
                moviePath = os.path.dirname(k)
                movieFn = join(moviePath + "/", self._getUniqueFileName(k) +
                               suffix)
                
                if self.writeMoviesInProject:
                    movieFn = self._getExtraPath(os.path.basename(movieFn))
                
                if (movieFn not in self.importedFiles and
                            movieFn not in self.createdStacks and
                            len(v) == self.numberOfIndividualFrames):
                    movieOut = movieFn
                    
                    if movieOut.endswith("mrc"):
                        movieOut += ":mrcs"
                    
                    # By default we will write the movie stacks
                    # unless we are in continue mode and the file exists
                    writeMovie = True
                    if (self.isContinued() and os.path.exists(movieFn)):
                        self.info("Skipping movie stack: %s, seems to be done"
                                  % movieFn)
                        writeMovie = False
                    
                    if writeMovie:
                        self.info("Writing movie stack: %s" % movieFn)
                        # Remove the output file if exists
                        pwutils.cleanPath(movieFn)
                        
                        for i, frame in enumerate(sorted(v, key=lambda x: x[0])):
                            frameFn = frame[1] # Frame name stored previously
                            ih.convert(frameFn, (i+1, movieOut))
                            
                            if self.deleteFrames:
                                pwutils.cleanPath(frameFn)
                    
                    # Now return the newly created movie file as imported file
                    self.createdStacks.add(movieFn)
                    return
        checkMovie()
    
    def ignoreCopy(self, source, dest):
        pass
    
    def getCopyOrLink(self):
        if (self.inputIndividualFrames and self.stackFrames and
                self.writeMoviesInProject):
            return self.ignoreCopy
        else:
            return ProtImportMicBase.getCopyOrLink(self)
    
    def _cleanUp(self):
        if self.streamingSocket:
            self.debug('Closing socket...')
            self.serverSocket.shutdown(socket.SHUT_RDWR)
            self.serverSocket.close()<|MERGE_RESOLUTION|>--- conflicted
+++ resolved
@@ -526,20 +526,7 @@
             self.debug(message)
         except:
             pass
-<<<<<<< HEAD
-
-    def _spreadMessage(self, message, sock):
-
-        try:
-            if sock is not None:
-                sock.send(message)
-            self.debug(message)
-        except:
-            pass
-
-=======
-    
->>>>>>> 7ac02e42
+
     def iterNewInputFiles(self):
         """ In the case of importing movies, we want to override this method
         for the case when input are individual frames and we want to create
