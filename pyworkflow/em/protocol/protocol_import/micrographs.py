# **************************************************************************
# *
# * Authors:     J.M. De la Rosa Trevin (jmdelarosa@cnb.csic.es) [1]
# *              Kevin Savage (kevin.savage@diamond.ac.uk) [2]
# *
# * [1] Unidad de  Bioinformatica of Centro Nacional de Biotecnologia , CSIC
# * [2] Diamond Light Source, Ltd
# *
# * This program is free software; you can redistribute it and/or modify
# * it under the terms of the GNU General Public License as published by
# * the Free Software Foundation; either version 2 of the License, or
# * (at your option) any later version.
# *
# * This program is distributed in the hope that it will be useful,
# * but WITHOUT ANY WARRANTY; without even the implied warranty of
# * MERCHANTABILITY or FITNESS FOR A PARTICULAR PURPOSE.  See the
# * GNU General Public License for more details.
# *
# * You should have received a copy of the GNU General Public License
# * along with this program; if not, write to the Free Software
# * Foundation, Inc., 59 Temple Place, Suite 330, Boston, MA
# * 02111-1307  USA
# *
# *  All comments concerning this program package may be sent to the
# *  e-mail address 'scipion@cnb.csic.es'
# *
# **************************************************************************

import os
from os.path import join, basename
import re
from datetime import timedelta
import socket
import select
import shlex

import pyworkflow.utils as pwutils
import pyworkflow.protocol.params as params
from pyworkflow.utils.properties import Message
from pyworkflow.em import ImageHandler
from pyworkflow.em.constants import SAMPLING_FROM_IMAGE, SAMPLING_FROM_SCANNER

from images import ProtImportImages



class ProtImportMicBase(ProtImportImages):
    """ Just to have a base class to both 
    ProtImportMicrographs and ProtImportMovies
    """
    _checkStacks = False

    def _defineAcquisitionParams(self, form):
        group = ProtImportImages._defineAcquisitionParams(self, form)

        group.addParam('samplingRateMode', params.EnumParam,
                       choices=[Message.LABEL_SAMP_MODE_1,
                                Message.LABEL_SAMP_MODE_2],
                       default=SAMPLING_FROM_IMAGE,
                       label=Message.LABEL_SAMP_MODE,
                       help=Message.TEXT_SAMP_MODE)

        group.addParam('samplingRate', params.FloatParam,  default=1.0,
                       condition='samplingRateMode==%d' % SAMPLING_FROM_IMAGE, 
                       label=Message.LABEL_SAMP_RATE,
                       help=Message.TEXT_SAMP_RATE)

        group.addParam('scannedPixelSize', params.FloatParam, default=7.0,
                       condition='samplingRateMode==%d' % SAMPLING_FROM_SCANNER,
                       label=Message.LABEL_SCANNED,
                       help='')
        return group
        
    def setSamplingRate(self, micSet):
        """ Set the sampling rate to the given set. """
        if self.samplingRateMode == SAMPLING_FROM_IMAGE:
            micSet.setSamplingRate(self.samplingRate.get())
        else:
            micSet.setScannedPixelSize(self.scannedPixelSize.get())

    def _acquisitionWizardCondition(self):
        """ By default this wizard will appears only when we import from
        a format that is not from files.
        But movie-import also can have a wizard to read from FEI xml files. """
        return 'True'

    def loadAcquisitionInfo(self):
        """ Return a proper acquistionInfo (dict)
        or an error message (str).
        """
        if self.importFrom != self.IMPORT_FROM_FILES:
            return ProtImportImages.loadAcquisitionInfo(self)

        result = "Could not find acquistion information"

        for fileName, fileId in self.iterFiles():
            baseName = pwutils.removeExt(fileName)
            xml1 = baseName.replace('_frames', '.xml')
            if os.path.exists(xml1):
                result = self._parseXML(xml1)
            else:
                xml2 = baseName + '.xml'
                result = self._parseXML(xml2)

        return result

    def _parseXML(self, fileName):
        """ Parse micrograph XML files from FEI. """
        import xml.etree.ElementTree as ET

        # get context
        context = iter(ET.iterparse(fileName,
                                    events=('start', 'end')))

        labels = {'AccelerationVoltage': 'voltage',
                  'InstrumentModel': 'InstrumentModel',
                  'NominalMagnification': 'magnification'}

        # acq['amplitudeContrast'] = None
        # acq['sphericalAberration'] = None
        acq = {}

        def get(key, elem):
            acq[labels[key]] = elem.text

        pixelSize = False

        for event, elem in context:

            if event == 'start':
                if 'pixelSize' in elem.tag:
                    print "started: pixelSize"
                    pixelSize = True

            elif event == 'end':
                for l in labels:
                    if '}%s' % l in elem.tag:
                        get(l, elem)

                if '}numericValue' in elem.tag and pixelSize:
                    acq['samplingRate'] = float(elem.text) * 10e+09  # Convert to A
                    pixelSize = False

            else:
                raise Exception("Unknown event type %s" % event)

        # Correct for units conversion
        acq['voltage'] = float(acq['voltage']) / 1000.

        return acq


    
class ProtImportMicrographs(ProtImportMicBase):
    """Protocol to import a set of micrographs to the project"""
    _label = 'import micrographs'
    _outputClassName = 'SetOfMicrographs' 
    
    IMPORT_FROM_EMX = 1
    IMPORT_FROM_XMIPP3 = 2
    IMPORT_FROM_SCIPION = 3

    def _getImportChoices(self):
        """ Return a list of possible choices
        from which the import can be done.
        (usually packages formas such as: xmipp3, eman2, relion...etc.
        """
        choices = ProtImportImages._getImportChoices(self)
        return choices + ['emx', 'xmipp3', 'scipion']
    
    def _defineImportParams(self, form):
        """ Just redefine to put some import parameters
        before the acquisition related parameters.
        """
        form.addParam('emxFile', params.FileParam,
              condition = '(importFrom == %d)' % self.IMPORT_FROM_EMX,
              label='Input EMX file',
              help="Select the EMX file containing micrographs information.\n"
                   "See more about [[http://i2pc.cnb.csic.es/emx][EMX format]]")
        
        form.addParam('mdFile', params.FileParam,
                      condition = '(importFrom == %d)' % self.IMPORT_FROM_XMIPP3,
                      label='Micrographs metadata file',
                      help="Select the micrographs Xmipp metadata file.\n"
                           "It is usually a _micrograph.xmd_ file result\n"
                           "from import, preprocess or downsample protocols.")
        
        form.addParam('sqliteFile', params.FileParam,
                      condition = '(importFrom == %d)' % self.IMPORT_FROM_SCIPION,
                      label='Micrographs sqlite file',
                      help="Select the micrographs sqlite file.\n")
    
    #--------------------------- INSERT functions ---------------------------------------------------
    def _insertAllSteps(self):
        importFrom = self.importFrom.get()
        ci = self.getImportClass()
        
        if ci is None:
            ProtImportMicBase._insertAllSteps(self)
        else:
            self._insertFunctionStep('importMicrographsStep', importFrom,
                                     self.importFilePath)
    
    #--------------------------- STEPS functions ---------------------------------------------------
    def importMicrographsStep(self, importFrom, *args):
        ci = self.getImportClass()
        ci.importMicrographs()
        
        summary = "Import from *%s* file:\n" % self.getEnumText('importFrom')
        summary += self.importFilePath + '\n'
        
        if self.hasAttribute('outputParticles'):
            particles = self.outputParticles
            summary += '   Particles: *%d* (ctf=%s, alignment=%s)\n' % (particles.getSize(),
                                                                        particles.hasCTF(),
                                                                        particles.getAlignment())
                                                                      
        if self.hasAttribute('outputCoordinates'): # EMX files can contain only Coordinates information
            summary += '   Coordinates: *%d* \n' % (self.outputCoordinates.getSize())
            
        if self.hasAttribute('outputMicrographs'): # EMX files can contain only Coordinates information
            summary += '   Micrographs: *%d* \n' % (self.outputMicrographs.getSize())
        
        if self.copyFiles:
            summary += '\n_WARNING_: Binary files copied into project (extra disk space)'
            
        self.summaryVar.set(summary)
    
    #--------------------------- INFO functions ----------------------------------------------------
    def _validate(self):
        from pyworkflow.em.convert import ImageHandler
        ci = self.getImportClass()
        if ci is None:
            errors = ProtImportMicBase._validate(self)
            for micFn, _ in self.iterFiles():
                imgh = ImageHandler()
                if imgh.isImageFile(micFn):
                    _, _, z, n = imgh.getDimensions(micFn)
                    if n > 1 or z > 1:
                        errors.append("The protocol not support micrographs stored in stacks. "
                                      "If you want to obtain your micrographs individually, "
                                      "you can run the following command:\n"
                                      "scipion run scipion_directory/scripts/split_stacks.py --files *your files* --ext *extension*")
                # JMRT: only check the first image, for large dataset
                # even reading the header can take a while
                break 
            return errors
            
        else:
            return ci.validateMicrographs()
    
    def _summary(self):
        if self.importFrom == self.IMPORT_FROM_FILES:
            return ProtImportMicBase._summary(self)
        else:
            return [self.summaryVar.get('No summary information.')]
    
    #--------------------------- UTILS functions -------------------------------
    def getImportClass(self):
        """ Return the class in charge of importing the files. """
        if self.importFrom == self.IMPORT_FROM_EMX:
            from pyworkflow.em.packages.emxlib import EmxImport
            self.importFilePath = self.emxFile.get('').strip()
            return EmxImport(self, self.importFilePath)
        elif self.importFrom == self.IMPORT_FROM_XMIPP3:
            from pyworkflow.em.packages.xmipp3.dataimport import XmippImport
            self.importFilePath = self.mdFile.get('').strip()
            return XmippImport(self, self.mdFile.get())
        elif self.importFrom == self.IMPORT_FROM_SCIPION:
            from dataimport import ScipionImport
            self.importFilePath = self.sqliteFile.get('').strip()
            return ScipionImport(self, self.importFilePath) 
        else:
            self.importFilePath = ''
            return None       


class ProtImportMovies(ProtImportMicBase):
    """ Protocol to import a set of movies (from direct detector cameras)
    to the project.
    """
    _label = 'import movies'
    _outputClassName = 'SetOfMovies'

    def __init__(self, **kwargs):
        ProtImportMicBase.__init__(self, **kwargs)
        self.serverSocket = None
        self.connectionList = None

    def _defineAcquisitionParams(self, form):
        group = ProtImportMicBase._defineAcquisitionParams(self, form)

        line = group.addLine('Dose (e/A^2)',
                             help="Initial accumulated dose (usually 0) and "
                                  "dose per frame. ")

        line.addParam('doseInitial', params.FloatParam, default=0,
                      label='Initial')

        line.addParam('dosePerFrame', params.FloatParam, default=None,
                      allowsNull=True,
                      label='Per frame')

        form.addParam('gainFile', params.FileParam,
                      label='Gain image', 
                      help='A gain reference related to a set of movies'
                           ' for gain correction')

        form.addParam('darkFile', params.FileParam,
                      label='Dark image', 
                      help='A dark image related to a set of movies')

    def _defineParams(self, form):
        ProtImportMicBase._defineParams(self, form)

        form.addSection('Frames')

        streamingConditioned = "dataStreaming"
        framesCondition = "inputIndividualFrames"

        form.addParam('inputIndividualFrames', params.BooleanParam,
                      default=False,
                      label="Input individual frames?",
                      help="Select Yes if movies are acquired in individual "
                           "frame files. ")

        form.addParam('numberOfIndividualFrames', params.IntParam,
                      condition=framesCondition,
                      label='Number of frames',
                      help='Provide how many frames are per movie. ')

        form.addParam('stackFrames', params.BooleanParam,
                      default=False, condition=framesCondition,
                      label="Create movie stacks?",
                      help="Select Yes if you want to create a new stack for "
                           "each movies with its frames. ")

        # This is not working so for now its hidden
        form.addParam('writeMoviesInProject', params.BooleanParam,
                      default=False, condition=framesCondition + " and stackFrames",
                      label="Write stacks in the project folder?",
                      help="If Yes, the created stack files will be written "
                           "in the project folder. By default the movies will "
                           "be written in the same place where input frames are.")
        # form.addParam('writeMoviesInProject', params.HiddenBooleanParam,
        #               default=False, condition=framesCondition + " and stackFrames")


        form.addParam('movieSuffix', params.StringParam,
                      default='_frames.mrcs',
                      condition=framesCondition + " and stackFrames",
                      label="Movie suffix",
                      help="Suffix added to the output movie filename."
                           "Use the extension to select the format ("
                           "e.g., .mrcs, .stk)")

        form.addParam('deleteFrames', params.BooleanParam,
                      default=False,
                      condition=framesCondition + " and stackFrames",
                      label="Delete frame files?",
                      help="Select Yes if you want to remove the individual "
                           "frame files after creating the movie stack. ")

        streamingSection = form.getSection('Streaming')
        streamingSection.addParam('streamingSocket', params.BooleanParam, default=False,
                                  condition=streamingConditioned,
                                  expertLevel=params.LEVEL_ADVANCED,
                                  label="Use streaming socket",
                                  help="Use a socket to discover new files instead of polling\n"
                                       "your directory.\n")

        streamingSection.addParam('socketPort', params.IntParam, default=5000,
                                  condition=streamingConditioned + ' and streamingSocket',
                                  expertLevel=params.LEVEL_ADVANCED,
                                  label="Socket port",
                                  help="Port to use for the streaming socket.\n")

    # --------------------------- INSERT functions ---------------------------------------------------
    def _insertAllSteps(self):
        # Only the import movies has property 'inputIndividualFrames'
        # so let's query in a non-intrusive manner
        inputIndividualFrames = getattr(self, 'inputIndividualFrames', False)

        if self.dataStreaming or inputIndividualFrames:
            if self.streamingSocket:
                self.launchSocket()
            funcName = 'importImagesStreamStep'
        else:
            funcName = 'importImagesStep'

        self._insertFunctionStep(funcName, self.getPattern(),
                                 self.voltage.get(),
                                 self.sphericalAberration.get(),
                                 self.amplitudeContrast.get(),
                                 self.magnification.get())

    # --------------------------- INFO functions ----------------------------------------------------
    def _validate(self):
        """Overwriting to skip file validation if streaming with socket"""
        if self.streamingSocket:
            errors = []
        else:
            errors = ProtImportMicBase._validate(self)
        return errors

    # --------------------------- UTILS functions -------------------------------
    def setSamplingRate(self, movieSet):
        ProtImportMicBase.setSamplingRate(self, movieSet)
        movieSet.setGain(self.gainFile.get())
        movieSet.setDark(self.darkFile.get())
        acq = movieSet.getAcquisition()
        acq.setDoseInitial(self.doseInitial.get())
        acq.setDosePerFrame(self.dosePerFrame.get())

    def _setupFirstImage(self, movie, imgSet):
        # Create a movie object to read dimensions
        dimMovie = movie.clone()
        movieFn = movie.getFileName()

        def decompress(program, args, ext, nExt):
            movieFolder = self._getTmpPath()
            movieName = basename(movie.getFileName())
            movieTmpLink = join(movieFolder, movieName)
            pwutils.cleanPath(movieTmpLink)
            pwutils.createAbsLink(os.path.abspath(movieFn), movieTmpLink)
            self.runJob(program, args % movieName, cwd=movieFolder)
            dimMovie.setFileName(movieTmpLink.replace(ext, nExt))

        if movieFn.endswith('bz2'):
            decompress('bzip2', '-d -f %s', '.bz2', '')

        elif movieFn.endswith('tbz'):
            decompress('tar', 'jxf %s', '.tbz', '.mrc')

        dim = dimMovie.getDim()
        range = [1, dim[2], 1]

        movie.setFramesRange(range)
        imgSet.setDim(dim)
        imgSet.setFramesRange(range)

    def launchSocket(self):
        host = ''  # Where do we get this?!!
        serverSocket = socket.socket(socket.AF_INET, socket.SOCK_STREAM)
        serverSocket.setsockopt(socket.SOL_SOCKET, socket.SO_REUSEADDR, 1)
        serverSocket.bind((host, self.socketPort))
        serverSocket.listen(10)
        serverSocket.setblocking(0)
        self.serverSocket = serverSocket
<<<<<<< HEAD
        self.connectionList = [serverSocket]
=======
        self.connectionList = {serverSocket.fileno(): serverSocket}

>>>>>>> b26e2056
        self.info("Socket started on port " + str(self.socketPort))
        return serverSocket

    def iterFilenamesFromSocket(self):
<<<<<<< HEAD
        recv_buffer = 4096  # Advisable to keep it as an exponent of 2
        read_sockets, wr_sockets, err_sockets = select.select(self.connectionList, [], [], 0)
        for sock in read_sockets:
            if sock is self.serverSocket:
                # New connection received through self.serverSocket
                sockfd, addr = self.serverSocket.accept()
                sockfd.setblocking(0)
                self.connectionList.append(sockfd)
                self.debug("Client (%s, %s) connected" % addr)
                continue
            else:
                # Data received from a client, process it
                try:
                    # In Windows, sometimes when a TCP program closes abruptly,
                    # a "Connection reset by peer" exception will be thrown
                    data = sock.recv(recv_buffer)
                    if data:
                        files = shlex.split(data)
                        self.debug("Data received in socket:")
                        self.debug(files)
                        for fileName in files:
                            if os.path.exists(fileName):
                                if fileName in self.importedFiles:
                                    self._spreadMessage('WARNING: Not importing, already imported file %s \n' % fileName,
                                                        sock)
                                    continue
                                else:
                                    self._spreadMessage('OK: Importing file %s \n' % fileName, sock)
                                    fileId = None
                                    yield fileName, fileId
                            else:
                                self._spreadMessage('WARNING: Not importing, path does not exist %s \n' % fileName,
                                                    sock)
                                continue
                    else:
                        continue
                # client disconnected, remove from socket list
                except Exception as e:
                    self.debug("Exception reading socket!!")
                    self.debug(str(e))
                    sock.close()
                    self.connectionList.remove(sock)
                    continue
        return

    def _spreadMessage(self, message, sock):
        try:
            if sock is not None:
                sock.send(message)
            self.debug(message)
=======
        poller = select.poll()
        for fd in self.connectionList:
            poller.register(self.connectionList[fd], select.POLLIN | select.POLLPRI | select.POLLHUP | select.POLLERR)
        for fd, flag in poller.poll():
            if flag & (select.POLLIN | select.POLLPRI):
                self.info("Poller received some data (%s, %s) " % (fd, flag))
                if fd is self.serverSocket.fileno():
                    # New connection received through self.serverSocket
                    sock, addr = self.serverSocket.accept()
                    sock.setblocking(0)
                    self.connectionList[sock.fileno()] = sock
                    self.info("Client (%s, %s) connected" % addr)
                else:
                    for fileName, fileId in self.read_socket(fd):
                        yield fileName, fileId
            elif flag & (select.POLLHUP | select.POLLERR):
                self.info("Client (%s, %s) disconnecting" % (fd, flag))
                self.connectionList[fd].close()
                del self.connectionList[fd]

    def read_socket(self, fd):
        # Data received from a client, process it
        recv_buffer = 8192  # Advisable to keep it as an exponent of 2
        try:
            sock = self.connectionList[fd]
            data = sock.recv(recv_buffer)
            if data:
                files = shlex.split(data)
                self.info("Data received in socket:")
                self.info(files)
                for fileName in files:
                    if os.path.exists(fileName):
                        if fileName in self.importedFiles:
                            self._spreadMessage('WARNING: Not importing, already imported file %s \n' % fileName, sock)
                        else:
                            self._spreadMessage('OK: Importing file %s \n' % fileName, sock)
                            fileId = None
                            yield fileName, fileId
                    else:
                        self._spreadMessage('WARNING: Not importing, path does not exist %s \n' % fileName, sock)
        # client disconnected, remove from socket list
        except Exception as e:
            self.debug("Exception reading socket!!")
            self.debug(str(e))
            sock.close()
            if fd in self.connectionList:
                del self.connectionList[fd]

    def _spreadMessage(self, message, sock):
        try:
            self.info(message)
            if sock is not None:
                self.info("sending OK message to client")
                sock.send(message)
>>>>>>> b26e2056
        except:
            pass

    def iterNewInputFiles(self):
        """ In the case of importing movies, we want to override this method
        for the case when input are individual frames and we want to create
        movie stacks before importing.
        The frames pattern should contains a part delimited by $.
        The id expression with # is not supported for simplicity.
        """

        if not (self.inputIndividualFrames and self.stackFrames):
            # In this case behave just as
            if self.streamingSocket:
                for fileName, fileId in self.iterFilenamesFromSocket():
                    yield fileName, fileId
            else:
                for fileName, fileId in ProtImportMicBase.iterNewInputFiles(self):
                    yield fileName, fileId
            return

        if self.dataStreaming:
            if self.streamingSocket:
                filePaths = [f[0] for f in self.iterFilenamesFromSocket()]
            else:
                # Consider only the files that are not changed in the fileTime delta
                # if processing data in streaming
                fileTimeout = timedelta(seconds=self.fileTimeout.get())
                filePaths = [f for f in self.getMatchFiles()
                             if not self.fileModified(f, fileTimeout)]
        else:
            filePaths = self.getMatchFiles()

        frameRegex = re.compile("(?P<prefix>.+[^\d]+)(?P<frameid>\d+)")
        # Group all frames for each movie
        # Key of the dictionary will be the common prefix and the value
        # will be a list with all frames in that movie
        frameDict = {}

        for fileName in filePaths:
            fnNoExt = pwutils.removeExt(fileName)

            match = frameRegex.match(fnNoExt)

            if match is None:
                raise Exception("Incorrect match of frame files pattern!")

            d = match.groupdict()
            prefix = d['prefix']
            frameid = int(d['frameid'])

            if prefix not in frameDict:
                frameDict[prefix] = []

            frameDict[prefix].append((frameid, fileName))

        suffix = self.movieSuffix.get()
        ih = ImageHandler()

        for movieFn in self.createdStacks:
            if movieFn not in self.importedFiles:
                yield movieFn, None

        def checkMovie():
            for k, v in frameDict.iteritems():
                movieFn = k + suffix

                if self.writeMoviesInProject:
                    movieFn = self._getExtraPath(os.path.basename(movieFn))

                if (movieFn not in self.importedFiles and
                    movieFn not in self.createdStacks and
                    len(v) == self.numberOfIndividualFrames):
                    movieOut = movieFn

                    if movieOut.endswith("mrc"):
                        movieOut += ":mrcs"

                    # By default we will write the movie stacks
                    # unless we are in continue mode and the file exists
                    writeMovie = True
                    if (self.isContinued() and os.path.exists(movieFn)):
                        self.info("Skipping movie stack: %s, seems to be done"
                                  % movieFn)
                        writeMovie = False

                    if writeMovie:
                        self.info("Writing movie stack: %s" % movieFn)
                        # Remove the output file if exists
                        pwutils.cleanPath(movieFn)

                        for i, frame in enumerate(sorted(v, key=lambda x: x[0])):
                            frameFn = frame[1] # Frame name stored previously
                            ih.convert(frameFn, (i+1, movieOut))

                            if self.deleteFrames:
                                pwutils.cleanPath(frameFn)

                    # Now return the newly created movie file as imported file
                    self.createdStacks.add(movieFn)
                    if self.dataStreaming:
                        return
        checkMovie()

    def ignoreCopy(self, source, dest):
        pass

    def getCopyOrLink(self):
        if (self.inputIndividualFrames and self.stackFrames and
            self.writeMoviesInProject):
            return self.ignoreCopy
        else:
            return ProtImportMicBase.getCopyOrLink(self)

    def _cleanUp(self):
        if self.streamingSocket:
            self.debug('Closing socket...')
            self.serverSocket.shutdown(socket.SHUT_RDWR)
            self.serverSocket.close()<|MERGE_RESOLUTION|>--- conflicted
+++ resolved
@@ -447,68 +447,12 @@
         serverSocket.listen(10)
         serverSocket.setblocking(0)
         self.serverSocket = serverSocket
-<<<<<<< HEAD
-        self.connectionList = [serverSocket]
-=======
         self.connectionList = {serverSocket.fileno(): serverSocket}
 
->>>>>>> b26e2056
         self.info("Socket started on port " + str(self.socketPort))
         return serverSocket
 
     def iterFilenamesFromSocket(self):
-<<<<<<< HEAD
-        recv_buffer = 4096  # Advisable to keep it as an exponent of 2
-        read_sockets, wr_sockets, err_sockets = select.select(self.connectionList, [], [], 0)
-        for sock in read_sockets:
-            if sock is self.serverSocket:
-                # New connection received through self.serverSocket
-                sockfd, addr = self.serverSocket.accept()
-                sockfd.setblocking(0)
-                self.connectionList.append(sockfd)
-                self.debug("Client (%s, %s) connected" % addr)
-                continue
-            else:
-                # Data received from a client, process it
-                try:
-                    # In Windows, sometimes when a TCP program closes abruptly,
-                    # a "Connection reset by peer" exception will be thrown
-                    data = sock.recv(recv_buffer)
-                    if data:
-                        files = shlex.split(data)
-                        self.debug("Data received in socket:")
-                        self.debug(files)
-                        for fileName in files:
-                            if os.path.exists(fileName):
-                                if fileName in self.importedFiles:
-                                    self._spreadMessage('WARNING: Not importing, already imported file %s \n' % fileName,
-                                                        sock)
-                                    continue
-                                else:
-                                    self._spreadMessage('OK: Importing file %s \n' % fileName, sock)
-                                    fileId = None
-                                    yield fileName, fileId
-                            else:
-                                self._spreadMessage('WARNING: Not importing, path does not exist %s \n' % fileName,
-                                                    sock)
-                                continue
-                    else:
-                        continue
-                # client disconnected, remove from socket list
-                except Exception as e:
-                    self.debug("Exception reading socket!!")
-                    self.debug(str(e))
-                    sock.close()
-                    self.connectionList.remove(sock)
-                    continue
-        return
-
-    def _spreadMessage(self, message, sock):
-        try:
-            if sock is not None:
-                sock.send(message)
-            self.debug(message)
-=======
         poller = select.poll()
         for fd in self.connectionList:
             poller.register(self.connectionList[fd], select.POLLIN | select.POLLPRI | select.POLLHUP | select.POLLERR)
@@ -563,7 +507,6 @@
             if sock is not None:
                 self.info("sending OK message to client")
                 sock.send(message)
->>>>>>> b26e2056
         except:
             pass
 
