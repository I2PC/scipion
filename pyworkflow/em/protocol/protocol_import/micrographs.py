# **************************************************************************
# *
# * Authors:     J.M. De la Rosa Trevin (jmdelarosa@cnb.csic.es) [1]
# *              Kevin Savage (kevin.savage@diamond.ac.uk) [2]
# *
# * [1] Unidad de  Bioinformatica of Centro Nacional de Biotecnologia , CSIC
# * [2] Diamond Light Source, Ltd
# *
# * This program is free software; you can redistribute it and/or modify
# * it under the terms of the GNU General Public License as published by
# * the Free Software Foundation; either version 2 of the License, or
# * (at your option) any later version.
# *
# * This program is distributed in the hope that it will be useful,
# * but WITHOUT ANY WARRANTY; without even the implied warranty of
# * MERCHANTABILITY or FITNESS FOR A PARTICULAR PURPOSE.  See the
# * GNU General Public License for more details.
# *
# * You should have received a copy of the GNU General Public License
# * along with this program; if not, write to the Free Software
# * Foundation, Inc., 59 Temple Place, Suite 330, Boston, MA
# * 02111-1307  USA
# *
# *  All comments concerning this program package may be sent to the
# *  e-mail address 'scipion@cnb.csic.es'
# *
# **************************************************************************

import os
from os.path import join, basename
import re
from datetime import timedelta
import socket
import select
import shlex

import pyworkflow.utils as pwutils
import pyworkflow.protocol.params as params
from pyworkflow.utils.properties import Message
from pyworkflow.em import ImageHandler
from pyworkflow.em.constants import SAMPLING_FROM_IMAGE, SAMPLING_FROM_SCANNER

from images import ProtImportImages



class ProtImportMicBase(ProtImportImages):
    """ Just to have a base class to both 
    ProtImportMicrographs and ProtImportMovies
    """
    _checkStacks = False

    def _defineAcquisitionParams(self, form):
        group = ProtImportImages._defineAcquisitionParams(self, form)

        group.addParam('samplingRateMode', params.EnumParam,
                       choices=[Message.LABEL_SAMP_MODE_1,
                                Message.LABEL_SAMP_MODE_2],
                       default=SAMPLING_FROM_IMAGE,
                       label=Message.LABEL_SAMP_MODE,
                       help=Message.TEXT_SAMP_MODE)

        group.addParam('samplingRate', params.FloatParam,  default=1.0,
                       condition='samplingRateMode==%d' % SAMPLING_FROM_IMAGE, 
                       label=Message.LABEL_SAMP_RATE,
                       help=Message.TEXT_SAMP_RATE)

        group.addParam('scannedPixelSize', params.FloatParam, default=7.0,
                       condition='samplingRateMode==%d' % SAMPLING_FROM_SCANNER,
                       label=Message.LABEL_SCANNED,
                       help='')
        return group
        
    def setSamplingRate(self, micSet):
        """ Set the sampling rate to the given set. """
        if self.samplingRateMode == SAMPLING_FROM_IMAGE:
            micSet.setSamplingRate(self.samplingRate.get())
        else:
            micSet.setScannedPixelSize(self.scannedPixelSize.get())

    def _acquisitionWizardCondition(self):
        """ By default this wizard will appears only when we import from
        a format that is not from files.
        But movie-import also can have a wizard to read from FEI xml files. """
        return 'True'

    def loadAcquisitionInfo(self):
        """ Return a proper acquistionInfo (dict)
        or an error message (str).
        """
        if self.importFrom != self.IMPORT_FROM_FILES:
            return ProtImportImages.loadAcquisitionInfo(self)

        result = "Could not find acquistion information"

        for fileName, fileId in self.iterFiles():
            baseName = pwutils.removeExt(fileName)
            xml1 = baseName.replace('_frames', '.xml')
            if os.path.exists(xml1):
                result = self._parseXML(xml1)
            else:
                xml2 = baseName + '.xml'
                result = self._parseXML(xml2)

        return result

    def _parseXML(self, fileName):
        """ Parse micrograph XML files from FEI. """
        import xml.etree.ElementTree as ET

        # get context
        context = iter(ET.iterparse(fileName,
                                    events=('start', 'end')))

        labels = {'AccelerationVoltage': 'voltage',
                  'InstrumentModel': 'InstrumentModel',
                  'NominalMagnification': 'magnification'}

        # acq['amplitudeContrast'] = None
        # acq['sphericalAberration'] = None
        acq = {}

        def get(key, elem):
            acq[labels[key]] = elem.text

        pixelSize = False

        for event, elem in context:

            if event == 'start':
                if 'pixelSize' in elem.tag:
                    print "started: pixelSize"
                    pixelSize = True

            elif event == 'end':
                for l in labels:
                    if '}%s' % l in elem.tag:
                        get(l, elem)

                if '}numericValue' in elem.tag and pixelSize:
                    acq['samplingRate'] = float(elem.text) * 10e+09  # Convert to A
                    pixelSize = False

            else:
                raise Exception("Unknown event type %s" % event)

        # Correct for units conversion
        acq['voltage'] = float(acq['voltage']) / 1000.

        return acq


    
class ProtImportMicrographs(ProtImportMicBase):
    """Protocol to import a set of micrographs to the project"""
    _label = 'import micrographs'
    _outputClassName = 'SetOfMicrographs' 
    
    IMPORT_FROM_EMX = 1
    IMPORT_FROM_XMIPP3 = 2
    IMPORT_FROM_SCIPION = 3

    def _getImportChoices(self):
        """ Return a list of possible choices
        from which the import can be done.
        (usually packages formas such as: xmipp3, eman2, relion...etc.
        """
        choices = ProtImportImages._getImportChoices(self)
        return choices + ['emx', 'xmipp3', 'scipion']
    
    def _defineImportParams(self, form):
        """ Just redefine to put some import parameters
        before the acquisition related parameters.
        """
        form.addParam('emxFile', params.FileParam,
              condition = '(importFrom == %d)' % self.IMPORT_FROM_EMX,
              label='Input EMX file',
              help="Select the EMX file containing micrographs information.\n"
                   "See more about [[http://i2pc.cnb.csic.es/emx][EMX format]]")
        
        form.addParam('mdFile', params.FileParam,
                      condition = '(importFrom == %d)' % self.IMPORT_FROM_XMIPP3,
                      label='Micrographs metadata file',
                      help="Select the micrographs Xmipp metadata file.\n"
                           "It is usually a _micrograph.xmd_ file result\n"
                           "from import, preprocess or downsample protocols.")
        
        form.addParam('sqliteFile', params.FileParam,
                      condition = '(importFrom == %d)' % self.IMPORT_FROM_SCIPION,
                      label='Micrographs sqlite file',
                      help="Select the micrographs sqlite file.\n")
    
    #--------------------------- INSERT functions ---------------------------------------------------
    def _insertAllSteps(self):
        importFrom = self.importFrom.get()
        ci = self.getImportClass()
        
        if ci is None:
            ProtImportMicBase._insertAllSteps(self)
        else:
            self._insertFunctionStep('importMicrographsStep', importFrom,
                                     self.importFilePath)
    
    #--------------------------- STEPS functions ---------------------------------------------------
    def importMicrographsStep(self, importFrom, *args):
        ci = self.getImportClass()
        ci.importMicrographs()
        
        summary = "Import from *%s* file:\n" % self.getEnumText('importFrom')
        summary += self.importFilePath + '\n'
        
        if self.hasAttribute('outputParticles'):
            particles = self.outputParticles
            summary += '   Particles: *%d* (ctf=%s, alignment=%s)\n' % (particles.getSize(),
                                                                        particles.hasCTF(),
                                                                        particles.getAlignment())
                                                                      
        if self.hasAttribute('outputCoordinates'): # EMX files can contain only Coordinates information
            summary += '   Coordinates: *%d* \n' % (self.outputCoordinates.getSize())
            
        if self.hasAttribute('outputMicrographs'): # EMX files can contain only Coordinates information
            summary += '   Micrographs: *%d* \n' % (self.outputMicrographs.getSize())
        
        if self.copyFiles:
            summary += '\n_WARNING_: Binary files copied into project (extra disk space)'
            
        self.summaryVar.set(summary)
    
    #--------------------------- INFO functions ----------------------------------------------------
    def _validate(self):
        from pyworkflow.em.convert import ImageHandler
        ci = self.getImportClass()
        if ci is None:
            errors = ProtImportMicBase._validate(self)
            for micFn, _ in self.iterFiles():
                imgh = ImageHandler()
                if imgh.isImageFile(micFn):
                    _, _, z, n = imgh.getDimensions(micFn)
                    if n > 1 or z > 1:
                        errors.append("The protocol not support micrographs stored in stacks. "
                                      "If you want to obtain your micrographs individually, "
                                      "you can run the following command:\n"
                                      "scipion run scipion_directory/scripts/split_stacks.py --files *your files* --ext *extension*")
                # JMRT: only check the first image, for large dataset
                # even reading the header can take a while
                break 
            return errors
            
        else:
            return ci.validateMicrographs()
    
    def _summary(self):
        if self.importFrom == self.IMPORT_FROM_FILES:
            return ProtImportMicBase._summary(self)
        else:
            return [self.summaryVar.get('No summary information.')]
    
    #--------------------------- UTILS functions -------------------------------
    def getImportClass(self):
        """ Return the class in charge of importing the files. """
        if self.importFrom == self.IMPORT_FROM_EMX:
            from pyworkflow.em.packages.emxlib import EmxImport
            self.importFilePath = self.emxFile.get('').strip()
            return EmxImport(self, self.importFilePath)
        elif self.importFrom == self.IMPORT_FROM_XMIPP3:
            from pyworkflow.em.packages.xmipp3.dataimport import XmippImport
            self.importFilePath = self.mdFile.get('').strip()
            return XmippImport(self, self.mdFile.get())
        elif self.importFrom == self.IMPORT_FROM_SCIPION:
            from dataimport import ScipionImport
            self.importFilePath = self.sqliteFile.get('').strip()
            return ScipionImport(self, self.importFilePath) 
        else:
            self.importFilePath = ''
            return None       


class ProtImportMovies(ProtImportMicBase):
    """ Protocol to import a set of movies (from direct detector cameras)
    to the project.
    """
    _label = 'import movies'
    _outputClassName = 'SetOfMovies'

    def __init__(self, **kwargs):
        ProtImportMicBase.__init__(self, **kwargs)
        self.serverSocket = None
        self.connectionList = None

    def _defineAcquisitionParams(self, form):
        group = ProtImportMicBase._defineAcquisitionParams(self, form)

        line = group.addLine('Dose (e/A^2)',
                             help="Initial accumulated dose (usually 0) and "
                                  "dose per frame. ")

        line.addParam('doseInitial', params.FloatParam, default=0,
                      label='Initial')

        line.addParam('dosePerFrame', params.FloatParam, default=None,
                      allowsNull=True,
                      label='Per frame')

        form.addParam('gainFile', params.FileParam,
                      label='Gain image', 
                      help='A gain reference related to a set of movies'
                           ' for gain correction')

        form.addParam('darkFile', params.FileParam,
                      label='Dark image', 
                      help='A dark image related to a set of movies')

    def _defineParams(self, form):
        ProtImportMicBase._defineParams(self, form)

        form.addSection('Frames')

        streamingConditioned = "dataStreaming"
        framesCondition = "inputIndividualFrames"

        form.addParam('inputIndividualFrames', params.BooleanParam,
                      default=False,
                      label="Input individual frames?",
                      help="Select Yes if movies are acquired in individual "
                           "frame files. ")

        form.addParam('numberOfIndividualFrames', params.IntParam,
                      condition=framesCondition,
                      label='Number of frames',
                      help='Provide how many frames are per movie. ')

        form.addParam('stackFrames', params.BooleanParam,
                      default=False, condition=framesCondition,
                      label="Create movie stacks?",
                      help="Select Yes if you want to create a new stack for "
                           "each movies with its frames. ")

        # This is not working so for now its hidden
        form.addParam('writeMoviesInProject', params.BooleanParam,
                      default=False, condition=framesCondition + " and stackFrames",
                      label="Write stacks in the project folder?",
                      help="If Yes, the created stack files will be written "
                           "in the project folder. By default the movies will "
                           "be written in the same place where input frames are.")
        # form.addParam('writeMoviesInProject', params.HiddenBooleanParam,
        #               default=False, condition=framesCondition + " and stackFrames")


        form.addParam('movieSuffix', params.StringParam,
                      default='_frames.mrcs',
                      condition=framesCondition + " and stackFrames",
                      label="Movie suffix",
                      help="Suffix added to the output movie filename."
                           "Use the extension to select the format ("
                           "e.g., .mrcs, .stk)")

        form.addParam('deleteFrames', params.BooleanParam,
                      default=False,
                      condition=framesCondition + " and stackFrames",
                      label="Delete frame files?",
                      help="Select Yes if you want to remove the individual "
                           "frame files after creating the movie stack. ")

        streamingSection = form.getSection('Streaming')
        streamingSection.addParam('streamingSocket', params.BooleanParam, default=False,
                                  condition=streamingConditioned,
                                  expertLevel=params.LEVEL_ADVANCED,
                                  label="Use streaming socket",
                                  help="Use a socket to discover new files instead of polling\n"
                                       "your directory.\n")

        streamingSection.addParam('socketPort', params.IntParam, default=5000,
                                  condition=streamingConditioned + ' and streamingSocket',
                                  expertLevel=params.LEVEL_ADVANCED,
                                  label="Socket port",
                                  help="Port to use for the streaming socket.\n")

    # --------------------------- INSERT functions ---------------------------------------------------
    def _insertAllSteps(self):
        # Only the import movies has property 'inputIndividualFrames'
        # so let's query in a non-intrusive manner
        inputIndividualFrames = getattr(self, 'inputIndividualFrames', False)

        if self.dataStreaming or inputIndividualFrames:
            if self.streamingSocket:
                self.launchSocket()
            funcName = 'importImagesStreamStep'
        else:
            funcName = 'importImagesStep'

        self._insertFunctionStep(funcName, self.getPattern(),
                                 self.voltage.get(),
                                 self.sphericalAberration.get(),
                                 self.amplitudeContrast.get(),
                                 self.magnification.get())

    # --------------------------- INFO functions ----------------------------------------------------
    def _validate(self):
        """Overwriting to skip file validation if streaming with socket"""
        if self.streamingSocket:
            errors = []
        else:
            errors = ProtImportMicBase._validate(self)
        return errors

    # --------------------------- UTILS functions -------------------------------
    def setSamplingRate(self, movieSet):
        ProtImportMicBase.setSamplingRate(self, movieSet)
        movieSet.setGain(self.gainFile.get())
        movieSet.setDark(self.darkFile.get())
        acq = movieSet.getAcquisition()
        acq.setDoseInitial(self.doseInitial.get())
        acq.setDosePerFrame(self.dosePerFrame.get())

    def _setupFirstImage(self, movie, imgSet):
        # Create a movie object to read dimensions
        dimMovie = movie.clone()
        movieFn = movie.getFileName()

        def decompress(program, args, ext, nExt):
            movieFolder = self._getTmpPath()
            movieName = basename(movie.getFileName())
            movieTmpLink = join(movieFolder, movieName)
            pwutils.cleanPath(movieTmpLink)
            pwutils.createAbsLink(os.path.abspath(movieFn), movieTmpLink)
            self.runJob(program, args % movieName, cwd=movieFolder)
            dimMovie.setFileName(movieTmpLink.replace(ext, nExt))

        if movieFn.endswith('bz2'):
            decompress('bzip2', '-d -f %s', '.bz2', '')

        elif movieFn.endswith('tbz'):
            decompress('tar', 'jxf %s', '.tbz', '.mrc')

        dim = dimMovie.getDim()

        range = [1, dim[2], 1]

        movie.setFramesRange(range)
        imgSet.setDim(dim)
        imgSet.setFramesRange(range)

<<<<<<< HEAD
    def iterFiles(self):
        if not (self.inputIndividualFrames and self.stackFrames):
            for fileName, fileId in ProtImportMicBase.iterFiles(self):
                yield fileName, fileId
            return

        filePaths = self.getMatchFiles()

        frameRegex = re.compile("(?P<prefix>.+[^\d]+)(?P<frameid>\d+)")
        #  Group all frames for each movie
        # Key of the dictionary will be the common prefix and the value
        # will be a list with all frames in that movie
        frameDict = {}

        if not hasattr(self, "createdStacks"):
            self.createdStacks = set()

        for fileName in filePaths:
            fnNoExt = pwutils.removeExt(fileName)

            match = frameRegex.match(fnNoExt)

            if match is None:
                raise Exception("Incorrect match of frame files pattern!")

            d = match.groupdict()
            prefix = d['prefix']
            frameid = int(d['frameid'])

            if prefix not in frameDict:
                frameDict[prefix] = []

            frameDict[prefix].append((frameid, fileName))

        suffix = self.movieSuffix.get()
        ih = ImageHandler()

        for k, v in frameDict.iteritems():
            movieFn = k + suffix

            if self.writeMoviesInProject:
                movieFn = self._getExtraPath(os.path.basename(movieFn))

                if movieFn not in self.createdStacks:
                    movieOut = movieFn

                    if movieOut.endswith("mrc"):
                        movieOut += ":mrcs"

                    pwutils.makeFilePath(movieFn)

                    for i, frame in enumerate(sorted(v, key=lambda x: x[0])):
                        frameFn = frame[1]  # Frame name stored previously
                        ih.convert(frameFn, (i + 1, movieOut))

                        if self.deleteFrames:
                            pwutils.cleanPath(frameFn)

                    self.createdStacks.add(movieFn)

                yield movieFn, None

=======
    def launchSocket(self):
        host = ''  # Where do we get this?!!
        serverSocket = socket.socket(socket.AF_INET, socket.SOCK_STREAM)
        serverSocket.setsockopt(socket.SOL_SOCKET, socket.SO_REUSEADDR, 1)
        serverSocket.bind((host, self.socketPort))
        serverSocket.listen(10)
        serverSocket.setblocking(0)
        self.serverSocket = serverSocket
        self.connectionList = [serverSocket]
        self.info("Socket started on port " + str(self.socketPort))
        return serverSocket

    def iterFilenamesFromSocket(self):
        recv_buffer = 4096  # Advisable to keep it as an exponent of 2
        read_sockets, wr_sockets, err_sockets = select.select(self.connectionList, [], [], 0)
        for sock in read_sockets:
            if sock is self.serverSocket:
                # New connection received through self.serverSocket
                sockfd, addr = self.serverSocket.accept()
                sockfd.setblocking(0)
                self.connectionList.append(sockfd)
                self.debug("Client (%s, %s) connected" % addr)
                continue
            else:
                # Data received from a client, process it
                try:
                    # In Windows, sometimes when a TCP program closes abruptly,
                    # a "Connection reset by peer" exception will be thrown
                    data = sock.recv(recv_buffer)
                    if data:
                        files = shlex.split(data)
                        self.debug("Data received in socket:")
                        self.debug(files)
                        for fileName in files:
                            if os.path.exists(fileName):
                                if fileName in self.importedFiles:
                                    sock.send('WARNING: Not importing, already imported file %s \n' % fileName)
                                    self.debug('WARNING: Not importing, already imported file %s \n' % fileName)
                                    continue
                                else:
                                    sock.send('OK: Importing file %s \n' % fileName)
                                    self.debug('OK: Importing file %s \n' % fileName)
                                    fileId = None
                                    yield fileName, fileId
                            else:
                                sock.send('WARNING: Not importing, path does not exist %s \n' % fileName)
                                self.debug('WARNING: Not importing, path does not exist %s \n' % fileName)
                                self.debug(fileName)
                                continue
                    else:
                        continue
                # client disconnected, remove from socket list
                except Exception as e:
                    self.debug("Exception reading socket!!")
                    self.debug(str(e))
                    sock.close()
                    self.connectionList.remove(sock)
                    continue
        return
>>>>>>> de6e10f4

    def iterNewInputFiles(self):
        """ In the case of importing movies, we want to override this method
        for the case when input are individual frames and we want to create
        movie stacks before importing.
        The frames pattern should contains a part delimited by $.
        The id expression with # is not supported for simplicity.
        """

        if not (self.inputIndividualFrames and self.stackFrames):
            # In this case behave just as
            if self.streamingSocket:
                for fileName, fileId in self.iterFilenamesFromSocket():
                    yield fileName, fileId
            else:
                for fileName, fileId in ProtImportMicBase.iterNewInputFiles(self):
                    yield fileName, fileId
            return

        if self.dataStreaming:
            if self.streamingSocket:
                filePaths = [f[0] for f in self.iterFilenamesFromSocket()]
            else:
                # Consider only the files that are not changed in the fileTime delta
                # if processing data in streaming
                fileTimeout = timedelta(seconds=self.fileTimeout.get())
                filePaths = [f for f in self.getMatchFiles()
                             if not self.fileModified(f, fileTimeout)]
        else:
            filePaths = self.getMatchFiles()

        frameRegex = re.compile("(?P<prefix>.+[^\d]+)(?P<frameid>\d+)")
        # Group all frames for each movie
        # Key of the dictionary will be the common prefix and the value
        # will be a list with all frames in that movie
        frameDict = {}

        for fileName in filePaths:
            fnNoExt = pwutils.removeExt(fileName)

            match = frameRegex.match(fnNoExt)

            if match is None:
                raise Exception("Incorrect match of frame files pattern!")

            d = match.groupdict()
            prefix = d['prefix']
            frameid = int(d['frameid'])

            if prefix not in frameDict:
                frameDict[prefix] = []

            frameDict[prefix].append((frameid, fileName))

        suffix = self.movieSuffix.get()
        ih = ImageHandler()

        for movieFn in self.createdStacks:
            if movieFn not in self.importedFiles:
                yield movieFn, None

        def checkMovie():
            for k, v in frameDict.iteritems():
                movieFn = k + suffix

                if self.writeMoviesInProject:
                    movieFn = self._getExtraPath(os.path.basename(movieFn))

                if (movieFn not in self.importedFiles and
                    movieFn not in self.createdStacks and
                    len(v) == self.numberOfIndividualFrames):
                    movieOut = movieFn

                    if movieOut.endswith("mrc"):
                        movieOut += ":mrcs"

                    # By default we will write the movie stacks
                    # unless we are in continue mode and the file exists
                    writeMovie = True
                    if (self.isContinued() and os.path.exists(movieFn)):
                        self.info("Skipping movie stack: %s, seems to be done"
                                  % movieFn)
                        writeMovie = False

                    if writeMovie:
                        self.info("Writing movie stack: %s" % movieFn)
                        # Remove the output file if exists
                        pwutils.cleanPath(movieFn)

                        for i, frame in enumerate(sorted(v, key=lambda x: x[0])):
                            frameFn = frame[1] # Frame name stored previously
                            ih.convert(frameFn, (i+1, movieOut))

                            if self.deleteFrames:
                                pwutils.cleanPath(frameFn)

                    # Now return the newly created movie file as imported file
                    self.createdStacks.add(movieFn)
                    return
        checkMovie()

    def ignoreCopy(self, source, dest):
        pass

    def getCopyOrLink(self):
        if (self.inputIndividualFrames and self.stackFrames and
            self.writeMoviesInProject):
            return self.ignoreCopy
        else:
            return ProtImportMicBase.getCopyOrLink(self)

    def _cleanUp(self):
        if self.streamingSocket:
            self.debug('Closing socket...')
            self.serverSocket.shutdown(socket.SHUT_RDWR)
            self.serverSocket.close()<|MERGE_RESOLUTION|>--- conflicted
+++ resolved
@@ -433,77 +433,12 @@
             decompress('tar', 'jxf %s', '.tbz', '.mrc')
 
         dim = dimMovie.getDim()
-
         range = [1, dim[2], 1]
 
         movie.setFramesRange(range)
         imgSet.setDim(dim)
         imgSet.setFramesRange(range)
 
-<<<<<<< HEAD
-    def iterFiles(self):
-        if not (self.inputIndividualFrames and self.stackFrames):
-            for fileName, fileId in ProtImportMicBase.iterFiles(self):
-                yield fileName, fileId
-            return
-
-        filePaths = self.getMatchFiles()
-
-        frameRegex = re.compile("(?P<prefix>.+[^\d]+)(?P<frameid>\d+)")
-        #  Group all frames for each movie
-        # Key of the dictionary will be the common prefix and the value
-        # will be a list with all frames in that movie
-        frameDict = {}
-
-        if not hasattr(self, "createdStacks"):
-            self.createdStacks = set()
-
-        for fileName in filePaths:
-            fnNoExt = pwutils.removeExt(fileName)
-
-            match = frameRegex.match(fnNoExt)
-
-            if match is None:
-                raise Exception("Incorrect match of frame files pattern!")
-
-            d = match.groupdict()
-            prefix = d['prefix']
-            frameid = int(d['frameid'])
-
-            if prefix not in frameDict:
-                frameDict[prefix] = []
-
-            frameDict[prefix].append((frameid, fileName))
-
-        suffix = self.movieSuffix.get()
-        ih = ImageHandler()
-
-        for k, v in frameDict.iteritems():
-            movieFn = k + suffix
-
-            if self.writeMoviesInProject:
-                movieFn = self._getExtraPath(os.path.basename(movieFn))
-
-                if movieFn not in self.createdStacks:
-                    movieOut = movieFn
-
-                    if movieOut.endswith("mrc"):
-                        movieOut += ":mrcs"
-
-                    pwutils.makeFilePath(movieFn)
-
-                    for i, frame in enumerate(sorted(v, key=lambda x: x[0])):
-                        frameFn = frame[1]  # Frame name stored previously
-                        ih.convert(frameFn, (i + 1, movieOut))
-
-                        if self.deleteFrames:
-                            pwutils.cleanPath(frameFn)
-
-                    self.createdStacks.add(movieFn)
-
-                yield movieFn, None
-
-=======
     def launchSocket(self):
         host = ''  # Where do we get this?!!
         serverSocket = socket.socket(socket.AF_INET, socket.SOCK_STREAM)
@@ -563,7 +498,71 @@
                     self.connectionList.remove(sock)
                     continue
         return
->>>>>>> de6e10f4
+
+    # WORKING version at eBic. Commented since current implementation of frame
+    # stacking in base class should work.
+    # def iterFiles(self):
+    #     if not (self.inputIndividualFrames and self.stackFrames):
+    #         for fileName, fileId in ProtImportMicBase.iterFiles(self):
+    #             yield fileName, fileId
+    #         return
+    #
+    #     filePaths = self.getMatchFiles()
+    #
+    #     frameRegex = re.compile("(?P<prefix>.+[^\d]+)(?P<frameid>\d+)")
+    #     #  Group all frames for each movie
+    #     # Key of the dictionary will be the common prefix and the value
+    #     # will be a list with all frames in that movie
+    #     frameDict = {}
+    #
+    #     if not hasattr(self, "createdStacks"):
+    #         self.createdStacks = set()
+    #
+    #     for fileName in filePaths:
+    #         fnNoExt = pwutils.removeExt(fileName)
+    #
+    #         match = frameRegex.match(fnNoExt)
+    #
+    #         if match is None:
+    #             raise Exception("Incorrect match of frame files pattern!")
+    #
+    #         d = match.groupdict()
+    #         prefix = d['prefix']
+    #         frameid = int(d['frameid'])
+    #
+    #         if prefix not in frameDict:
+    #             frameDict[prefix] = []
+    #
+    #         frameDict[prefix].append((frameid, fileName))
+    #
+    #     suffix = self.movieSuffix.get()
+    #     ih = ImageHandler()
+    #
+    #     for k, v in frameDict.iteritems():
+    #         movieFn = k + suffix
+    #
+    #         if self.writeMoviesInProject:
+    #             movieFn = self._getExtraPath(os.path.basename(movieFn))
+    #
+    #             if movieFn not in self.createdStacks:
+    #                 movieOut = movieFn
+    #
+    #                 if movieOut.endswith("mrc"):
+    #                     movieOut += ":mrcs"
+    #
+    #                 pwutils.makeFilePath(movieFn)
+    #
+    #                 for i, frame in enumerate(sorted(v, key=lambda x: x[0])):
+    #                     frameFn = frame[1]  # Frame name stored previously
+    #                     ih.convert(frameFn, (i + 1, movieOut))
+    #
+    #                     if self.deleteFrames:
+    #                         pwutils.cleanPath(frameFn)
+    #
+    #                 self.createdStacks.add(movieFn)
+    #
+    #             yield movieFn, None
+    #
 
     def iterNewInputFiles(self):
         """ In the case of importing movies, we want to override this method
