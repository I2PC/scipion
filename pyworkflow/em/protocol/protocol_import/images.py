--- conflicted
+++ resolved
@@ -28,12 +28,8 @@
 """
 
 import sys
-<<<<<<< HEAD
-from os.path import basename
+from os.path import basename, exists, isdir
 import time
-=======
-from os.path import basename, exists, isdir
->>>>>>> 6e1471da
 
 from pyworkflow.utils.path import commonPath
 from pyworkflow.utils.properties import Message
