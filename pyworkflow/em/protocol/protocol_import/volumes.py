--- conflicted
+++ resolved
@@ -37,10 +37,6 @@
 from pyworkflow.em import Volume, ImageHandler, PdbFile
 from pyworkflow.em.convert import downloadPdb
 from pyworkflow.em.data import Transform
-<<<<<<< HEAD
-
-=======
->>>>>>> 39452550
 from base import ProtImportFiles
 from images import ProtImportImages
 
@@ -60,30 +56,6 @@
         form.addParam('samplingRate', params.FloatParam,
                       label=Message.LABEL_SAMP_RATE)
         form.addParam('setDefaultOrigin', params.BooleanParam,
-<<<<<<< HEAD
-                      label="Set Default Origin",
-                      help="Set origin of coordinates in the 3D map center (true)"
-                      " or provide it. So far only Modeling related programs"
-                      " support this feature",
-                      default=True)
-        line = form.addLine('Offset',help="We follow the same convention than chimera,"
-                                          " i.e., same magnitude and opposite sign than CCP4.",
-                            condition='not setDefaultOrigin', expertLevel=const.LEVEL_ADVANCED)
-        line.addParam('x', params.FloatParam, condition='not setDefaultOrigin',
-                      label="x", help="offset along x axis", expertLevel=const.LEVEL_ADVANCED)
-        line.addParam('y', params.FloatParam, condition='not setDefaultOrigin',
-                      label="y", help="offset along y axis", expertLevel=const.LEVEL_ADVANCED)
-        line.addParam('z', params.FloatParam, condition='not setDefaultOrigin',
-                      label="z", help="offset along z axis", expertLevel=const.LEVEL_ADVANCED)
-
-    def _insertAllSteps(self):
-        self._insertFunctionStep('importVolumesStep', self.getPattern(),
-                                 self.samplingRate.get(), self.setDefaultOrigin.get())
-
-    #--------------------------- STEPS functions ---------------------------------------------------
-    
-    def importVolumesStep(self, pattern, samplingRate, setDefaultOrigin = True):
-=======
                       label="setDefaultOrigin",
                       help="Set origin of coordinates in the 3D map center "
                            "(true)or provide it. So far only Modeling related "
@@ -111,7 +83,6 @@
     # --------------------------- STEPS functions -----------------------------
 
     def importVolumesStep(self, pattern, samplingRate, setDefaultOrigin=True):
->>>>>>> 39452550
         """ Copy images matching the filename pattern
         Register other parameters.
         """
@@ -160,10 +131,6 @@
                             t.setShifts(self.x, self.y, self.z)
                         vol.setOrigin(t)
                     volSet.append(vol)
-<<<<<<< HEAD
-        print "t", t
-=======
->>>>>>> 39452550
         if volSet.getSize() > 1:
             self._defineOutputs(outputVolumes=volSet)
         else:
