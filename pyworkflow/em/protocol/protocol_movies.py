--- conflicted
+++ resolved
@@ -33,17 +33,12 @@
 
 import pyworkflow.object as pwobj
 from pyworkflow.protocol.params import PointerParam, BooleanParam, LEVEL_ADVANCED
-<<<<<<< HEAD
+
 from pyworkflow.protocol.constants import STEPS_PARALLEL, STATUS_NEW
 import pyworkflow.utils as pwutils
 from pyworkflow.utils.properties import Message
 from pyworkflow.em.data import SetOfMovies, Movie, MovieAlignment, Acquisition
-from pyworkflow.em.convert import ImageHandler
-=======
-from pyworkflow.protocol.constants import STEPS_PARALLEL
-from pyworkflow.utils.path import createLink, removeBaseExt, makePath
-from pyworkflow.utils.properties import Message
->>>>>>> a0cf3943
+from pyworkflow.em import ImageHandler
 
 from protocol_micrographs import ProtPreprocessMicrographs
 from protocol_particles import ProtExtractParticles
@@ -193,7 +188,6 @@
         # as parameter for a functionStep
         movieDict = movie.getObjDict(includeBasic=True)
         movieStepId = self._insertFunctionStep('processMovieStep',
-<<<<<<< HEAD
                                                movieDict,
                                                movie.hasAlignment(),
                                                prerequisites=[])
@@ -215,15 +209,6 @@
 
         movieFolder = self._getOutputMovieFolder(movie)
         movieFn = movie.getFileName()
-=======
-                                               movie.getObjId(), movie.getFileName(),
-                                               prerequisites=[])  
-        return movieStepId
-
-    #--------------------------- STEPS functions ---------------------------------------------------
-    def processMovieStep(self, movieId, movieFn, *args):
-        movieFolder = self._getMovieFolder(movieId)
->>>>>>> a0cf3943
         movieName = basename(movieFn)
 
         # Clean old finished files
@@ -234,30 +219,17 @@
             pwutils.createLink(movieFn, join(movieFolder, movieName))
 
             if movieName.endswith('bz2'):
-<<<<<<< HEAD
                 newMovieName = movieName.replace('.bz2', '')
-                # we assume that if compressed the name ends with .mrc.bz2
+                # We assume that if compressed the name ends with .mrc.bz2
                 if not exists(newMovieName):
-=======
-                # We assume that if compressed the name ends with .mrc.bz2
-                movieMrc = movieName.replace('.bz2', '')
-                toDelete.append(movieMrc)
-                if not exists(movieMrc):
->>>>>>> a0cf3943
                     self.runJob('bzip2', '-d -f %s' % movieName, cwd=movieFolder)
 
             elif movieName.endswith('tbz'):
-<<<<<<< HEAD
                 newMovieName = movieName.replace('.tbz', '.mrc')
-                # we assume that if compressed the name ends with .tbz
+                # We assume that if compressed the name ends with .tbz
                 if not exists(newMovieName):
-=======
-                # We assume that if compressed the name ends with .tbz
-                movieMrc = movieName.replace('.tbz', '.mrc')
-                toDelete.append(movieMrc)
-                if not exists(movieMrc):
->>>>>>> a0cf3943
                     self.runJob('tar', 'jxf %s' % movieName, cwd=movieFolder)
+
             elif movieName.endswith('.tif'):
                 #FIXME: It seems that we have some flip problem with compressed
                 # tif files, we need to check that
@@ -283,7 +255,6 @@
             else:
                 newMovieName = movieName
             
-<<<<<<< HEAD
             if (self.CONVERT_TO_MRC and not (newMovieName.endswith("mrc") or
                                              newMovieName.endswith("mrcs"))):
                 inputMovieFn = os.path.join(movieFolder, newMovieName)
@@ -305,10 +276,6 @@
 
             self._processMovie(movie)
 
-=======
-            self._processMovie(movieId, movieMrc, movieFolder, *args)
-            
->>>>>>> a0cf3943
             if self.cleanMovieData:
                 self.info("Erasing.....movieFolder: %s" % movieFolder)
                 os.system('rm -rf %s' % movieFolder)
