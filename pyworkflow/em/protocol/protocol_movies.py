# **************************************************************************
# *
# * Authors:     Airen Zaldivar Peraza (azaldivar@cnb.csic.es)
# *              Roberto Marabini (roberto@cnb.csic.es)
# *              J.M. de la Rosa Trevin (jmdelarosa@cnb.csic.es)
# *              Vahid Abrishami (vabrishami@cnb.csic.es)
# *
# * Unidad de  Bioinformatica of Centro Nacional de Biotecnologia , CSIC
# *
# * This program is free software; you can redistribute it and/or modify
# * it under the terms of the GNU General Public License as published by
# * the Free Software Foundation; either version 2 of the License, or
# * (at your option) any later version.
# *
# * This program is distributed in the hope that it will be useful,
# * but WITHOUT ANY WARRANTY; without even the implied warranty of
# * MERCHANTABILITY or FITNESS FOR A PARTICULAR PURPOSE.  See the
# * GNU General Public License for more details.
# *
# * You should have received a copy of the GNU General Public License
# * along with this program; if not, write to the Free Software
# * Foundation, Inc., 59 Temple Place, Suite 330, Boston, MA
# * 02111-1307  USA
# *
# *  All comments concerning this program package may be sent to the
# *  e-mail address 'scipion@cnb.csic.es'
# *
# **************************************************************************

import os
from os.path import join, basename, exists
from datetime import datetime

import pyworkflow.object as pwobj
from pyworkflow.protocol.params import PointerParam, BooleanParam, LEVEL_ADVANCED

from pyworkflow.protocol.constants import STEPS_PARALLEL, STATUS_NEW
import pyworkflow.utils as pwutils
from pyworkflow.utils.properties import Message
from pyworkflow.em.data import SetOfMovies, Movie, MovieAlignment, Acquisition
from pyworkflow.em import ImageHandler

from protocol_micrographs import ProtPreprocessMicrographs
from protocol_particles import ProtExtractParticles



class ProtProcessMovies(ProtPreprocessMicrographs):
    """
    Protocol base for processing movies from direct detectors cameras.
    This base class will iterate through the movies (extract them if compressed)
    and call a _processMovie method for each one.
    """
    # Redefine this in subclasses if want to convert the movies to mrc
    # the value should be either 'mrc' or 'mrcs'
    CONVERT_TO_MRC = None

    def __init__(self, **kwargs):
        ProtPreprocessMicrographs.__init__(self, **kwargs)
        self.stepsExecutionMode = STEPS_PARALLEL
    
    #--------------------------- DEFINE param functions ----------------------
    def _defineParams(self, form):
        form.addSection(label=Message.LABEL_INPUT)
        
        form.addParam('inputMovies', PointerParam, pointerClass='SetOfMovies', 
                      important=True,
                      label=Message.LABEL_INPUT_MOVS,
                      help='Select a set of previously imported movies.')

    #--------------------------- INSERT steps functions ---------------------
    def _insertAllSteps(self):
        # Build the list of all processMovieStep ids by 
        # inserting each of the steps for each movie
        self.insertedDict = {}
        self.samplingRate = self.inputMovies.get().getSamplingRate()
        # FIXME: Not working in scipion-box
        #self.convertStepId = self._insertFunctionStep('convertInputStep')

        movieSteps = self._insertNewMoviesSteps(self.insertedDict,
                                                self.inputMovies.get())
        finalSteps = self._insertFinalSteps(movieSteps)
        self._insertFunctionStep('createOutputStep',
                                 prerequisites=finalSteps, wait=True)

    def _insertFinalSteps(self, deps):
        """ This should be implemented in subclasses"""
        return deps

    def _getFirstJoinStepName(self):
        # This function will be used for streaming, to check which is
        # the first function that need to wait for all micrographs
        # to have completed, this can be overwritten in subclasses
        # (eg in Xmipp 'sortPSDStep')
        return 'createOutputStep'

    def _getFirstJoinStep(self):
        for s in self._steps:
            if s.funcName == self._getFirstJoinStepName():
                return s
        return None

    def _loadInputList(self):
        """ Load the input set of movies and create a list. """
        moviesFile = self.inputMovies.get().getFileName()
        self.debug("Loading input db: %s" % moviesFile)
        movieSet = SetOfMovies(filename=moviesFile)
        movieSet.loadAllProperties()
        self.listOfMovies = [m.clone() for m in movieSet]
        self.streamClosed = movieSet.isStreamClosed()
        movieSet.close()
        self.debug("Closed db.")

    def _checkNewInput(self):
        # Check if there are new movies to process from the input set
        localFile = self.inputMovies.get().getFileName()
        now = datetime.now()
        self.lastCheck = getattr(self, 'lastCheck', now)
        mTime = datetime.fromtimestamp(os.path.getmtime(localFile))
        self.debug('Last check: %s, modification: %s'
                  % (pwutils.prettyTime(self.lastCheck),
                     pwutils.prettyTime(mTime)))
        # If the input movies.sqlite have not changed since our last check,
        # it does not make sense to check for new input data
        if self.lastCheck > mTime and hasattr(self, 'listOfMovies'):
            return None

        self.lastCheck = now
        # Open input movies.sqlite and close it as soon as possible
        self._loadInputList()
        newMovies = any(m.getObjId() not in self.insertedDict
                        for m in self.listOfMovies)
        outputStep = self._getFirstJoinStep()

        if newMovies:
            fDeps = self._insertNewMoviesSteps(self.insertedDict,
                                               self.listOfMovies)
            if outputStep is not None:
                outputStep.addPrerequisites(*fDeps)
            self.updateSteps()

    def _checkNewOutput(self):
        pass # To be implemented in sub-classes

    def _stepsCheck(self):
        # Input movie set can be loaded or None when checked for new inputs
        # If None, we load it
        self._checkNewInput()
        self._checkNewOutput()

    def _insertNewMoviesSteps(self, insertedDict, inputMovies):
        """ Insert steps to process new movies (from streaming)
        Params:
            insertedDict: contains already processed movies
            inputMovies: input movies set to be check
        """
        deps = []
        # For each movie insert the step to process it
        for movie in inputMovies:
            if movie.getObjId() not in insertedDict:
                stepId = self._insertMovieStep(movie)
                deps.append(stepId)
                insertedDict[movie.getObjId()] = stepId
        return deps
        
    def _insertMovieStep(self, movie):
        """ Insert the processMovieStep for a given movie. """
        # Note1: At this point is safe to pass the movie, since this
        # is not executed in parallel, here we get the params
        # to pass to the actual step that is gone to be executed later on
        # Note2: We are serializing the Movie as a dict that can be passed
        # as parameter for a functionStep
        movieDict = movie.getObjDict(includeBasic=True)
        movieStepId = self._insertFunctionStep('processMovieStep',
                                               movieDict,
                                               movie.hasAlignment(),
                                               prerequisites=[])
        return movieStepId

    #--------------------------- STEPS functions -----------------------------
    def convertInputStep(self):
        """ Should be implemented in sub-classes if needed. """
        pass

    def processMovieStep(self, movieDict, hasAlignment):
        movie = Movie()
        movie.setAcquisition(Acquisition())

        if hasAlignment:
            movie.setAlignment(MovieAlignment())

        movie.setAttributesFromDict(movieDict, setBasic=True,
                                    ignoreMissing=True)

        movieFolder = self._getOutputMovieFolder(movie)
        movieFn = movie.getFileName()
        movieName = basename(movieFn)

        # Clean old finished files
        pwutils.cleanPath(self._getMovieDone(movie))

        if self._filterMovie(movie):
            pwutils.makePath(movieFolder)
            pwutils.createLink(movieFn, join(movieFolder, movieName))

            if movieName.endswith('bz2'):
                newMovieName = movieName.replace('.bz2', '')
                # We assume that if compressed the name ends with .mrc.bz2
                if not exists(newMovieName):
                    self.runJob('bzip2', '-d -f %s' % movieName, cwd=movieFolder)

            elif movieName.endswith('tbz'):
                newMovieName = movieName.replace('.tbz', '.mrc')
                # We assume that if compressed the name ends with .tbz
                if not exists(newMovieName):
                    self.runJob('tar', 'jxf %s' % movieName, cwd=movieFolder)

            elif movieName.endswith('.tif'):
                #FIXME: It seems that we have some flip problem with compressed
                # tif files, we need to check that
                newMovieName = movieName.replace('.tif', '.mrc')
                # we assume that if compressed the name ends with .tbz
                if not exists(newMovieName):
                    self.runJob('tif2mrc', '%s %s' % (movieName, newMovieName),
                                                      cwd=movieFolder)
            elif movieName.endswith('.txt'):
                # Support a list of frame as a simple .txt file containing
                # all the frames in a raw list, we could use a xmd as well,
                # but a plain text was choose to simply its generation
                movieTxt = os.path.join(movieFolder, movieName)
                with open(movieTxt) as f:
                    movieOrigin = os.path.basename(os.readlink(movieFn))
                    newMovieName = movieName.replace('.txt', '.mrcs')
                    ih = ImageHandler()
                    for i, line in enumerate(f):
                        if line.strip():
                            inputFrame = os.path.join(movieOrigin, line.strip())
                            ih.convert(inputFrame,
                                       (i+1, os.path.join(movieFolder, newMovieName)))
            else:
                newMovieName = movieName
            
            if (self.CONVERT_TO_MRC and not (newMovieName.endswith("mrc") or
                                             newMovieName.endswith("mrcs"))):
                inputMovieFn = os.path.join(movieFolder, newMovieName)
                if inputMovieFn.endswith('.em'):
                    inputMovieFn += ":ems"
                newMovieName = pwutils.replaceExt(newMovieName,
                                                  self.CONVERT_TO_MRC)
                outputMovieFn = os.path.join(movieFolder, newMovieName)
                self.info("Converting movie '%s' -> '%s'" % (inputMovieFn,
                                                             outputMovieFn))
                ImageHandler().convertStack(inputMovieFn, outputMovieFn)

            # Just store the original name in case it is needed in _processMovie
            movie._originalFileName = pwobj.String(objDoStore=False)
            movie._originalFileName.set(movie.getFileName())
            # Now set the new filename (either linked or converted)
            movie.setFileName(os.path.join(movieFolder, newMovieName))
            self.info("Processing movie: %s" % movie.getFileName())

            self._processMovie(movie)

            if pwutils.envVarOn('SCIPION_DEBUG_NOCLEAN'):
                self.info('Clean movie data DISABLED. '
                          'Movie folder will remain in disk!!!')
            else:
                self.info("Erasing.....movieFolder: %s" % movieFolder)
                os.system('rm -rf %s' % movieFolder)
                # cleanPath(movieFolder)

        # Mark this movie as finished
        open(self._getMovieDone(movie), 'w').close()
        
    #--------------------------- UTILS functions ----------------------------
    def _getOutputMovieFolder(self, movie):
        """ Create a Movie folder where to work with it. """
        return self._getTmpPath('movie_%06d' % movie.getObjId())

    def _getMovieName(self, movie, ext='.mrc'):
        return self._getExtraPath('movie_%06d%s' % (movie.getObjId(), ext))

    def _getMovieDone(self, movie):
        return self._getExtraPath('DONE_movie_%06d.TXT' % movie.getObjId())

    def _isMovieDone(self, movie):
        """ A movie is done if the marker file exists. """
        return os.path.exists(self._getMovieDone(movie))

    def _getAllDone(self):
        return self._getExtraPath('DONE_all.TXT')

    def _readDoneList(self):
        """ Read from a text file the id's of the items that have been done. """
        doneFile = self._getAllDone()
        doneList = []
        # Check what items have been previously done
        if os.path.exists(doneFile):
            with open(doneFile) as f:
                doneList += [int(line.strip()) for line in f]

        return doneList

    def _writeDoneList(self, movieList):
        """ Write to a text file the items that have been done. """
        doneFile = self._getAllDone()
        with open(self._getAllDone(), 'a') as f:
            for movie in movieList:
                f.write('%d\n' % movie.getObjId())

    #--------------------------- OVERRIDE functions --------------------------
    def _filterMovie(self, movie):
        """ Check if process or not this movie.
        """
        return True

    def _processMovie(self, movie):
        """ Process the movie actions, remember to:
        1) Generate all output files inside movieFolder
           (usually with cwd in runJob)
        2) Copy the important result files after processing
           (movieFolder will be deleted!!!)
        """
        pass

    # FIXME: check if the following functions could be removed

    def _getNameExt(self, movieName, postFix, ext):
        if movieName.endswith("bz2"):
            # removeBaseExt function only eliminate the last extension,
            # but if files are compressed, we need to eliminate two extensions:
            # bz2 and its own image extension (e.g: mrcs, em, etc)
            return pwutils.removeBaseExt(pwutils.removeBaseExt(movieName)) + postFix + '.' + ext
        else:
            return pwutils.removeBaseExt(movieName) + postFix + '.' + ext
    
    def _getCorrMovieName(self, movieId, ext='.mrcs'):
        return 'movie_%06d%s' % (movieId, ext)

    def _getLogFile(self, movieId):
        return 'micrograph_%06d_Log.txt' % movieId


class ProtExtractMovieParticles(ProtExtractParticles, ProtProcessMovies):
    """ Extract a set of Particles from each frame of a set of Movies.
    """
    pass

<<<<<<< HEAD

class ProtMovieAssignGain(ProtPreprocessMicrographs):
    """ Assign a gain image to a set of movies
    """
    _label = 'assign gain to movies'

    def __init__(self, **kwargs):
        ProtPreprocessMicrographs.__init__(self, **kwargs)
    
    #--------------------------- DEFINE param functions --------------------------------------------
    def _defineParams(self, form):
        form.addSection(label=Message.LABEL_INPUT)
        
        form.addParam('inputMovies', PointerParam, pointerClass='SetOfMovies', 
                      important=True,
                      label=Message.LABEL_INPUT_MOVS,
                      help='Select a set of previously imported movies.')
        form.addParam('gainImage', PointerParam, pointerClass='Image',
                      label="Gain image", help="Select a gain image. The movie will be corrected as newMovie=Movie/gain")

    #--------------------------- INSERT steps functions --------------------------------------------
    def _insertAllSteps(self):
        self._insertFunctionStep('createOutputStep')

    #--------------------------- STEPS functions ---------------------------------------------------
    def createOutputStep(self):
        moviesIn = self.inputMovies.get()
        moviesOut = self._createSetOfMovies()
        moviesOut.copyInfo(moviesIn)        
        moviesOut.setGain(self.gainImage.get().getFileName())        
        moviesOut.copyItems(moviesIn)
        
        self._defineOutputs(outputMovies=moviesOut)
        self._defineSourceRelation(self.inputMovies, moviesOut)
        
        
=======
    
>>>>>>> 2c9d21fc
<|MERGE_RESOLUTION|>--- conflicted
+++ resolved
@@ -346,7 +346,6 @@
     """
     pass
 
-<<<<<<< HEAD
 
 class ProtMovieAssignGain(ProtPreprocessMicrographs):
     """ Assign a gain image to a set of movies
@@ -382,7 +381,4 @@
         self._defineOutputs(outputMovies=moviesOut)
         self._defineSourceRelation(self.inputMovies, moviesOut)
         
-        
-=======
-    
->>>>>>> 2c9d21fc
+        