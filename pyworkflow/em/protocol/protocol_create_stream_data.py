# **************************************************************************
# *
# * Authors:     R. Marabini (roberto@cnb.csic.es)
# *              Tomas Majtner (tmajtner@cnb.csic.es)   -- added particles
<<<<<<< HEAD
# *              Amaya Jimenez (ajimenez@cnb.csic.es) -- Mic for SetOfMics
=======
# *              Amaya Jimenez (ajimenez@cnb.csic.es) -- Mov for SetOfMovs
>>>>>>> 5498a706
# *
# * Unidad de  Bioinformatica of Centro Nacional de Biotecnologia , CSIC
# *
# * This program is free software; you can redistribute it and/or modify
# * it under the terms of the GNU General Public License as published by
# * the Free Software Foundation; either version 2 of the License, or
# * (at your option) any later version.
# *
# * This program is distributed in the hope that it will be useful,
# * but WITHOUT ANY WARRANTY; without even the implied warranty of
# * MERCHANTABILITY or FITNESS FOR A PARTICULAR PURPOSE.  See the
# * GNU General Public License for more details.
# *
# * You should have received a copy of the GNU General Public License
# * along with this program; if not, write to the Free Software
# * Foundation, Inc., 59 Temple Place, Suite 330, Boston, MA
# * 02111-1307  USA
# *
# *  All comments concerning this program package may be sent to the
# *  e-mail address 'scipion@cnb.csic.es'
# *
# **************************************************************************

from collections import OrderedDict

import pyworkflow.protocol.params as params
from protocol import EMProtocol
import time
import xmipp
import random

from pyworkflow import VERSION_1_1
from pyworkflow.em.data import \
    (SetOfMicrographs, Micrograph, Acquisition, Movie, SetOfMovies)
from pyworkflow.em.data import SetOfMicrographs, Micrograph, Acquisition, Movie, SetOfMovies, SetOfParticles, Particle
from pyworkflow.protocol.constants import STEPS_PARALLEL
from os.path import basename, exists
from pyworkflow.em.convert import ImageHandler
from pyworkflow.utils.path import createLink

SET_OF_MOVIES = 0
SET_OF_MICROGRAPHS = 1
SET_OF_RANDOM_MICROGRAPHS = 2
SET_OF_PARTICLES = 3



class ProtCreateStreamData(EMProtocol):
    """ create  setofXXXX in streaming mode.
        micrograph -> read a micrograph in memory and writes it nDim times
        movie      -> read a movie in memory and writes it nDim times
        randomMicrographs -> creates a micrograph with random values
        and applies a random CTF
        particles  -> read nDim particles in memory and writes it in streaming
    """
    _label = "create stream data"
    _lastUpdateVersion = VERSION_1_1
    _singleImageFn = "singleImage.xmp"
    _magnification = 500000
    _voltage = 200
    _sphericalAberration = 2.0
    _amplitudeContrast = 0.07
    object = None

    def __init__(self, **kwargs):
        EMProtocol.__init__(self, **kwargs)
        self.dictObj = OrderedDict()
        self.stepsExecutionMode = STEPS_PARALLEL

    # -------------------------- DEFINE param functions ----------------------
    def _defineParams(self, form):
        form.addSection(label='Input')

        form.addParam('setof', params.EnumParam, default=0,
                      choices=['Movies', 'Micrographs', 'RandomMicrographs',
                               'Particles'],
                      label='set Of',
                      help='create set of')
        form.addParam('inputMovies', params.PointerParam, pointerClass='SetOfMovies',
                      condition="setof==%d"%SET_OF_MOVIES,
                      label="movie",
                      help='This movie will be copied "number of items" times')
        form.addParam('inputMics', params.PointerParam,
                      pointerClass='SetOfMicrographs',
                      condition="setof==%d" % SET_OF_MICROGRAPHS,
                      label="micrograph",
                      help='This micrograph will be copied "number of items"'
                           ' times')
        form.addParam('xDim', params.IntParam, default=1024,
                      condition="setof==%d" % SET_OF_RANDOM_MICROGRAPHS,
                      label="xdim",
                      help="X dim ")
        form.addParam('yDim', params.IntParam, default=1024,
                      condition="setof==%d" % SET_OF_RANDOM_MICROGRAPHS,
                      label="ydim",
                      help="Y dim ")
        form.addParam('inputParticles', params.PointerParam,
                      pointerClass='SetOfParticles',
                      condition="setof==%d"%SET_OF_PARTICLES,
                      label="SetOfParticles",
                      help='These particles will be written in streaming')
        form.addParam('groups', params.IntParam, default=50,
                      condition="setof==%d" % SET_OF_PARTICLES,
                      label="groups",
                      help='How many items will be created every iteration')
        form.addParam('nDim', params.IntParam, default=10,
                      label="number of items",
                      help="setofXX size")
        form.addParam('samplingRate', params.FloatParam, default=4,
<<<<<<< HEAD
                      condition="setof!=%d" % SET_OF_MICROGRAPHS,
=======
                      condition="setof!=%d" % SET_OF_MOVIES,
>>>>>>> 5498a706
                      label="samplingRate",
                      help="Sampling rate")
        form.addParam('creationInterval', params.IntParam, default=60,
                      label="Create Object each (sec)",
                      pointerClass='EMProtocol',
                      help="create one object each creationInterval seconds")
        form.addParam('delay', params.IntParam, default=0,
                      label="delay (sec)",
                      help="wait this seconds before creating stream data")

        form.addParallelSection(threads=1, mpi=1)

    # --------------------------- INSERT steps functions ---------------------
    def _insertAllSteps(self):
        self.counter = 0
        deps = []

        if self.delay != 0:
            delayId = self._insertFunctionStep('delayStep')
            deps.append(delayId)

        step = None
        if self.setof == SET_OF_MOVIES:
            step = 'createStep'
        elif self.setof == SET_OF_MICROGRAPHS:
            step = 'createStep'
        elif self.setof == SET_OF_RANDOM_MICROGRAPHS:
            step = 'createRandomMicAtep'
        elif self.setof == SET_OF_PARTICLES:
            step = 'createParticlesStep'
        else:
            raise Exception('Unknown data type')

        if self.setof == SET_OF_PARTICLES:
            for mic in range(1, (self.nDim.get() / self.groups.get()) +
                    (self.nDim.get() % self.groups.get() > 0) + 1):
                self._insertFunctionStep(step, prerequisites=deps)
        else:
            for mic in range(1, self.nDim.get() + 1):
                self._insertFunctionStep(step, mic, prerequisites=deps)

    # -------------------------- STEPS functions -------------------------
    def delayStep(self):
        time.sleep(self.delay)

    def _checkNewItems(self, objSet):
        """ Check for already computed micrograph/movie and
        update the output set. """
        objDict = {}
        newObj = False
        for obj in objSet:
            objDict[obj.getFileName()] = True

        if objDict:
            if objSet.getSize():
                objSet.enableAppend()
                objSet.loadAllProperties()
        else:
            objSet.setStreamState(objSet.STREAM_OPEN)
            acquisition = Acquisition()
            acquisition.setMagnification(self._magnification)
            acquisition.setVoltage(self._voltage)
            acquisition.setSphericalAberration(self._sphericalAberration)
            acquisition.setAmplitudeContrast(self._amplitudeContrast)
            objSet.setAcquisition(acquisition)
<<<<<<< HEAD
            if self.setof != SET_OF_MICROGRAPHS:
                objSet.setSamplingRate(self.samplingRate.get())
            else:
                objSet.setSamplingRate(self.inputMics.get().getSamplingRate())
=======
            if self.setof != SET_OF_MOVIES:
                objSet.setSamplingRate(self.samplingRate.get())
            else:
                objSet.setSamplingRate(self.inputMovies.get().getSamplingRate())
>>>>>>> 5498a706

        if self.setof == SET_OF_MOVIES:
            obj = Movie()
        elif self.setof == SET_OF_MICROGRAPHS:
            obj = Micrograph()
        elif self.setof == SET_OF_RANDOM_MICROGRAPHS:
            obj = Micrograph()
        elif self.setof == SET_OF_PARTICLES:
            obj = Particle()
        else:
            raise Exception('Unknown data type')

        for k, v in self.dictObj.iteritems():
            if (k not in objDict):
                self.counter += 1
                obj.setFileName(k)
                if self.setof != SET_OF_PARTICLES:
                    obj.setMicName(basename(k))
                obj.setObjId(self.counter)
                objSet.append(obj)
                newObj = True

        return objSet, newObj  # why a dictionary, a boolean may be enough

    def _updateOutput(self, objSet):
        if self.setof == SET_OF_MOVIES:
            self._defineOutputs(outputMovies=objSet)
        elif self.setof == SET_OF_MICROGRAPHS:
            self._defineOutputs(outputMicrographs=objSet)
        elif self.setof == SET_OF_RANDOM_MICROGRAPHS:
            self._defineOutputs(outputMicrographs=objSet)
        elif self.setof == SET_OF_PARTICLES:
            self._defineOutputs(outputParticles=objSet)

    def _stepsCheck(self):
        if self.setof == SET_OF_MOVIES:
            objSet = SetOfMovies(filename=self._getPath('movies.sqlite'))
        elif self.setof == SET_OF_MICROGRAPHS:
            objSet = \
                SetOfMicrographs(filename=self._getPath('micrographs.sqlite'))
        elif self.setof == SET_OF_RANDOM_MICROGRAPHS:
            objSet = \
                SetOfMicrographs(filename=self._getPath('micrographs.sqlite'))
        elif self.setof == SET_OF_PARTICLES:
            objSet = SetOfParticles(filename=self._getPath('particles.sqlite'))
        else:
            raise Exception('Unknown data type')

        newObjSet, newObj = self._checkNewItems(objSet)
        
        if self.setof == SET_OF_MOVIES:
            newObjSet.setFramesRange(self.inputMovies.get().getFramesRange())

        # check if end ....
        if self.setof == SET_OF_PARTICLES:
            endObjs = newObjSet.getSize() >= self.nDim.get()/self.groups.get()
        else:
            endObjs = newObjSet.getSize() == self.nDim.get()

        if newObj:
            if endObjs:
                newObjSet.setStreamState(newObjSet.STREAM_CLOSED)
            self._updateOutput(newObjSet)
        newObjSet.close()

    def createStep(self, counter):

<<<<<<< HEAD
        if not ProtCreateStreamData.object or self.setof == SET_OF_MICROGRAPHS:
=======
        if not ProtCreateStreamData.object or self.setof == SET_OF_MOVIES:

>>>>>>> 5498a706
            if self.setof == SET_OF_MOVIES:
                setDim = self.inputMovies.get().getSize()
                for idx, mov in enumerate(self.inputMovies.get()):
                    if idx == (counter - 1) % setDim:
                        newMov = mov.clone()
                        break
                ProtCreateStreamData.object = \
                    ImageHandler().read(newMov.getLocation())
                self.name = "movie"

            elif self.setof == SET_OF_MICROGRAPHS:
                setDim = self.inputMics.get().getSize()
                for idx, mic in enumerate(self.inputMics.get()):
                    if idx == (counter-1)%setDim:
                        newMic = mic.clone()
                        break
                ProtCreateStreamData.object = \
                    ImageHandler().read(newMic.getLocation())
                self.name = "micro"


            elif self.setof == SET_OF_PARTICLES:
                for idx, p in enumerate(self.inputParticles.get()):
                    if idx == counter:
                        particle = p.clone()
                ProtCreateStreamData.object = \
                    ImageHandler().read(particle.getLocation())
                self.name = "particle"

        # save file
        destFn = self._getExtraPath("%s_%05d" % (self.name, counter))
        ProtCreateStreamData.object.write(destFn)
        self.dictObj[destFn] = True
        time.sleep(self.creationInterval.get())


    def createParticlesStep(self):
        self.name = "particle"
        for idx, p in enumerate(self.inputParticles.get()):
            if ((idx > self.counter) and (idx <= self.nDim.get()) and
                    (idx <= self.counter + self.groups.get())):
                ProtCreateStreamData.object = \
                    ImageHandler().read(p.getLocation())
                destFn = self._getExtraPath("%s_%05d" % (self.name, idx))
                ProtCreateStreamData.object.write(destFn)
                self.dictObj[destFn] = True
        time.sleep(self.creationInterval.get())
        self._stepsCheck()

    def createRandomMicAtep(self, mic):
        from pyworkflow.em.packages.xmipp3 import getEnviron

        # create image
        img = xmipp.Image()
        img.setDataType(xmipp.DT_FLOAT)
        img.resize(self.xDim, self.yDim)
        img.initRandom(0., 1., xmipp.XMIPP_RND_UNIFORM)
        baseFn = self._getExtraPath(self._singleImageFn)
        img.write(baseFn)

        md1 = xmipp.MetaData()
        md1.setColumnFormat(False)
        idctf = md1.addObject()

        baseFnCtf = self._getTmpPath("ctf_%d.param" % mic)
        baseFnImageCTF = self._getExtraPath("imageCTF_%d.xmp" % mic)

        md1.setValue(xmipp.MDL_CTF_SAMPLING_RATE, 1., idctf)
        md1.setValue(xmipp.MDL_CTF_VOLTAGE, 200., idctf)
        defocus = 20000 + 10000 * random.random()
        udefocus = defocus + 1000 * random.random()
        vdefocus = defocus + 1000 * random.random()
        if udefocus < vdefocus:
            aux = vdefocus
            vdefocus = udefocus
            udefocus = aux
        md1.setValue(xmipp.MDL_CTF_DEFOCUSU, udefocus, idctf)
        md1.setValue(xmipp.MDL_CTF_DEFOCUSV, vdefocus, idctf)
        md1.setValue(xmipp.MDL_CTF_DEFOCUS_ANGLE, 180.0 * random.random(),
                     idctf)
        md1.setValue(xmipp.MDL_CTF_CS, 2., idctf)
        md1.setValue(xmipp.MDL_CTF_Q0, 0.07, idctf)
        md1.setValue(xmipp.MDL_CTF_K, 1., idctf)

        md1.write(baseFnCtf)

        # apply ctf
        args = " -i %s" % baseFn
        args += " -o %s" % baseFnImageCTF
        args += " -f ctf %s" % baseFnCtf
        args += " --sampling %f" % self.samplingRate
        self.runJob("xmipp_transform_filter", args, env=getEnviron())
        self.dictObj[baseFnImageCTF] = True
        time.sleep(self.creationInterval.get())

    # -------------------------- INFO functions ------------------------------
    def _validate(self):
        return []

    def _summary(self):
        return []

    def _methods(self):
        return []<|MERGE_RESOLUTION|>--- conflicted
+++ resolved
@@ -2,11 +2,7 @@
 # *
 # * Authors:     R. Marabini (roberto@cnb.csic.es)
 # *              Tomas Majtner (tmajtner@cnb.csic.es)   -- added particles
-<<<<<<< HEAD
 # *              Amaya Jimenez (ajimenez@cnb.csic.es) -- Mic for SetOfMics
-=======
-# *              Amaya Jimenez (ajimenez@cnb.csic.es) -- Mov for SetOfMovs
->>>>>>> 5498a706
 # *
 # * Unidad de  Bioinformatica of Centro Nacional de Biotecnologia , CSIC
 # *
@@ -59,7 +55,7 @@
         micrograph -> read a micrograph in memory and writes it nDim times
         movie      -> read a movie in memory and writes it nDim times
         randomMicrographs -> creates a micrograph with random values
-        and applies a random CTF
+        and aplies a random CTF
         particles  -> read nDim particles in memory and writes it in streaming
     """
     _label = "create stream data"
@@ -116,11 +112,8 @@
                       label="number of items",
                       help="setofXX size")
         form.addParam('samplingRate', params.FloatParam, default=4,
-<<<<<<< HEAD
-                      condition="setof!=%d" % SET_OF_MICROGRAPHS,
-=======
-                      condition="setof!=%d" % SET_OF_MOVIES,
->>>>>>> 5498a706
+                      condition="setof!=%d and setof!=%d" % (
+                          SET_OF_MICROGRAPHS, SET_OF_MOVIES),
                       label="samplingRate",
                       help="Sampling rate")
         form.addParam('creationInterval', params.IntParam, default=60,
@@ -186,17 +179,15 @@
             acquisition.setSphericalAberration(self._sphericalAberration)
             acquisition.setAmplitudeContrast(self._amplitudeContrast)
             objSet.setAcquisition(acquisition)
-<<<<<<< HEAD
             if self.setof != SET_OF_MICROGRAPHS:
                 objSet.setSamplingRate(self.samplingRate.get())
             else:
                 objSet.setSamplingRate(self.inputMics.get().getSamplingRate())
-=======
             if self.setof != SET_OF_MOVIES:
                 objSet.setSamplingRate(self.samplingRate.get())
             else:
-                objSet.setSamplingRate(self.inputMovies.get().getSamplingRate())
->>>>>>> 5498a706
+                objSet.setSamplingRate(
+                    self.inputMovies.get().getSamplingRate())
 
         if self.setof == SET_OF_MOVIES:
             obj = Movie()
@@ -246,7 +237,7 @@
             raise Exception('Unknown data type')
 
         newObjSet, newObj = self._checkNewItems(objSet)
-        
+
         if self.setof == SET_OF_MOVIES:
             newObjSet.setFramesRange(self.inputMovies.get().getFramesRange())
 
@@ -264,12 +255,9 @@
 
     def createStep(self, counter):
 
-<<<<<<< HEAD
-        if not ProtCreateStreamData.object or self.setof == SET_OF_MICROGRAPHS:
-=======
-        if not ProtCreateStreamData.object or self.setof == SET_OF_MOVIES:
-
->>>>>>> 5498a706
+        if not ProtCreateStreamData.object or self.setof == \
+                SET_OF_MICROGRAPHS or self.setof == SET_OF_MOVIES:
+
             if self.setof == SET_OF_MOVIES:
                 setDim = self.inputMovies.get().getSize()
                 for idx, mov in enumerate(self.inputMovies.get()):
