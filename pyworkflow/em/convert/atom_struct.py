# **************************************************************************
# *
# * Authors:     Roberto Marabini (roberto@cnb.csic.es)
# *              Marta Martinez (mmmtnez@cnb.csic.es)
# *
# * Unidad de  Bioinformatica of Centro Nacional de Biotecnologia , CSIC
# *
# * This program is free software; you can redistribute it and/or modify
# * it under the terms of the GNU General Public License as published by
# * the Free Software Foundation; either version 2 of the License, or
# * (at your option) any later version.
# *
# * This program is distributed in the hope that it will be useful,
# * but WITHOUT ANY WARRANTY; without even the implied warranty of
# * MERCHANTABILITY or FITNESS FOR A PARTICULAR PURPOSE.  See the
# * GNU General Public License for more details.
# *
# * You should have received a copy of the GNU General Public License
# * along with this program; if not, write to the Free Software
# * Foundation, Inc., 59 Temple Place, Suite 330, Boston, MA
# * 02111-1307  USA
# *
# *  All comments concerning this program package may be sent to the
# *  e-mail address 'scipion@cnb.csic.es'
# *
# **************************************************************************
#
# cif to pdb conversion is based on  cif2pdb.py by Spencer Bliven
# <spencer.bliven@gmail.com>
#
# see http://biopython.org/DIST/docs/tutorial/Tutorial.html for a description
# on the object "structure" and other Bio.xxxx modules

from __future__ import print_function
import os
import numpy
from collections import defaultdict

from Bio.PDB.Dice import ChainSelector
from Bio.PDB.MMCIFParser import MMCIFParser
from Bio.PDB.PDBParser import PDBParser
from Bio.PDB import PDBIO, MMCIFIO
from Bio.PDB.MMCIF2Dict import MMCIF2Dict
from Bio.PDB import Entity
from Bio.PDB import PDBList
from collections import OrderedDict
from Bio.PDB.Polypeptide import is_aa
from Bio.PDB.Polypeptide import three_to_one
from Bio.Seq import Seq
from .transformations import translation_from_matrix


class OutOfChainsError(Exception):
    pass


class scipionMMCIFIOOLD(MMCIFIO):
    pass 

class scipionMMCIFIO(MMCIFIO):
    """ Class that redefines the name of the chains.
     The current biopython mmCIF parser fills label_asym_id
      with unique values and auth_asym_id with the chan ids
      of the input atomic structures. I think auth_asym_id
      should be equal to auth_asym_id if they are unique.
      Chimera uses label_asym_id for chain id while
      coot uses auth_asym_id. Furthermore, auth_asym_id field
      is a direct match to the PDB chain identifier (when it exists).
      I hope new vesion of biopython will not conflict with this change.

      Modifications of original code are marked with 'ROB'"""
    def _noRepeated(self, structure):
        chains = [c for c in structure.get_chains()]
        uniqueChains = set(chains)
        len(chains)
        len(uniqueChains)
        if len(chains) == len(uniqueChains):
            return True
        else:
            return False

    def _save_structure(self, out_file, select, preserve_atom_numbering):
        if self._noRepeated(self.structure):  # if the chain ids are unique
            atom_dict = defaultdict(list)

            for model in self.structure.get_list():
                if not select.accept_model(model):
                    continue
                # mmCIF files with a single model have it specified as model 1
                if model.serial_num == 0:
                    model_n = "1"
                else:
                    model_n = str(model.serial_num)
                # This is used to write label_entity_id and label_asym_id and
                # increments from 1, changing with each molecule
                entity_id = 0
                if not preserve_atom_numbering:
                    atom_number = 1
                for chain in model.get_list():
                    if not select.accept_chain(chain):
                        continue
                    chain_id = chain.get_id()
                    if chain_id == " ":
                        chain_id = "."
                    # This is used to write label_seq_id and increments from 1,
                    # remaining blank for hetero residues
                    #####residue_number = 1
                    prev_residue_type = ""
                    prev_resname = ""
                    for residue in chain.get_unpacked_list():
                        if not select.accept_residue(residue):
                            continue
                        hetfield, resseq, icode = residue.get_id()
                        if hetfield == " ":
                            residue_type = "ATOM"
                            label_seq_id = str(resseq)
<<<<<<< HEAD
                            ####residue_number += 1
=======
                            residue_number += 1
>>>>>>> 0cc91cca
                        else:
                            residue_type = "HETATM"
                            label_seq_id = str(resseq)
                            ###label_seq_id = "."
                        resseq = str(resseq)
                        if icode == " ":
                            icode = "?"
                        resname = residue.get_resname()
                        # Check if the molecule changes within the chain
                        # This will always increment for the first residue in a
                        # chain due to the starting values above
                        ## ROB if residue_type != prev_residue_type or \
                        ## ROB        (residue_type == "HETATM" and resname != prev_resname):
                        ## ROB    entity_id += 1
                        prev_residue_type = residue_type
                        prev_resname = resname
                        ## ROB label_asym_id = self._get_label_asym_id(entity_id)
                        for atom in residue.get_unpacked_list():
                            if select.accept_atom(atom):
                                atom_dict["_atom_site.group_PDB"].append(residue_type)
                                if preserve_atom_numbering:
                                    atom_number = atom.get_serial_number()
                                atom_dict["_atom_site.id"].append(str(atom_number))
                                if not preserve_atom_numbering:
                                    atom_number += 1
                                element = atom.element.strip()
                                if element == "":
                                    element = "?"
                                atom_dict["_atom_site.type_symbol"].append(element)
                                atom_dict["_atom_site.label_atom_id"].append(atom.get_name().strip())
                                altloc = atom.get_altloc()
                                if altloc == " ":
                                    altloc = "."
                                atom_dict["_atom_site.label_alt_id"].append(altloc)
                                atom_dict["_atom_site.label_comp_id"].append(resname.strip())
                                # modified by ROB BEGIN
                                atom_dict["_atom_site.label_asym_id"].append(chain_id)
                                # modified by ROB END
                                # The entity ID should be the same for similar chains
                                # However this is non-trivial to calculate so we write "?"
                                atom_dict["_atom_site.label_entity_id"].append("?")
                                atom_dict["_atom_site.label_seq_id"].append(label_seq_id)
                                atom_dict["_atom_site.pdbx_PDB_ins_code"].append(icode)
                                coord = atom.get_coord()
                                atom_dict["_atom_site.Cartn_x"].append("%.3f" % coord[0])
                                atom_dict["_atom_site.Cartn_y"].append("%.3f" % coord[1])
                                atom_dict["_atom_site.Cartn_z"].append("%.3f" % coord[2])
                                atom_dict["_atom_site.occupancy"].append(str(atom.get_occupancy()))
                                atom_dict["_atom_site.B_iso_or_equiv"].append(str(atom.get_bfactor()))
                                atom_dict["_atom_site.auth_seq_id"].append(resseq)
                                atom_dict["_atom_site.auth_asym_id"].append(chain_id)
                                atom_dict["_atom_site.pdbx_PDB_model_num"].append(model_n)

            # Data block name is the structure ID with special characters removed
            structure_id = self.structure.id
            for c in ["#", "$", "'", "\"", "[", "]", " ", "\t", "\n"]:
                structure_id = structure_id.replace(c, "")
            atom_dict["data_"] = structure_id

            # Set the dictionary and write out using the generic dictionary method
            self.dic = atom_dict
            self._save_dict(out_file)

        else:
            super(scipionMMCIFIO, self)._save_structure(out_file,
                                                        select,
                                                        preserve_atom_numbering)



class AtomicStructHandler:
    """ Class that contain utilities to handle pdb/cif files"""
    PDB = 0
    CIF = 1

    def __init__(self, fileName=None, permissive=1):
        # The PERMISSIVE flag indicates that a number of common problems
        # associated with PDB files will be ignored
        self.permissive = permissive
        self.pdbParser = None
        self.cifParser = None
        self.ioPDB = None
        self.ioCIF = None
        self.structure = None
        self._readDone = False
        if fileName is not None:
            self.read(fileName)

    def readFromPDBDatabase(self, pdbID, dir=None, type='mmCif'):
        """
        Retrieve structure from PDB
        :param pdbID:
        :param dir: save structure in this directory
        :param type:  mmCif or pdb
        :return: filename with pdb file
        """
        if dir is None:
            dir = os.getcwd()
        pdbl = PDBList()
        fileName = pdbl.retrieve_pdb_file(pdbID, pdir=dir, file_format=type)
        self.read(fileName)
        self.write(fileName)  # many  atom structs need to be fixed
                              # by reading and writing it we achive this
                              # goal
        return os.path.abspath(fileName)

    def getStructure(self):
        """return strcture information, model, chain,
           residues, atoms..."""
        return self.structure

    def read(self, fileName):
        """ Read and parse file."""
        # biopython assigns an ID to any read structure
        structure_id = os.path.basename(fileName)
        structure_id = structure_id[:4] if len(structure_id) > 4 else "1xxx"

        if fileName.endswith(".pdb") or fileName.endswith(".ent"):
            if self.pdbParser is None:
                self.pdbParser = PDBParser(PERMISSIVE=self.permissive)
            parser = self.pdbParser
            self.type = self.PDB
        else:
            if self.cifParser is None:
                self.cifParser = MMCIFParser()
            parser = self.cifParser
            self.type = self.CIF

        self.structure = parser.get_structure(structure_id, fileName)
        self._readDone = True

    def checkRead(self):
        if self._readDone:
            return True
        else:
            print("you must read the pdb file first")
            exit(0)

    def getModelsChains(self):
        """
        return a dic of all models and respective chains (chainID and
        length of residues) from a pdb file
        """
        self.checkRead()
        models = OrderedDict()

        for model in self.structure:
            chainDic = OrderedDict()
            for chain in model:
                if len(chain.get_unpacked_list()[0].resname) == 1: # RNA
                    seq = list()
                    for residue in chain:
                        if residue.get_resname() in ['A', 'C', 'G', 'U']:
                            seq.append(residue.get_resname())
                        else:
                            seq.append("X")
                elif len(chain.get_unpacked_list()[0].resname) == 2: # DNA
                    seq = list()
                    for residue in chain:
                        if residue.get_resname()[1] in ['A', 'C', 'G', 'T']:
                            seq.append(residue.get_resname()[1])
                        else:
                            seq.append("X")
                elif len(chain.get_unpacked_list()[0].resname) == 3: # Protein
                    seq = list()
                    for residue in chain:
                        if is_aa(residue.get_resname(), standard=True):
                            seq.append(three_to_one(residue.get_resname()))
                        else:
                            seq.append("X")
                while seq[-1] == "X":
                    del seq[-1]
                while seq[0] == "X":
                    del seq[0]
                chainDic[chain.id] = len(seq)
            models[model.id] = chainDic

        return models

    def getSequenceFromChain(self, modelID, chainID):
        self.checkRead()
        seq = list()
        for model in self.structure:
            if model.id == modelID:
                for chain in model:
                    if str(chain.id) == chainID:
                        if len(chain.get_unpacked_list()[0].resname) == 1:
                            print("Your sequence is a nucleotide sequence (" \
                                  "RNA)\n")
                            # alphabet = IUPAC.IUPACAmbiguousRNA._upper()
                            for residue in chain:
                                ## Check if the residue belongs to the
                                ## standard RNA and add those residues to the
                                ## seq
                                if residue.get_resname() in ['A', 'C',
                                                                'G', 'U']:
                                    seq.append(residue.get_resname())
                                else:
                                    seq.append("X")
                        elif len(chain.get_unpacked_list()[0].resname) == 2:
                            print("Your sequence is a nucleotide sequence (" \
                                  "DNA)\n")
                            # alphabet = IUPAC.ExtendedIUPACDNA._upper()
                            for residue in chain:
                                ## Check if the residue belongs to the
                                ## standard DNA and add those residues to the
                                ## seq
                                if residue.get_resname()[1] in ['A', 'C',
                                                                'G', 'T']:
                                    seq.append(residue.get_resname()[1])
                                else:
                                    seq.append("X")
                        elif len(chain.get_unpacked_list()[0].resname) == 3:
                            print("Your sequence is an aminoacid sequence")
                            #alphabet = IUPAC.ExtendedIUPACProtein._upper()
                            for residue in chain:
                                ## The test below checks if the amino acid
                                ## is one of the 20 standard amino acids
                                ## Some proteins have "UNK" or "XXX", or other symbols
                                ## for missing or unknown residues
                                if is_aa(residue.get_resname(), standard=True):
                                    seq.append(three_to_one(residue.get_resname()))
                                else:
                                    seq.append("X")
                        while seq[-1] == "X":
                            del seq[-1]
                        while seq[0] == "X":
                            del seq[0]
                        # return Seq(str(''.join(seq)), alphabet=alphabet)
                        return Seq(str(''.join(seq)))

    def getFullID(self, model_id='0', chain_id=None):
        """
        assign a label to a sequence obtained from a PDB file
        :parameter
        model_id
        chain_id
        :return: string with label
        """
        self.checkRead()  # cehck we have read the structure
        label = "%s" % self.structure.get_id()  # PDB_ID
        # check how many model are in sequence if > 1 add to id
        models = self.getModelsChains()
        if len(models) > 1:
            label = label + "__%s" % str(model_id)
        # if chain_id is None do not add it to te name
        if chain_id is not None:
            label = label + "_%s" % str(chain_id)
        return label


    def readLowLevel(self, fileName):
        """ Return a dictionary with all mmcif fields. you should parse them
            Example: get the list of the y coordinates of all atoms
              dict = readLowLevel("kk.pdb")
              y_list = dict['_atom_site.Cartn_y']
        """

        if fileName.endswith(".pdb"):
            print ("Low level access to PDB is not implemented")
        else:
            dict = MMCIF2Dict(fileName)
        return dict

    def _write(self, fileName):
        """ Do not use this function use toPDB or toCIF, they take care of some
        compatibiity issues"""
        if fileName.endswith(".pdb") or fileName.endswith(".ent"):
            if self.ioPDB is None:
                self.ioPDB = PDBIO()
            io = self.ioPDB
        else:
            if self.ioCIF is None:
                self.ioCIF = scipionMMCIFIO()
                # self.ioCIF = MMCIFIO()
            io = self.ioCIF
        io.set_structure(self.structure)
        io.save(fileName)

    def _writeLowLevel(self, fileName, dict):
        """ write a dictionary as cif file
        """

        if fileName.endswith(".pdb"):
            print ("Low level access to PDB is not implemented")
        else:
            if self.ioCIF is None:
                self.ioCIF = MMCIFIO()
            io = self.ioCIF
        io.set_dict(dict)
        io.save(fileName)

    def _intToChain(self, i, base=62):
        """
        int_to_chain(int,int) -> str
        Converts a positive integer to a chain ID. Chain IDs include uppercase
        characters, numbers, and optionally lowercase letters.
        i = a positive integer to convert
        base = the alphabet size to include. Typically 36 or 62.
        """
        if i < 0:
            raise ValueError("positive integers only")
        if base < 0 or 62 < base:
            raise ValueError("Invalid base")

        quot = int(i) // base
        rem = i % base
        if rem < 26:
            letter = chr(ord("A") + rem)
        elif rem < 36:
            letter = str(rem - 26)
        else:
            letter = chr(ord("a") + rem - 36)
        if quot == 0:
            return letter
        else:
            return self._intToChain(quot - 1, base) + letter

    def renameChains(self, structure):
        """Renames chains to be one-letter chains

        Existing one-letter chains will be kept.
        Multi-letter chains will be truncated
        or renamed to the next available letter of the alphabet.

        If more than 62 chains are present in the structure,
        raises an OutOfChainsError

        Returns a map between new and old chain IDs, as well as modifying
        the input structure

        """
        next_chain = 0  #
        # single-letters stay the same
        chainmap = {c.id: c.id
                    for c in structure.get_chains() if len(c.id) == 1}
        for o in structure.get_chains():
            if len(o.id) != 1:
                if o.id[0] not in chainmap:
                    chainmap[o.id[0]] = o.id
                    o.id = o.id[0]
                else:
                    c = self._intToChain(next_chain)
                    while c in chainmap:
                        next_chain += 1
                        c = self._intToChain(next_chain)
                        if next_chain >= 62:
                            raise OutOfChainsError()
                    chainmap[c] = o.id
                    o.id = c
        return chainmap

    def write(self, fileName):
        if fileName.endswith(".pdb") or fileName.endswith(".ent"):
            self.writeAsPdb(fileName)
        else:
            self.writeAsCif(fileName)

    def writeAsPdb(self, pdbFile):
        """ Save structure as PDB. Be aware that this is not a lossless convertion
        Returns False is conversion is not possible. True otherwise
        """
        # check input is not PDB
        if self.type == self.PDB:
            pass
        else:
            # rename long chains
            try:
                chainmap = self.renameChains(self.structure)
            except OutOfChainsError:
                print("Too many chains to represent in PDB format")
                return False

            for new, old in chainmap.items():
                if new != old:
                    print("Renaming chain {0} to {1}".format(old, new))

        self._write(pdbFile)

        return True

    def writeAsCif(self, cifFile):
        """ Save structure as CIF.
            Be aware that this is not a lossless convertion
        """
        self._write(cifFile)

    def centerOfMass(self, geometric=False):
        """
        Returns gravitic [default] or geometric center of mass of an Entity
        (anything with a get_atoms function in biopython.
        Geometric assumes all masses are equal (geometric=True)
        """
        entity = self.structure
        # Structure, Model, Chain, Residue
        if isinstance(entity, Entity.Entity):
            atom_list = entity.get_atoms()
        # List of Atoms
        elif hasattr(entity, '__iter__') and \
                [x for x in entity if x.level == 'A']:
            atom_list = entity
        else:  # Some other weirdo object
            raise ValueError("Center of Mass can only be calculated "
                             "from the following objects:\n"
                             "Structure, Model, Chain, Residue, "
                             "list of Atoms.")

        masses = []
        positions = [[], [], []]

        for atom in atom_list:
            masses.append(atom.mass)

            for i, coord in enumerate(atom.coord.tolist()):
                positions[i].append(coord)

        # If there is a single atom with undefined mass complain loudly.
        if 'ukn' in set(masses) and not geometric:
            raise ValueError("Some Atoms don't have an element assigned.\n"
                             "Try adding them manually or calculate the "
                             "geometrical center of mass instead.")

        if geometric:
            return [sum(coord_list) / len(masses) for coord_list in positions]
        else:
            w_pos = [[], [], []]
            for atom_index, atom_mass in enumerate(masses):
                w_pos[0].append(positions[0][atom_index] * atom_mass)
                w_pos[1].append(positions[1][atom_index] * atom_mass)
                w_pos[2].append(positions[2][atom_index] * atom_mass)

            return [sum(coord_list) / sum(masses) for coord_list in w_pos]

    def transform(self, transformation_matrix, sampling=1.):
        """ Geometrical transformation of a PDB structure

        :param entity: PDB biopython structure
        :param transformation_matrix -> 4x4 scipion matrix
        :paramsampling: scipion transform matrix is applied to voxels so
              length must be multiplied by samplingRate

        internal variables:
             rotation matrix -> numpy.array(
                      [[ 0.5, -0.809017,  0.309017],
                       [ 0.809017,  0.30917,  -0.5     ],
                       [ 0.309017,  0.5,       0.809017]])
             translation: translation vector -> numpy.array([1., 0., 0.], 'd')
        :return: no return, new data overwrites entity
        """
        # bioPhython and Scipion conventions do not match
        rotation_matrix = numpy.transpose(transformation_matrix[:3, :3])
        # from geometry get euler angles and recreate matrix
        translation = translation_from_matrix(transformation_matrix)
        translation = [x * sampling for x in translation]
        self.structure.transform(rotation_matrix, translation)

    def _renameChainsIfNeed(self, struct2):
        """Rename chain, we assume that there is a single model per structure"""
        repeated = False
        def RepresentsInt(s):
            try:
                int(s)
                return True
            except ValueError:
                return False
        import uuid
        chainIDs1 = [chain.id for chain in self.structure.get_chains()]
        for chain in struct2.get_chains():
            if chain.id in chainIDs1:
                repeated = True
                cId = chain.id
                l = len(cId)
                if l==1:
                    chain.id = "%s002" % cId
                elif RepresentsInt(cId[1:]): # try to fit a number and increase it by one
                    chain.id = "%s%03d" % (cId[0],int(cId[1:]) + 1)
                else: # generate a 4 byte random string
                    chain.id = uuid.uuid4().hex[:4]
        if repeated:
            self._renameChainsIfNeed(struct2)

    def addStruct(self, secondPDBfileName, outPDBfileName=None, useModel=False):
        """ Join the second structure to the first one.
            If cheon numes are the same rename them.
            if outPDBfileName id provided then new
            struct is saved to a file"""
        # read new structure
        if outPDBfileName is not None:
            pdbID = (os.path.splitext(os.path.basename(outPDBfileName))[0])[:4]
        else:
            pdbID = (os.path.splitext(os.path.basename(secondPDBfileName))[0])[:4]

        if secondPDBfileName.endswith(".pdb") or secondPDBfileName.endswith(".ent"):
            parser = PDBParser(PERMISSIVE=self.permissive)
        else:
            parser = MMCIFParser()

        struct2 = parser.get_structure(pdbID, secondPDBfileName)

        if useModel:
            modelNumber = 0
            modelID = 0
            # model.id = model.serial_num = len(self.structure)?  # not sure this
            # is valid always
            for model in self.structure:
                pass
            modelNumber = model.serial_num
            modelID = model.id
            for model in struct2:
                modelNumber +=1
                modelID +=1
                model.detach_parent()
                model.serial_num = modelNumber
                model.id = modelID
                self.structure.add(model)
        else:
            self._renameChainsIfNeed(struct2)

            for model in struct2:
                for chain in model:
                    chain.detach_parent()
                    self.structure[0].add(chain)


        # create new output file
        if outPDBfileName is not None:
            self.write(outPDBfileName)

    def extractChain(self, chainID, start=0, end=-1,
                     modelID='0', filename="output.mmcif"):
        """Code for chopping  a structure.
        This module is used internally by the Bio.PDB.extract() function.
        """
        sel = ChainSelector(chain_id=chainID, start=start,
                            end=end, model_id=int(modelID))
        io = scipionMMCIFIO()
        io.set_structure(self.structure)
        io.save(filename, sel)

def cifToPdb(fnCif,fnPdb):
    h = AtomicStructHandler()
    h.read(fnCif)
    h.writeAsPdb(fnPdb)

def pdbToCif(fnPdb, fnCif):
    h = AtomicStructHandler()
    h.read(fnPdb)
    h.writeAsPdb(fnCif)

def toPdb(inFileName, outPDBFile):
    if inFileName.endswith(".pdb") or inFileName.endswith(".ent"):
        return inFileName
    elif inFileName.endswith(".cif") or inFileName.endswith(".mmcif"):
        cifToPdb(inFileName, outPDBFile)
        return outPDBFile
    else:
        print("ERROR (toPdb), Unknown file type for file = %s" % inFileName)

def toCIF(inFileName, outCIFFile):
    if inFileName.endswith(".cif") or inFileName.endswith(".mmcif"):
        return inFileName
    elif inFileName.endswith(".pdb") or inFileName.endswith(".ent"):
        pdbToCif(inFileName, outCIFFile)
        return outCIFFile
    else:
        print("ERROR (toCIF), Unknown file type for file = %s" % inFileName)
<|MERGE_RESOLUTION|>--- conflicted
+++ resolved
@@ -54,9 +54,6 @@
     pass
 
 
-class scipionMMCIFIOOLD(MMCIFIO):
-    pass 
-
 class scipionMMCIFIO(MMCIFIO):
     """ Class that redefines the name of the chains.
      The current biopython mmCIF parser fills label_asym_id
@@ -114,11 +111,7 @@
                         if hetfield == " ":
                             residue_type = "ATOM"
                             label_seq_id = str(resseq)
-<<<<<<< HEAD
                             ####residue_number += 1
-=======
-                            residue_number += 1
->>>>>>> 0cc91cca
                         else:
                             residue_type = "HETATM"
                             label_seq_id = str(resseq)
