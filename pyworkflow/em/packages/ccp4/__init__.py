# **************************************************************************
# *
# * Authors:     Roberto Marabini (roberto@cnb.csic.es)
# *
# *
# * This program is free software; you can redistribute it and/or modify
# * it under the terms of the GNU General Public License as published by
# * the Free Software Foundation; either version 2 of the License, or
# * (at your option) any later version.
# *
# * This program is distributed in the hope that it will be useful,
# * but WITHOUT ANY WARRANTY; without even the implied warranty of
# * MERCHANTABILITY or FITNESS FOR A PARTICULAR PURPOSE.  See the
# * GNU General Public License for more details.
# *
# * You should have received a copy of the GNU General Public License
# * along with this program; if not, write to the Free Software
# * Foundation, Inc., 59 Temple Place, Suite 330, Boston, MA
# * 02111-1307  USA
# *
# *  All comments concerning this program package may be sent to the
# *  e-mail address 'scipion@cnb.csic.es'
# *
# **************************************************************************

from convert import getEnviron
<<<<<<< HEAD
=======
from bibtex import _bibtex  # Load bibtex dict with references
>>>>>>> a1f633ce

_logo = "ccp4_200.png"

from protocol_coot import CootRefine
from viewer_coot import CootRefineViewer
from protocol_refmac import CCP4ProtRunRefmac
from viewer_refmac import CCP4ProtRunRefmacViewer
_references = ['Winn_2011']

_environ = getEnviron()<|MERGE_RESOLUTION|>--- conflicted
+++ resolved
@@ -24,10 +24,7 @@
 # **************************************************************************
 
 from convert import getEnviron
-<<<<<<< HEAD
-=======
 from bibtex import _bibtex  # Load bibtex dict with references
->>>>>>> a1f633ce
 
 _logo = "ccp4_200.png"
 
