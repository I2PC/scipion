--- conflicted
+++ resolved
@@ -60,17 +60,10 @@
                       help='In the translational alignment, shifts of up to\n'
                            '_searchRange_ (in pixel units) will be allowed.')
         form.addParam('stepSize', IntParam, default=2, 
-<<<<<<< HEAD
-                      label='Step size(px):',
-                      help='In the translational alignment, shifts will be analyzed\n'
-                           'in units of _stepSize_ (in pixel units).')    
-        
-        form.addParallelSection(threads=2, mpi=0)    
-=======
                       label='Step size (px):',
                       help='Alignments will be evaluated in units of _stepSize_ \n'
                            '(in pixel units) up to a maximum of +/- _searchRange_.')        
->>>>>>> e60ac006
+        form.addParallelSection(threads=2, mpi=0)    
     
     #--------------------------- STEPS functions --------------------------------------------       
     
