# **************************************************************************
# *
# * Authors:     Josue Gomez Blanco (jgomez@cnb.csic.es)
# *
# * Unidad de  Bioinformatica of Centro Nacional de Biotecnologia , CSIC
# *
# * This program is free software; you can redistribute it and/or modify
# * it under the terms of the GNU General Public License as published by
# * the Free Software Foundation; either version 2 of the License, or
# * (at your option) any later version.
# *
# * This program is distributed in the hope that it will be useful,
# * but WITHOUT ANY WARRANTY; without even the implied warranty of
# * MERCHANTABILITY or FITNESS FOR A PARTICULAR PURPOSE.  See the
# * GNU General Public License for more details.
# *
# * You should have received a copy of the GNU General Public License
# * along with this program; if not, write to the Free Software
# * Foundation, Inc., 59 Temple Place, Suite 330, Boston, MA
# * 02111-1307  USA
# *
# *  All comments concerning this program package may be sent to the
# *  e-mail address 'jgomez@cnb.csic.es'
# *
# **************************************************************************
"""This module contains the protocol base class for frealign protocols"""

import os
from pyworkflow.utils import *
from pyworkflow.em import *
from data import *
from brandeis import *
from constants import *


class ProtFrealignBase(EMProtocol):
    """ This class cointains the common functionalities for all Frealign protocols.
    In subclasses there should be little changes about the steps to execute and several parameters
    """
    IS_REFINE = True

    def __init__(self, **args):
        EMProtocol.__init__(self, **args)
        self.stepsExecutionMode = STEPS_PARALLEL

    #--------------------------- DEFINE param functions --------------------------------------------
    def _defineParams(self, form):
        form.addSection(label='Input')
        
        # Some hidden variables to be used for conditions
        form.addHidden('isRefine', BooleanParam, default=self.IS_REFINE)

        form.addParam('inputParticles', PointerParam, label="Input particles", important=True,
                      pointerClass='SetOfParticles',pointerCondition='hasCTF',
                      help='Select the input particles.\n')  
        form.addParam('input3DReferences', PointerParam,
                      pointerClass='Volume',
                      label='Initial 3D reference volume:', 
                      help='Input 3D reference reconstruction.\n')
        form.addParam('numberOfIterations', IntParam, default=10,
                      label='Number of iterations:',
                      help='Number of iterations to perform.')
        form.addParam('useInitialAngles', BooleanParam, default=False,
                      label="Use initial angles/shifts ? ", 
                      help='Set to *Yes* if you want to use the projection assignment (angles/shifts) \n '
                      'associated with the input particles (hasProjectionAssigment=True)')
        
        form.addSection(label='Flow Control')
        
        form.addParam('Firstmode', EnumParam, condition='not useInitialAngles', choices=['Simple search & Refine', 'Search, Refine, Randomise'],
                      label="Operation mode for iteration 1:", default=MOD2_SIMPLE_SEARCH_REFINEMENT,
                      display=EnumParam.DISPLAY_COMBO,
                      help='Parameter *IFLAG* in FREALIGN\n\n'
                           'This option is only for the iteration 1.\n'
                           '_Mode -3_: Simple search, Refine and create a parameter file for the set\n'
                           '_Mode -4_: Search, Refine, Randomize and create a parameterfile for the set')
        form.addParam('mode', EnumParam, choices=['Recontruction only', 'Refinement', 'Random Search & Refine',
                                                   'Simple search & Refine', 'Search, Refine, Randomise'],
                      label="Operation mode:", default=MOD_REFINEMENT,
                      display=EnumParam.DISPLAY_COMBO,
                      help='Parameter *IFLAG* in FREALIGN\n\n'
                           '_Mode 0_: Reconstruction only parameters as read in\n'
                           '_Mode 1_: Refinement & Reconstruction\n'
                           '_Mode 2_: Random Search & Refinement\n'
                           '_Mode 3_: Simple search & Refine\n'
                           '_Mode 4_: Search, Refine, Randomise & extend to *RREC*\n')
        form.addParam('doMagRefinement', BooleanParam, default=False,
                      label="Refine magnification?", expertLevel=LEVEL_EXPERT,
                      help='Parameter *FMAG* in FREALIGN\n\n'
                           'Set _True or False_ to enable/disable magnification refinement')
        form.addParam('doDefRefinement', BooleanParam, default=False,
                      label="Refine defocus?", expertLevel=LEVEL_ADVANCED,
                      help='Parameter *FDEF* in FREALIGN\n\n'
                           'Set _True of False_ to enable/disable defocus parameter refinement')
        form.addParam('doAstigRefinement', BooleanParam, default=False,
                      label="Refine astigmatism?", expertLevel=LEVEL_EXPERT,
                      help='Parameter *FASTIG* in FREALIGN\n\n'
                           'Set _True or False_ to enable/disable astigmatic angle refinement')
        form.addParam('doDefPartRefinement', BooleanParam, default=False,
                      label="Refine defocus for individual particles?", expertLevel=LEVEL_ADVANCED,
                      condition='doDefRefinement',
                      help='Parameter *FPART* in FREALIGN\n\n'
                           'Set _True or False_ to enable/disable defocus parameter refinement\n'
                           'for individual particles if Refine defocus is True, otherwise defocus\n'
                           'change is constrained to be the same for all particles in one image\n')
        form.addParam('methodEwaldSphere', EnumParam, choices=['Disable', 'Simple', 'Reference-based', 'Simple with reversed handedness',
                                                               'Reference-based with reversed handedness'],
                      default=EWA_DISABLE, expertLevel=LEVEL_EXPERT,
                      label="Ewald sphere correction", display=EnumParam.DISPLAY_COMBO,
                      help='Parameter *IEWALD* in FREALIGN\n\n'
                           'The options available to Ewald correction are:\n'
                           '_None_: No correction. *Option 0* for parameter *IEWALD* in FREALIGN\n\n'
                           '_Simple_: Do correction, simple insertion method. *Option 1*.\n'
                           '_Reference-based_: Do correction, reference-based method. *Option 2*.\n'
                           '_Simple with reversed handedness_: \n'
                           '   Do correction, simple insertion method with inverted handedness. *Option -1*\n'
                           '_Reference-based with reversed handedness_: \n'
                           '   Do correction, reference-based method with inverted handedness. *Option -2*')
        form.addParam('doExtraRealSpaceSym', BooleanParam, default=False,
                      label="Apply extra real space symmetry?",
                      help='Parameter *FBEAUT* in FREALIGN\n\n'
                           'Apply extra real space symmetry averaging \n'
                           'and masking to beautify final map just prior to output.')
        form.addParam('doWienerFilter', BooleanParam, default=False,
                      label="Apply Wiener filter?",
                      help='Parameter *FFILT* in FREALIGN\n\n'
                           'Apply single particle Wiener filter to final reconstruction.')
        form.addParam('doBfactor', BooleanParam, default=False,
                      label="Calculate and apply Bfactor?", expertLevel=LEVEL_EXPERT,
                      help='Parameter *FBFACT* in FREALIGN\n\n'
                           'Determine and apply B-factor to final reconstruction.')
        form.addParam('writeMatchProjections', BooleanParam, default=True,
                      label="Write matching projections?",
                      help='Parameter *FMATCH* in FREALIGN\n\n'
                           'Set _True or False_ to enable/disable output \n'
                           'of matching projections (for diagnostic purposes).')
        form.addParam('methodCalcFsc', EnumParam, choices=['calculate FSC', 'Calculate one 3DR with odd particles', 
                                                     'Calculate one 3DR with even particles',
                                                     'Calculate one 3DR with all particles'],
                      default=FSC_CALC,
                      label="Calculation of FSC", display=EnumParam.DISPLAY_COMBO,
                      help='parameter *IFSC* in FREALIGN\n\n'
                           'Calculation of FSC table:\n'
                           '_Calculate FSC_: Internally calculate two reconstructions with odd and even \n'
                           '   numbered particles and generate FSC table at the end of the run.\n'
                           '   *Option 0* for parameter *IFSC* in FREALIGN\n\n'
                           'The following options reduce memory usage:\n'
                           '_Calculate one 3DR with odd particles_:\n'
                           '   Only calculate one reconstruction using odd particles. *Option 1*.\n'
                           '_Calculate one 3DR with even particles_:\n'
                           '   Only calculate one reconstruction using even particles. *Option 2*.\n'
                           '_Calculate one 3DR with all particles_:\n'
                           '   Only calculate one reconstruction using all particles. *Option 3*.')
        form.addParam('doAditionalStatisFSC', BooleanParam, default=True,
                      label="Calculate aditional statistics in FSC?",
                      help='Parameter *FSTAT* in FREALIGN\n\n'
                           'Calculate additional statistics in resolution table at the end \n'
                           '(*QFACT, SSNR, CC* and related columns). Setting *FSTAT* False saves over 50% of memory!.')
        form.addParam('memory', EnumParam, choices=['NO pad - NO multi-vol', 'pad - NO multi-vol',
                                                         'NO pad- multi-vol', 'pad - multi-vol'],
                      default=MEM_0,
                      label='Memory usage', display=EnumParam.DISPLAY_COMBO,
                      help='Parameter *IMEM* in FREALIGN\n\n'
                            '_NO pad - NO multi-vol_: no padding of reference during refinement,\n'
                            '  no multi-volume parallelization during reconstruction (least memory usage).\n'
                            '  *Option 0* for parameter *IMEM* in FREALIGN\n'
                           '_pad - NO multi-vol_: padding of reference during refinement,\n'
                           '   no multi-volume parallelization during reconstruction. *Option 1*.\n'
                           '_NO pad - multi-vol_:no padding of reference during refinement,\n'
                           '   multi-volume parallelization during reconstruction. *Option 2*.\n'
                           '_pad - multi-vol_: padding of reference during refinement,\n'
                           '   multi-volume parallelization during reconstruction (most memory usage). *Option 3*.')
        form.addParam('interpolationScheme', EnumParam, choices=['Nearest neighbor', 'Trilinear'],
                      default=INTERPOLATION_1,
                      label='Interpolation Scheme', display=EnumParam.DISPLAY_COMBO,
                      help='Parameter *INTERP* in FREALIGN\n\n'
                            'The options are:\n'
                            '_Nearest neighbor_. *Option 0* for parameter *INTERP* in FREALIGN\n'
                           '_Trilinear_. More time-consuming. *Option 1* for parameter *INTERP* in FREALIGN\n')
        
        form.addSection(label='General Parameters')
        
        line = form.addLine('Reconstruction radius (A):',
                      help='Parameters *RI* and *RO* in FREALIGN\n\n'
                           'In Angstroms from centre of particle.\n'
                           'Enter the inner and outer radius of the volume to be reconstructed.\n' 
                           'This is useful for reconstructions of viruses and other\n' 
                           'particles that might be hollow or have a disordered core.\n'
                           'The program will also apply a mask with a cosine edge to \n'
                           'the particle image before processing \n'
                           '(done inside *CTFAPPLY* using  *HALFW=6* pixels for cosine bell).')
        line.addParam('innerRadius', FloatParam, default='0.0', 
                      label='Inner')
        line.addParam('outerRadius', FloatParam, default='108.0', 
                      label='Outer')
                       
        form.addParam('molMass', FloatParam, default='500.0', 
                      label='Molecular mass of the specimen (kDa):',
                      condition="doWienerFilter",
                      help='Parameter *MW* in FREALIGN\n\n'
                           'Approximate molecular mass of the particle, in kDa. This is used to\n'
                           'calculate the optimal filter for the 3D reconstruction.\n')
        form.addParam('ThresholdMask', FloatParam, default='0.0', 
                      label='Threshold to for masking the input 3D structure:', expertLevel=LEVEL_ADVANCED,
                      help='Parameter *XSTD* in FREALIGN\n\n'
                           'Filtered 3D model - note this 3D masking does not use RI.\n'
                           '- if positive, calculates mask with subroutine *D3MASK*, equiv to\n'
                           '  solvent flattening with 5-pixel-cosine-bell smoothed mask\n'
                           '  boundary.  The mask is then used to multiply the input 3D map,\n'
                           '  which is then used for all parameter refinement and subsequent\n'
                           '  calculations.\n'
                           '- if negative, calculates mask with subroutine *D2MASK* resulting\n'
                           '  in a sharp binary (0/1) mask boundary for which is used for\n'
                           '  both parameter refinement and reconstruction, and to mask and\n'
                           '  output the matching projections.  Each matching particle image\n'
                           '  is also always masked with a cosine bell edged function of\n'
                           '  radius RI.\n'
                           'If set 0, disables this function.')
        form.addParam('pseudoBFactor', FloatParam, default='20.0', 
                      label='Resol-Dependent weighting of particles for 3D reconstruction:',
                      help='Parameter *PBC* in FREALIGN\n\n'
                           'Automatic weighting is applied to each particle: a pseudo-temperature (B)\n'
                           'factor is applied to each particle according to its relative phase\n'
                           'residual against the reference. The weight is calculated as\n'
                           '          W = exp (-DELTAP/PBC * R^2)\n'
                           'with DELTAP = relative phase residual (actual phase residual minus BOFF),\n'
                           'PBC = conversion constant (5.0 in the example),\n'
                           'and R^2 the squared resolution in Fourier units (R = 0.0 ... 0.5).\n'
                           'A large value for PBC (e.g. 100.0) gives equal weighting to each particle.')
        form.addParam('avePhaseResidual', FloatParam, default='35.0', 
                      label='Average phase residual:',
                      help='Parameter *BOFF* in FREALIGN\n\n'
                           'Approximate average phase residual of all particles,\n'
                           ' used in calculating weights for contributions of different\n'
                           'particles to 3D map (see Grigorieff, 1998).')
        form.addParam('angStepSize', FloatParam, default='100.0',
                      condition="mode==3 or mode==4",
                      label='Angular step size for the angular search:',
                      help='Parameter *DANG* in FREALIGN\n\n'
                           'Angular step size for the angular search used in modes *IFLAG*=3,4.\n'
                           'There is a program default value calculated taking resolution into\n'
                           'account, but if this input value is non-zero, the program value is\n'
                           'overridden.')
        form.addParam('numberRandomSearch', FloatParam, default='10.0', 
                      label='Number of randomised search/refinement trials:',
                      condition="mode==2 or mode==4",
                      help='Parameter *ITMAX* in FREALIGN\n\n'
                           'number of cycles of randomised search/refinement used in modes IFLAG=2,4\n'
                           'There is a program default value (10 cycles), but if this input value is\n'
                           'non-zero, the program value is overridden.\n')
        form.addParam('numberPotentialMatches', FloatParam, default='20.0', 
                      label='number of potential matches:',
                      help='Parameter *IPMAX* in FREALIGN\n\n'
                           'number of potential matches in a search that should be tested further in\n'
                           'a subsequent local refinement.\n')
        form.addParam('paramRefine', EnumParam, choices=['Refine all', 'Refine only euler angles',
                                                         'Refine only X & Y shifts', 'None'],
                      default=REF_ALL,
                      label="Parameters to refine", display=EnumParam.DISPLAY_COMBO,
                      help='Parameter *MASK* in FREALIGN\n\n'
                           'Parameters to include in refinement')
        form.addParam('symmetry', TextParam, default='C1',
                      label='Point group symmetry:',
                      help='Parameter *ASYM* in FREALIGN\n\n'
                           'Specify the symmetry.Choices are: Cn,Dn,T,O,I,I1,I2,N or H (can be zero)\n'
                           'n  = rotational symmetry required in pointgroup C(n) or D(n)\n'
                           'N  = number of symmetry matrices to read in.\n'
                           'T  = tetrahedral pointgroup 23\n'
                           'O  = octahedral pointgroup 432\n'
                           'I  = icosahedral 532 symmetry in setting 1 (5fold is on X)\n'
                           'I1 = also in setting 1 (X) - as used by Imagic\n'
                           'I2 = in setting 2 (Y) - as used by Crowther et. al\n'
                           'H  = helical symmetry')

        form.addSection(label='3D Reconstruction')
        
        form.addParam('relMagnification', FloatParam, default='1.0', 
                      label='Relative magnification:',
                      help='Parameter *RELMAG* in FREALIGN\n\n'
                           'Relative magnification of data set. The magnification feature allows\n'
                           'for manual variations of magnification between data sets.')
        form.addParam('targetScore', FloatParam, default='90.0',
                      label='Target score:', expertLevel=LEVEL_EXPERT,
                      help='Parameter *TARGET* in FREALIGN\n\n'
                           'Target score (for resolution between RMAX1 and RMAX2)\n'
                           'during parameter search and refinement, above which the search and/or\n'
                           'refinement is terminated.  This is normally set high (e.g. THRESH=90.0)\n'
                           'This will give excellent determination of particle orientations.')
        form.addParam('score', FloatParam, default='10.0', 
                      label='Score cut-off:',
                      help='Parameter *THRESH* in FREALIGN\n\n'
                           'Any particles with a lower overall score will not be included\n'
                           'in the reconstruction when IFLAG=0,1,2,3. This variable\n'
                           'is often used with IFLAG=0 in separate runs to calculate maps\n'
                           'using various values of THRESH to find the optimum value to produce\n'
                           'the best map as judged from the statistics.')
        form.addParam('beamTiltX', FloatParam, default='0.0',
                      label='Beam tilt in X direction (in mrad):', expertLevel=LEVEL_EXPERT,
                      help='Parameter *TX* in FREALIGN.')
        form.addParam('beamTiltY', FloatParam, default='0.0',
                      label='Beam tilt in Y direction (in mrad):', expertLevel=LEVEL_EXPERT,
                      help='Parameter *TY* in FREALIGN.')
        form.addParam('resolution', FloatParam, default='10.0', 
                      label='Resolution of reconstruction (A):',
                      help='Parameter *RREC* in FREALIGN\n\n'
                           'Resolution to which the reconstruction is calculated.\n'
                           'If several datasets have different values, the data is individually\n'
                           'limited in the summation to the RREC resolution but symmetry is\n'
                           'applied, statistics output and the final map calculated to the\n'
                           'maximum resolution requested for any dataset.')
<<<<<<< HEAD
        form.addParam('lowResolRefine', FloatParam, default='200.0', 
                      label='Low resolution in refinement (A):',
                      help='Parameter *RMIN* in FREALIGN\n\n'
                           'Resolution of the data included in the search/refinement. These\n'
                           'two parameters (RMIN,RMAX) are very important.  The successful\n'
                           'alignment of particles depends critically on the signal-to-noise\n'
                           'ratio of thecross-correlation or phase residual calculation, and\n'
                           'exclusion of weak data at high resolution or spurious, very strong\n'
                           'artefacts at low resolution can make a big difference.  Success can\n'
                           'be judged by whether the X,Y coordinates of the particle centres are\n'
                           'reasonable.')
        form.addParam('highResolRefine', FloatParam, default='25.0', 
                      label='High resolution in refinement (A):',
                      help='Parameter *RMAX* in FREALIGN\n\n'
=======
        line = form.addLine('Resolution in refinement (A)',
                      help='Parameters *RMAX1* and *RMAX2* in FREALIGN\n\n'
>>>>>>> 90aa2502
                           'Resolution of the data included in the search/refinement. These\n'
                           'two parameters (RMIN,RMAX) are very important.  The successful\n'
                           'alignment of particles depends critically on the signal-to-noise\n'
                           'ratio of thecross-correlation or phase residual calculation, and\n'
                           'exclusion of weak data at high resolution or spurious, very strong\n'
                           'artefacts at low resolution can make a big difference.  Success can\n'
                           'be judged by whether the X,Y coordinates of the particle centres are\n'
                           'reasonable.')
<<<<<<< HEAD
        form.addParam('resolClass', FloatParam, default='25.0', 
                      label='High resolution for classification (A):',
                      help='Parameter *RCLAS* in FREALIGN\n\n'
                            'High-resolution limit used for classification.\n'
                            'It should typically be set to the same resolution\n'
                            'limit used also for the refinement, or a bit lower.\n'
                            'Resolution of the data included in the search/refine')
=======
        
        line.addParam('lowResolRefine', FloatParam, default='200.0', label='Low')
        line.addParam('highResolRefine', FloatParam, default='25.0', label='High')

>>>>>>> 90aa2502
        form.addParam('defocusUncertainty', FloatParam, default='200.0', 
                      label='Defocus uncertainty (A):', expertLevel=LEVEL_EXPERT,
                      help='Parameter *DFSIG* in FREALIGN\n\n'
                           'This will restrain the change in defocus when refining defocus values\n'
                           'for individual particles.')
        form.addParam('Bfactor', FloatParam, default='0.0', 
                      label='B-factor to apply to particle:', expertLevel=LEVEL_EXPERT,
                      help='Parameter *RBFACT* in FREALIGN\n\n'
                           'B-factor to apply to particle image projections before orientation\n'
                           'determination or refinement.  This allows inclusion of high resolution\n'
                           'data but with a reduced (or increased if negative) weight.  *WGH* and\n'
                           '*RBFAC* can be manipulated in particle parameter refinement as if they\n'
                           'were low pass and high pass filters.  *WGH* and the CTF are used to\n'
                           'correct the density in the final map, whereas *RBFAC* is not.\n\n'
                           '_NOTE_: This option should be used with great care as amplification of\n'
                           'noisy high-resolution terms can lead to over-fitting and artificially\n'
                           'high values in the FSC curve (se publication #2 above). FREALIGN uses an\n'
                           'automatic weighting scheme and RBFACT should normally be set to 0.0.')

        form.addParallelSection(threads=1, mpi=0)
    
    #--------------------------- INSERT steps functions --------------------------------------------
    def _insertAllSteps(self):
        """Insert the steps to refine orientations and shifts of the SetOfParticles
        """
        numberOfBlocks = self.numberOfThreads.get()
        depsRecons = []
        
        for iter in range(1, self.numberOfIterations.get() + 1):
            initId = self._insertFunctionStep('initIterStep', iter, numberOfBlocks, prerequisites=depsRecons)
            depsRefine = self._insertRefineIterStep(numberOfBlocks, iter, [initId])
            reconsId = self._insertFunctionStep("reconstructVolumeStep", iter, numberOfBlocks, prerequisites=depsRefine)
            depsRecons = [reconsId]
        self._insertFunctionStep("createOutput", prerequisites=depsRecons)
    
    def _insertRefineIterStep(self, numberOfBlocks, iter, depsInitId):
        """ execute the refinement for the current iteration """
        
        depsRefine = []
        iterDir = self._iterWorkingDir(iter)
        
        if iter == 1:
            if not self.useInitialAngles.get():
                stepConstructId = self._insertFunctionStep("constructParamFilesStep", numberOfBlocks, iterDir, iter, prerequisites=depsInitId)
                depsConstruct = [stepConstructId]
                for block in range(1, numberOfBlocks + 1):
                    refineId = self._insertFunctionStep("refineBlockStep", iterDir, block, prerequisites=depsConstruct)
                    depsRefine.append(refineId)
            else:
                # ToDo: Construct the function to extract the coordinates and euler angles for each particle from SetOfParticles.
                pass
        else:
            for block in range(1, numberOfBlocks + 1):
                refineId = self._insertFunctionStep("refineParticlesStep", iter, block, prerequisites=depsInitId)
                depsRefine.append(refineId)
        return depsRefine
    
    #--------------------------- STEPS functions ---------------------------------------------------
    def initIterStep(self, iter, numberOfBlocks):
        """ Prepare files and directories for the current iteration """
        
        self._createIterWorkingDir(iter) # create the working directory for the current iteration.
        iterDir = self._iterWorkingDir(iter)
        prevIter = iter - 1 
        prevIterDir = self._iterWorkingDir(prevIter)
        
        imgSet = self.inputParticles.get()
        imgFn = self._getTmpPath('particles.mrc')
        vol = self.input3DReferences.get()
        volFn = self._getTmpPath('volume.mrc')
        refVol = join(iterDir, 'reference_volume_iter_%03d.mrc' % iter) # reference volume of the step.
        iterVol = join(iterDir, 'volume_iter_%03d.mrc' % iter) # refined volume of the step
        prevIterVol = join(prevIterDir, 'volume_iter_%03d.mrc' % prevIter) # volume of the previous iteration
        
        if iter==1:
            imgSet.writeStack(imgFn) # convert the SetOfParticles into a mrc stack.
            ImageHandler().convert(vol.getLocation(), volFn) # convert the reference volume into a mrc volume
            copyFile(volFn, refVol)  #Copy the initial volume in the current directory.
        else:
            self._splitParFile(iter, numberOfBlocks)
            copyFile(prevIterVol, refVol)   #Copy the reference volume as refined volume.
        copyFile(refVol, iterVol)   #Copy the reference volume as refined volume.
    
    def constructParamFilesStep(self, numberOfBlocks, iterDir, iter):
        """ This function construct a parameter file (.par) with the information of the SetOfParticle.
        This function will execute only in iteration 1.
        """
        
        self._enterDir(iterDir)
        
        imgSet = self.inputParticles.get()
        magnification = imgSet.getAcquisition().getMagnification()
        blockParticles = self._particlesPerBlock(numberOfBlocks, imgSet.getSize())
        initParamsDict = self._getParamsIteration(imgSet, iter)
        params = {}
        lastPart = 0
        for block in range(numberOfBlocks):
            more = 1
            params['initParticle'] = 1 + lastPart
            lastPart = lastPart + blockParticles[block]
            params['finalParticle'] = lastPart
            numberOfBlock = block + 1
            params['frealignOut'] = 'frealign_Output_%02d.log' % numberOfBlock
            paramDic = self._setParamsRefineParticles(iter, numberOfBlock)
            paramsRefine = dict(initParamsDict.items() + params.items() + paramDic.items())
            f = self.__openParamFile(block + 1, paramsRefine)
            
            # ToDo: Implement a better method to get the info particles. Now, you iterate several times over the SetOfParticles (as many threads as you have)
            for i, img in enumerate(imgSet):
                film = img.getObjId()
                ctf = img.getCTF()
                defocusU, defocusV, astig = ctf.getDefocusU(), ctf.getDefocusV(), ctf.getDefocusAngle()
                partCounter = i + 1
                
                if partCounter == lastPart: # The last particle in the block
                    more = 0
                particleLine = '1, %05d,' % magnification + ' %05d,'% film + ' %05f,'% defocusU + ' %05f,'% defocusV + ' %02f,'% astig + ' %01d\n' % more
                self.__writeParamParticle(f, particleLine)
                
                if more == 0: # close the block.
                    self.__closeParamFile(f, paramsRefine)
                    break
        self._leaveDir()
                
    def refineBlockStep(self, iterDir, block):
        """ This function execute the bash script for refine a subset(block) of images.
        It will enter in the iteration dir and execute the script there. 
        """
        if block == 1:
            self._enterDir(iterDir)
            
        program = "./block%03d.sh" % block
        os.chmod(program, 0775)
        self.runJob(program, "")
    
    def refineParticlesStep(self, iter, block):
        """Only refine the parameters of the SetOfParticles
        """
        
        param = {}
        imgSet = self.inputParticles.get()
        
        iterDir = self._iterWorkingDir(iter)
        if block==1:
            self._enterDir(iterDir) # enter to the working directory for the current iteration.
        
        iniPart, lastPart = self._particlesInBlock(block)
        prevIter = iter - 1
        param['inputParFn'] = 'particles_%02d_' % block + 'iter_%03d.par' % prevIter
        param['initParticle'] = iniPart
        param['finalParticle'] = lastPart
        param['frealignOut'] = 'frealign_Output_%02d.log' % block

        paramDic = self._setParamsRefineParticles(iter, block)
        initParamsDict = self._getParamsIteration(imgSet, iter)
        
        paramsRefine = dict(initParamsDict.items() + paramDic.items() + param.items())
        args = self._prepareCommand()
        
        # frealign program is already in the args script, that's why runJob('')
        self.runJob('', args % paramsRefine)
    
    def reconstructVolumeStep(self, iter, numberOfBlocks):
        """Reconstruct a volume from a SetOfParticles with its current parameters refined
        """

        imgSet = self.inputParticles.get()
        self._mergeAllParFiles(iter, numberOfBlocks)  # merge all parameter files generated in a refineIterStep function.
        
        initParticle = 1
        finalParticle = imgSet.getSize()
        params = self._getParamsIteration(imgSet, iter)
        
        os.environ['NCPUS'] = str(self.numberOfThreads.get())
        params['frealign'] = FREALIGNMP_PATH
        params['outputParFn'] = 'output_param_file_%06d' % initParticle + '_%06d_' % finalParticle + 'iter_%03d.par' % iter
        params['initParticle'] = initParticle
        params['finalParticle'] = finalParticle

        params2 = self._setParams3DR(iter)
        
        params3DR = dict(params.items() + params2.items())
        
        args = self._prepareCommand()
        # frealign program is already in the args script, that's why runJob('')
        self.runJob('', args % params3DR)
        self._leaveDir()
    
    def createOutput(self):
        
        lastIter = self.numberOfIterations.get()
        lastIterDir = self._iterWorkingDir(lastIter)
        volFn = join(lastIterDir, 'volume_iter_%03d.mrc' % lastIter)
        vol = Volume()
        vol.setSamplingRate(self.inputParticles.get().getSamplingRate())
        vol.setFileName(volFn)
        self._defineOutputs(outputVolume=vol)
    
    #--------------------------- INFO functions ----------------------------------------------------
    def _validate(self):
        errors = []
        if not exists(FREALIGN_PATH):
            errors.append('Missing ' + FREALIGN)
        return errors
    
    def _summary(self):
        summary = []
        summary.append("Number of particles:  %d" % self.inputParticles.get().getSize())
        summary.append("Input volume:  %s" % self.input3DReferences.get().getFileName())
        
        if not hasattr(self, 'outputVolume'):
            summary.append("Output volumes not ready yet.")
        else:
            summary.append("Number of iterations: %d" % self.numberOfIterations.get())
            summary.append("Angular step size: %f" % self.angStepSize.get())
            summary.append("symmetry: %s" % self.symmetry.get())
            summary.append("Final volume: %s" % self.outputVolume.getFileName())
        
        return summary
    
    def _methods(self):
        # ToDo: implement this method
        return self._summary()
    
    #--------------------------- UTILS functions ---------------------------------------------------
    def _getParamsIteration(self, imgSet, iter):
        """ Defining the current iteration
        """
        
        iterDir = self._iterWorkingDir(iter)
        samplingRate3DR = imgSet.getSamplingRate()
        paramDic = {}
        #Prepare arguments to call program fralign_v9.exe
        
        paramsDic = {'frealign': FREALIGN_PATH,
                        'mode': self.mode.get(),
                        'useInitialAngles': self.useInitialAngles.get(),
                        'innerRadius': self.innerRadius.get(),
                        'outerRadius': self.outerRadius.get(),
                        'molMass': self.molMass.get(),
                        'ThresholdMask': self.ThresholdMask.get(),
                        'pseudoBFactor': self.pseudoBFactor.get(),
                        'avePhaseResidual': self.avePhaseResidual.get(),
                        'angStepSize': self.angStepSize.get(),
                        'numberRandomSearch': self.numberRandomSearch.get(),
                        'numberPotentialMatches': self.numberPotentialMatches.get(),
                        'sym': self.symmetry.get(),
                        'relMagnification': self.relMagnification.get(),
                        'targetScore': self.targetScore.get(),
                        'score': self.score.get(),
                        'beamTiltX': self.beamTiltX.get(),
                        'beamTiltY': self.beamTiltY.get(),
                        'resol': self.resolution.get(),
                        'lowRes': self.lowResolRefine.get(),
                        'highRes': self.highResolRefine.get(),
                        'resolClass': self.resolClass.get(),
                        'defocusUncertainty': self.defocusUncertainty.get(),
                        'Bfactor': self.Bfactor.get(),
                        'sampling3DR': samplingRate3DR
                       }
        
        # Get the particles stack
        imgsFn = os.path.relpath(self._getTmpPath('particles.mrc'), iterDir)
        paramsDic['imageFn'] = imgsFn
        acquisition = imgSet.getAcquisition()
        # Get the amplitude Contrast of the micrographs
        paramsDic['ampContrast'] = acquisition.getAmplitudeContrast()
        # Get the scanned pixel size of the micrographs
        paramsDic['scannedPixelSize'] = acquisition.getMagnification() * imgSet.getSamplingRate() / 10000
        # Get the voltage and spherical aberration of the microscope
        paramsDic['voltage'] = acquisition.getVoltage()
        paramsDic['sphericalAberration'] = acquisition.getSphericalAberration()

        # Defining the operation mode
        if self.mode == MOD_RECONSTRUCTION:
            paramsDic['mode'] = 0
        elif self.mode == MOD_REFINEMENT:
            paramsDic['mode'] = 1
        elif self.mode == MOD_RANDOM_SEARCH_REFINEMENT:
            paramsDic['mode'] = 2
        elif self.mode == MOD_SIMPLE_SEARCH_REFINEMENT:
            paramsDic['mode'] = 3
        else:
            paramsDic['mode'] = 4
        
        # Defining the operation mode for iteration 1.
        if self.Firstmode == MOD2_SIMPLE_SEARCH_REFINEMENT:
            paramsDic['mode2'] = -3
        else:
            paramsDic['mode2'] = -4

        # Defining if magnification refinement is going to do
        if self.doMagRefinement:
            paramsDic['doMagRefinement'] = 'T'
        else:
            paramsDic['doMagRefinement'] = 'F'
            
        # Defining if defocus refinement is going to do
        if self.doDefRefinement:
            paramsDic['doDefocusRef'] = 'T'
        else:
            paramsDic['doDefocusRef'] = 'F'

        # Defining if astigmatism refinement is going to do
        if self.doAstigRefinement:
            paramsDic['doAstigRef'] = 'T'
        else:
            paramsDic['doAstigRef'] = 'F'
        
        # Defining if defocus refinement for individual particles is going to do
        if self.doDefPartRefinement:
            paramsDic['doDefocusPartRef'] = 'T'
        else:
            paramsDic['doDefocusPartRef'] = 'F'
        
        if self.methodEwaldSphere == EWA_DISABLE:
            paramsDic['metEwaldSphere'] = 0
        elif self.methodEwaldSphere == EWA_SIMPLE:
            paramsDic['metEwaldSphere'] = 1
        elif self.methodEwaldSphere == EWA_REFERENCE:
            paramsDic['metEwaldSphere'] = 2
        elif self.methodEwaldSphere == EWA_SIMPLE_HAND:
            paramsDic['metEwaldSphere'] = -1
        else:
            paramsDic['metEwaldSphere'] = -2
        
        # Defining if apply extra real space symmetry
        if self.doExtraRealSpaceSym:
            paramsDic['doExtraRealSpaceSym'] = 'T'
        else:
            paramsDic['doExtraRealSpaceSym'] = 'F'
        
        # Defining if wiener filter is going to apply
        if self.doWienerFilter:
            paramsDic['doWienerFilter'] = 'T'
        else:
            paramsDic['doWienerFilter'] = 'F'
        
        # Defining if wiener filter is going to calculate and apply
        if self.doBfactor:
            paramsDic['doBfactor'] = 'T'
        else:
            paramsDic['doBfactor'] = 'F'
        
        # Defining if matching projections is going to write
        if self.writeMatchProjections:
            paramsDic['writeMatchProj'] = 'T'
        else:
            paramsDic['writeMatchProj'] = 'F'
        
        # Defining the method to FSC calcutalion
        if self.methodCalcFsc == FSC_CALC:
            paramsDic['metFsc'] = 0
        elif self.methodCalcFsc == FSC_3DR_ODD:
            paramsDic['metFsc'] = 1
        elif self.methodCalcFsc == FSC_3DR_EVEN:
            paramsDic['metFsc'] = 2
        elif self.methodCalcFsc == FSC_3DR_ALL:
            paramsDic['metFsc'] = 3
        
        
        if self.doAditionalStatisFSC:
            paramsDic['doAditionalStatisFSC'] = 'T'
        else:
            paramsDic['doAditionalStatisFSC'] = 'F'
            
        if self.memory == MEM_0:
            paramsDic['memory'] = 0
        elif self.memory == MEM_1:
            paramsDic['memory'] = 1
        elif self.memory == MEM_2:
            paramsDic['memory'] = 2
        else:
            paramsDic['memory'] = 3
        
        if self.interpolationScheme == INTERPOLATION_0:
            paramsDic['interpolation'] = 0
        else:
            paramsDic['interpolation'] = 1
            
        if self.paramRefine == REF_ALL:
            paramsDic['paramRefine'] = '1, 1, 1, 1, 1'
        elif self.paramRefine == REF_ANGLES:
            paramsDic['paramRefine'] = '1, 1, 1, 0, 0'
        elif self.paramRefine == REF_SHIFTS:
            paramsDic['paramRefine'] = '0, 0, 0, 1, 1'
        else:
            paramsDic['paramRefine'] = '0, 0, 0, 0, 0'
        
        return paramsDic
    
    def _particlesPerBlock(self, numberOfBlocks, numberOfParticles):
        """ Return a list with numberOfBlocks values, each value will be
        the number of particles assigned to each block. The number of particles
        will be distributed equally between each block as possible.
        """
        restBlock = numberOfParticles % numberOfBlocks
        colBlock = numberOfParticles / numberOfBlocks
        # Create a list with the number of particles assigned
        # to each block, initially equally distributed
        blockParticles = [colBlock] * numberOfBlocks
        # Now assign the particles in the rest
        for i, v in enumerate(blockParticles):
            if i < restBlock:
                blockParticles[i] += 1
        return blockParticles
        
    def _createIterWorkingDir(self, iter):
        """create a new directory for the iterarion and change to this directory.
        """
        workDir = self._iterWorkingDir(iter)
        makePath(workDir)   # Create a directory for a current iteration
    
    def _iterWorkingDir(self, iter):
        """ Define which is the directory for the current iteration"""
        iterDir = 'iter_%03d' % iter
        workDir = self._getExtraPath(iterDir)
        return workDir

    def _particlesInBlock(self, block):
        """calculate the initial and final particles that belongs to this block"""
        
        imgSet = self.inputParticles.get()
        numberOfBlocks = self.numberOfThreads.get()
        
        blockParticles = self._particlesPerBlock(numberOfBlocks, imgSet.getSize())
        initPart = 0
        lastPart = 0
        for i in range(block):
            initPart = lastPart + 1
            lastPart = lastPart + blockParticles[i]
        particlesInilast = [initPart, lastPart]
        return particlesInilast
    
    def _setParamsRefineParticles(self, iter, block):
        paramDics = {}
        paramDics['stopParam'] = -100
        paramDics['volume'] = 'reference_volume_iter_%03d.mrc' % iter
        paramDics['outputParFn'] = 'particles_%02d_' % block + 'iter_%03d.par' % iter
        paramDics['inputParFn'] = paramDics['outputParFn']
        paramDics['imgFnMatch'] = 'particles_match_%02d_' % block + 'iter_%03d.mrc' % iter
        paramDics['outputShiftFn'] = 'particles_shifts_%02d_' % block + 'iter_%03d.shft' % iter
        paramDics['3Dweigh'] = 'volume_weights_iter_%02d_' % block + 'iter_%03d' % iter
        paramDics['FSC3DR1'] = 'volume_1_%02d_' % block + 'iter_%03d' % iter
        paramDics['FSC3DR2'] = 'volume_2_%02d_' % block + 'iter_%03d' % iter
        paramDics['VolPhResidual'] = 'volume_phasediffs_%02d_' % block + 'iter_%03d' % iter
        paramDics['VolpointSpread'] = 'volume_pointspread_%02d_' % block + 'iter_%03d' % iter
        return paramDics
        
    def _setParams3DR(self, iter):
        """ Setting the parameters to reconstruct a new 3DR"""
        paramDic = {}
        paramDic['mode'] = 0
        paramDic['stopParam'] = 0   #The stopParam must be 0 if you want obtain a 3D reconstruction.
        paramDic['volume'] = 'volume_iter_%03d.mrc' % iter
        paramDic['inputParFn'] = 'particles_iter_%03d.par' % iter
        paramDic['imgFnMatch'] = 'particles_match_iter_%03d.mrc' % iter
        paramDic['outputShiftFn'] = 'particles_shifts_iter_%03d.shft' % iter
        paramDic['3Dweigh'] = 'volume_weights_iter_%03d' % iter
        paramDic['FSC3DR1'] = 'volume_1_iter_%03d.mrc' % iter
        paramDic['FSC3DR2'] = 'volume_2_iter_%03d.mrc' % iter
        paramDic['VolPhResidual'] = 'volume_phasediffs_iter_%03d' % iter
        paramDic['VolpointSpread'] = 'volume_pointspread_iter_%03d' % iter
        paramDic['frealignOut'] = 'fralign_volume_reconstruct_iter_%03d' % iter
        return paramDic
        
    def __openParamFile(self, blockNumber, paramsDict):
        """ Open the file and write the first part of the block param file. """
        if not exists(FREALIGN_PATH):
            raise Exception('Missing ' + FREALIGN)
        initaLines = """%(frealign)s << eot > %(frealignOut)s
M,%(mode2)s,%(doMagRefinement)s,%(doDefocusRef)s,%(doAstigRef)s,%(doDefocusPartRef)s,%(metEwaldSphere)s,%(doExtraRealSpaceSym)s,%(doWienerFilter)s,%(doBfactor)s,%(writeMatchProj)s,%(metFsc)s,%(doAditionalStatisFSC)s,%(memory)s,%(interpolation)s
%(outerRadius)s,%(innerRadius)s,%(sampling3DR)s,%(molMass)s,%(ampContrast)s,%(ThresholdMask)s,%(pseudoBFactor)s,%(avePhaseResidual)s,%(angStepSize)s,%(numberRandomSearch)s,%(numberPotentialMatches)s
%(paramRefine)s
%(initParticle)s,%(finalParticle)s
%(sym)s
%(relMagnification)s,%(scannedPixelSize)s,%(targetScore)s,%(score)s,%(sphericalAberration)s,%(voltage)s,%(beamTiltX)s,%(beamTiltY)s
%(resol)s,%(lowRes)s,%(highRes)s,%(resolClass)s,%(defocusUncertainty)s,%(Bfactor)s
%(imageFn)s
%(imgFnMatch)s
"""
        paramFile = 'block%03d.sh' % blockNumber
        f = open(paramFile, 'w+')
        f.write(initaLines % paramsDict)
        return f
    
    def __writeParamParticle(self, f, particleLine):
        """ Write a particle line to the param file """
        f.write(particleLine)
    
    def __closeParamFile(self, f, paramsDict):
        """ Close the param file for a block. """
        finaLines = """%(outputParFn)s
%(outputShiftFn)s
%(stopParam)s, 0., 0., 0., 0., 0., 0., 0.
%(volume)s
%(3Dweigh)s
%(FSC3DR1)s
%(FSC3DR2)s
%(VolPhResidual)s
%(VolpointSpread)s
eot
"""
        f.write(finaLines % paramsDict)
        f.close()
        
    def _prepareCommand(self):
        """ prepare the command to execute"""

        if not exists(FREALIGN_PATH):
            raise Exception('Missing ' + FREALIGN)
        args = """%(frealign)s  << eot >> %(frealignOut)s
M,%(mode)s,%(doMagRefinement)s,%(doDefocusRef)s,%(doAstigRef)s,%(doDefocusPartRef)s,%(metEwaldSphere)s,%(doExtraRealSpaceSym)s,%(doWienerFilter)s,%(doBfactor)s,%(writeMatchProj)s,%(metFsc)s,%(doAditionalStatisFSC)s,%(memory)s,%(interpolation)s
%(outerRadius)s,%(innerRadius)s,%(sampling3DR)s,%(molMass)s,%(ampContrast)s,%(ThresholdMask)s,%(pseudoBFactor)s,%(avePhaseResidual)s,%(angStepSize)s,%(numberRandomSearch)s,%(numberPotentialMatches)s
%(paramRefine)s
%(initParticle)s,%(finalParticle)s
%(sym)s
%(relMagnification)s,%(scannedPixelSize)s,%(targetScore)s,%(score)s,%(sphericalAberration)s,%(voltage)s,%(beamTiltX)s,%(beamTiltY)s
%(resol)s,%(lowRes)s,%(highRes)s,%(resolClass)s,%(defocusUncertainty)s,%(Bfactor)s
%(imageFn)s
%(imgFnMatch)s
%(inputParFn)s
%(outputParFn)s
%(outputShiftFn)s
%(stopParam)s, 0., 0., 0., 0., 0., 0., 0.
%(volume)s
%(3Dweigh)s
%(FSC3DR1)s
%(FSC3DR2)s
%(VolPhResidual)s
%(VolpointSpread)s
eot
"""
        return args
    
    def _mergeAllParFiles(self, iter, numberOfBlocks):
        """ This method merge all parameters files that has been created in a refineIterStep """
        
        if numberOfBlocks != 1:
            #iterDir = self._iterWorkingDir(iter)
            file2 = 'particles_iter_%03d.par' % iter
            f2 = open(file2, 'w+')
            
            for block in range(1, numberOfBlocks + 1):
                file1 = 'particles_%02d_' % block + 'iter_%03d.par' % iter
                f1 = open(file1)
                
                if block == 1:
                    lines = f1.readlines()
                    f2.writelines(lines[:-1])
                else:
                    for l in f1:
                        if not l.startswith('C'):
                            f2.write(l)
                f1.close()
            f2.close()
    
    def _splitParFile(self, iter, numberOfBlocks):
        """ This method split the parameter files that has been previosuly merged """
        
        if numberOfBlocks != 1:
            prevIter = iter -1
            prevIterDir = self._iterWorkingDir(prevIter)
            iterDir = self._iterWorkingDir(iter)
            file1 = join(prevIterDir, 'particles_iter_%03d.par' % prevIter)
            
            for block in range(1, numberOfBlocks + 1):
                f1 = open(file1)
                file2 = join(iterDir, 'particles_%02d_' % block + 'iter_%03d.par' % prevIter)
                f2 = open(file2, 'w+')
                initpart, finalPart = self._particlesInBlock(block)
                
                for l in f1:
                    
                    if l.startswith('C'):
                        f2.write(l)
                    else:
                        split = l.split()
                        numPart = int(''.join(split[:1]))
                        
                        if numPart <= finalPart:
                            f2.write(l)
                        else:
                            break
                f2.close()
                f1.close()<|MERGE_RESOLUTION|>--- conflicted
+++ resolved
@@ -308,10 +308,9 @@
                            'limited in the summation to the RREC resolution but symmetry is\n'
                            'applied, statistics output and the final map calculated to the\n'
                            'maximum resolution requested for any dataset.')
-<<<<<<< HEAD
-        form.addParam('lowResolRefine', FloatParam, default='200.0', 
-                      label='Low resolution in refinement (A):',
-                      help='Parameter *RMIN* in FREALIGN\n\n'
+        
+        line = form.addLine('Resolution in refinement (A)',
+                      help='Parameters *RMIN* and *RMAX* in FREALIGN\n\n'
                            'Resolution of the data included in the search/refinement. These\n'
                            'two parameters (RMIN,RMAX) are very important.  The successful\n'
                            'alignment of particles depends critically on the signal-to-noise\n'
@@ -320,35 +319,10 @@
                            'artefacts at low resolution can make a big difference.  Success can\n'
                            'be judged by whether the X,Y coordinates of the particle centres are\n'
                            'reasonable.')
-        form.addParam('highResolRefine', FloatParam, default='25.0', 
-                      label='High resolution in refinement (A):',
-                      help='Parameter *RMAX* in FREALIGN\n\n'
-=======
-        line = form.addLine('Resolution in refinement (A)',
-                      help='Parameters *RMAX1* and *RMAX2* in FREALIGN\n\n'
->>>>>>> 90aa2502
-                           'Resolution of the data included in the search/refinement. These\n'
-                           'two parameters (RMIN,RMAX) are very important.  The successful\n'
-                           'alignment of particles depends critically on the signal-to-noise\n'
-                           'ratio of thecross-correlation or phase residual calculation, and\n'
-                           'exclusion of weak data at high resolution or spurious, very strong\n'
-                           'artefacts at low resolution can make a big difference.  Success can\n'
-                           'be judged by whether the X,Y coordinates of the particle centres are\n'
-                           'reasonable.')
-<<<<<<< HEAD
-        form.addParam('resolClass', FloatParam, default='25.0', 
-                      label='High resolution for classification (A):',
-                      help='Parameter *RCLAS* in FREALIGN\n\n'
-                            'High-resolution limit used for classification.\n'
-                            'It should typically be set to the same resolution\n'
-                            'limit used also for the refinement, or a bit lower.\n'
-                            'Resolution of the data included in the search/refine')
-=======
         
         line.addParam('lowResolRefine', FloatParam, default='200.0', label='Low')
         line.addParam('highResolRefine', FloatParam, default='25.0', label='High')
 
->>>>>>> 90aa2502
         form.addParam('defocusUncertainty', FloatParam, default='200.0', 
                       label='Defocus uncertainty (A):', expertLevel=LEVEL_EXPERT,
                       help='Parameter *DFSIG* in FREALIGN\n\n'
