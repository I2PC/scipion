--- conflicted
+++ resolved
@@ -34,15 +34,12 @@
 from constants import *
 
 
-<<<<<<< HEAD
 class BrandeisDefFrealign(Form):
     """Create the definition of parameters for the Frealign protocol"""
     def __init__(self):
         Form.__init__(self)
         
         self.addSection(label='Input')
-=======
->>>>>>> 8ed5b44a
 
 class ProtFrealign(ProtRefine3D):
     """Protocol to perform a volume from a SetOfParticles
@@ -56,12 +53,8 @@
                       pointerClass='SetOfParticles',
                       help='Select the input particles.\n')  
 
-<<<<<<< HEAD
-        self.addParam('input3DReference', TextParam, default='',
-=======
         form.addParam('input3DReference', PointerParam,
                       pointerClass='Volume',
->>>>>>> 8ed5b44a
                       label='Initial 3D reference volume:', 
                       help='Input 3D reference reconstruction.\n')
 
@@ -70,11 +63,7 @@
 #                       label='Initial 3D reference volume:', 
 #                       help='Input 3D reference reconstruction.\n')
         
-<<<<<<< HEAD
-        self.addParam('Firstmode', EnumParam, choices=['Simple search & Refine', 'Search, Refine, Randomize'],
-=======
         form.addParam('Firstmode', EnumParam, choices=['Simple search & Refine', 'Search, Refine, Randomise'],
->>>>>>> 8ed5b44a
                       label="Operation mode for iteration 1:", default=brandeis.MOD2_SIMPLE_SEARCH_REFINEMENT,
                       display=EnumParam.DISPLAY_COMBO,
                       help='Parameter <IFLAG> in FREALIGN\n'
@@ -82,13 +71,8 @@
                            'Mode -3: Simple search, Refine and create a parameter file for the set\n'
                            'Mode -4: Search, Refine, Randomize and create a parameterfile for the set')
 
-<<<<<<< HEAD
-        self.addParam('mode', EnumParam, choices=['Recontruction only', 'Refinement', 'Random search & refine',
-                                                   'Simple search & refine', 'Search, refine, randomize'],
-=======
         form.addParam('mode', EnumParam, choices=['Recontruction only', 'Refinement', 'Random Search & Refine',
                                                    'Simple search & Refine', 'Search, Refine, Randomise'],
->>>>>>> 8ed5b44a
                       label="Operation mode:", default=brandeis.MOD_REFINEMENT,
                       display=EnumParam.DISPLAY_COMBO,
                       help='Parameter <IFLAG> in FREALIGN\n'
@@ -98,13 +82,8 @@
                            'Mode 3: Simple search & Refine\n'
                            'Mode 4: Search, Refine, Randomize & extend to RREC\n')
 
-<<<<<<< HEAD
-        self.addParam('useInitialAngles', BooleanParam, default=False,
+        form.addParam('useInitialAngles', BooleanParam, default=False,
                       label="Use initial angles/shifts?", 
-=======
-        form.addParam('useInitialAngles', BooleanParam, default=False,
-                      label="Use initial angles/shifts ? ", 
->>>>>>> 8ed5b44a
                       help='Set to <Yes> if you want to use the projection assignment (angles/shifts)\n'
                       'associated with the input particles (hasProjectionAssigment=True)')
 
@@ -134,11 +113,7 @@
                            'for individual particles. Otherwise defocus change is constrained\n'
                            'to be the same for all particles in one image\n')
 
-<<<<<<< HEAD
-        self.addParam('methodEwaldSphere', EnumParam, choices=['None', 'Simple', 'Reference-based', 'Simple with reversed handedness',
-=======
         form.addParam('methodEwaldSphere', EnumParam, choices=['Disable', 'Simple', 'Reference-based', 'Simple with reversed handedness',
->>>>>>> 8ed5b44a
                                                                'Reference-based with reversed handedness'],
                       default=brandeis.EWA_DISABLE, expertLevel=LEVEL_EXPERT,
                       label="Ewald sphere correction", display=EnumParam.DISPLAY_COMBO,
@@ -174,11 +149,7 @@
                            'Set True or False to enable/disable output \n'
                            'of matching projections (for diagnostic purposes).')
 
-<<<<<<< HEAD
-        self.addParam('methodCalcFsc', EnumParam, choices=['Calculate FSC', 'Calculate one 3DR with odd particles', 
-=======
         form.addParam('methodCalcFsc', EnumParam, choices=['calculate FSC', 'Calculate one 3DR with odd particles', 
->>>>>>> 8ed5b44a
                                                      'Calculate one 3DR with even particles',
                                                      'Calculate one 3DR with all particles'],
                       default=brandeis.FSC_CALC,
@@ -211,26 +182,16 @@
 
         form.addSection(label='Projection Matching')
         
-<<<<<<< HEAD
-        self.addParam('innerRadius', FloatParam, default='0.0', 
-                      label='Inner radius of reconstruction (Ang):', 
-=======
         form.addParam('innerRadius', FloatParam, default='0.0', 
                       label='Inner radius of reconstruction (in Amgs):', 
->>>>>>> 8ed5b44a
                       help='Parameter <RI> in FREALIGN\n'
                            'In Angstroms from centre of particle.\n'
                            'Enter the inner radius of the volume to be reconstructed.\n' 
                            'This is useful for reconstructions of viruses and other\n' 
                            'particles that might be hollow or have a disordered core.')
               
-<<<<<<< HEAD
-        self.addParam('outerRadius', FloatParam, default='108.0', 
-                      label='Outer radius of reconstruction (Ang):', 
-=======
         form.addParam('outerRadius', FloatParam, default='108.0', 
                       label='Outer radius of reconstruction (in Amgs):', 
->>>>>>> 8ed5b44a
                       help='Parameter <RO> in FREALIGN\n'
                            'In Angstroms from centre of particle.\n'
                            'Enter the outer radius of the volume to be reconstructed.\n'
@@ -294,11 +255,7 @@
                            'number of potential matches in a search that should be tested further in\n'
                            'a subsequent local refinement.\n')
 
-<<<<<<< HEAD
-        self.addParam('paramRefine', EnumParam, choices=['Refine all', 'Refine only euler angles', 'Refine only X & Y shifts'],
-=======
-        form.addParam('paramRefine', EnumParam, choices=['Refine All', 'Refine only Euler angles', 'Refine Only X & Y shifts'],
->>>>>>> 8ed5b44a
+        form.addParam('paramRefine', EnumParam, choices=['Refine all', 'Refine only euler angles', 'Refine only X & Y shifts'],
                       default=brandeis.REF_ALL,
                       label="Parameters to refine", display=EnumParam.DISPLAY_COMBO,
                       help='Parameter <MASK> in FREALIGN.\n'
@@ -347,13 +304,8 @@
                       label='Beam tilt in Y direction (in mrad):', expertLevel=LEVEL_EXPERT,
                       help='Parameter <TY> in FREALIGN.')
 
-<<<<<<< HEAD
-        self.addParam('resolution', FloatParam, default='10.0', 
-                      label='Resol. of reconstruction (Ang):',
-=======
         form.addParam('resolution', FloatParam, default='10.0', 
                       label='Resol. of reconstruction (in Amgs):',
->>>>>>> 8ed5b44a
                       help='Parameter <RREC> in FREALIGN.\n'
                            'Resolution to which the reconstruction is calculated.\n'
                            'If several datasets have different values, the data is individually\n'
@@ -361,13 +313,8 @@
                            'applied, statistics output and the final map calculated to the\n'
                            'maximum resolution requested for any dataset.')
 
-<<<<<<< HEAD
-        self.addParam('lowResolRefine', FloatParam, default='200.0', 
-                      label='Low resolution in refinement (Ang):',
-=======
         form.addParam('lowResolRefine', FloatParam, default='200.0', 
                       label='Low resolution in refinement (in Amgs):',
->>>>>>> 8ed5b44a
                       help='Parameter <RMAX1> in FREALIGN.\n'
                            'Resolution of the data included in the search/refinement. These\n'
                            'two parameters (RMAX1,RMAX2) are very important.  The successful\n'
@@ -378,13 +325,8 @@
                            'be judged by whether the X,Y coordinates of the particle centres are\n'
                            'reasonable.')
 
-<<<<<<< HEAD
-        self.addParam('highResolRefine', FloatParam, default='25.0', 
-                      label='High resolution in refinement (Ang):',
-=======
         form.addParam('highResolRefine', FloatParam, default='25.0', 
                       label='High resolution in refinement (in Amgs):',
->>>>>>> 8ed5b44a
                       help='Parameter <RMAX2> in FREALIGN.\n'
                            'Resolution of the data included in the search/refinement. These\n'
                            'two parameters (RMAX1,RMAX2) are very important.  The successful\n'
@@ -395,13 +337,8 @@
                            'be judged by whether the X,Y coordinates of the particle centres are\n'
                            'reasonable.')
 
-<<<<<<< HEAD
-        self.addParam('defocusUncertainty', FloatParam, default='200.0', 
-                      label='Defocus uncertainty (Ang):', expertLevel=LEVEL_EXPERT,
-=======
         form.addParam('defocusUncertainty', FloatParam, default='200.0', 
                       label='Defocus uncertainty (in Amgs):', expertLevel=LEVEL_EXPERT,
->>>>>>> 8ed5b44a
                       help='Parameter <DFSIG> in FREALIGN.\n'
                            'This will restrain the change in defocus when refining defocus values\n'
                            'for individual particles.')
