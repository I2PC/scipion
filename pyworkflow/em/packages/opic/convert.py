--- conflicted
+++ resolved
@@ -99,12 +99,6 @@
        ("_rlnAnglePsi", md.RLN_ORIENT_PSI),
        ])
 
-<<<<<<< HEAD
-from pyworkflow.em.packages.relion.constants import V1_4
-RELION_VERSION = V1_4
-
-=======
->>>>>>> 934c0f0d
 def getVersion():
     path = os.environ['LOCALREC_HOME']
     for v in getSupportedVersions():
@@ -116,14 +110,6 @@
 def getSupportedVersions():
     return ['1.1.0', '1.2.0']
 
-<<<<<<< HEAD
-
-def getRelionEnviron():
-    """ Setup the environment variables needed to launch Relion. """
-    from pyworkflow.em.packages.relion.convert import getEnviron
-    
-    return getEnviron(RELION_VERSION)
-=======
 
 def getSupportedRelionVersions():
     return ['1.4']
@@ -154,7 +140,6 @@
                         }, position=Environ.BEGIN)
     
     return environ
->>>>>>> 934c0f0d
 
 
 def setEnviron():
