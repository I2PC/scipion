--- conflicted
+++ resolved
@@ -63,7 +63,6 @@
         xmipp.addLabelAlias(k, v, replace)
     if extended:
         for k, v in XMIPP_RELION_LABELS_EXTRA.iteritems():    
-<<<<<<< HEAD
             _xmippLabelsDict[k] = xmipp.label2Str(k) # store original label string
             xmipp.addLabelAlias(k, v, replace)
             
@@ -86,9 +85,6 @@
         pairs.append('%s=%s' % (label2Str(k), v))        
     varStr = ';'.join(pairs)
     env['XMIPP_EXTRA_ALIASES'] = varStr
-=======
-            xmipp.addLabelAlias(k, v, replace)  
->>>>>>> 0eef91ae
       
     
 class ParticleAdaptor():
