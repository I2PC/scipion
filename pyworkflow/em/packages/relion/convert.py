--- conflicted
+++ resolved
@@ -103,19 +103,13 @@
        ])
 
 
-def getEnviron(version=None):
+def getEnviron():
     """ Setup the environment variables needed to launch Relion. """
     
     environ = Environ(os.environ)
 
-<<<<<<< HEAD
-    relionHome = (os.environ['RELION_HOME'] if version is None
-                  else composeRelionVersionHome(version))
-        
-=======
     relionHome = os.environ['RELION_HOME']
     
->>>>>>> 934c0f0d
     binPath = join(relionHome, 'bin')
     libPath = join(relionHome, 'lib') + ":" + join(relionHome, 'lib64')
     
@@ -142,23 +136,6 @@
 
 def getSupportedVersions():
     return [V1_3, V1_4, V2_0]
-<<<<<<< HEAD
-
-
-def composeRelionVersionHome(version):
-    path = os.environ['RELION_HOME']
-    newRelionHome = "-".join(path.split("-")[:-1]) + "-" + version
-
-    # Case for 1.4 and 1.4f
-    if version == V1_4:
-
-        # Check if path exists
-        if not os.path.exists(newRelionHome):
-            newRelionHome += 'f'
-
-    return newRelionHome
-=======
->>>>>>> 934c0f0d
 
 
 def locationToRelion(index, filename):
