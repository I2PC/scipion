--- conflicted
+++ resolved
@@ -1296,14 +1296,11 @@
         imgRow.setValue(md.RLN_PARTICLE_ID, long(partId))
         imgRow.setValue(md.RLN_MICROGRAPH_NAME,
                         "%06d@%s.mrcs" % (img.getFrameId(), micBase))
-<<<<<<< HEAD
-=======
         if img.hasAttribute('_rlnAverageNrOfFrames'):
             avgFrames = int(img._rlnAverageNrOfFrames.get())
             imgRow.setValue(md.RLN_PARTICLE_NR_FRAMES_AVG, avgFrames)
         else:
             imgRow.setValue(md.RLN_PARTICLE_NR_FRAMES_AVG, 1)
->>>>>>> 42bbe184
 
     def _postprocessParticleRow(self, part, partRow):
         if part.hasAttribute('_rlnGroupName'):
@@ -1331,5 +1328,4 @@
         
         if alignType == em.ALIGN_PROJ:
             mdParts.copyColumn(md.RLN_ORIENT_ROT_PRIOR, md.RLN_ORIENT_ROT)
-            mdParts.copyColumn(md.RLN_ORIENT_TILT_PRIOR, md.RLN_ORIENT_TILT)
- +            mdParts.copyColumn(md.RLN_ORIENT_TILT_PRIOR, md.RLN_ORIENT_TILT)