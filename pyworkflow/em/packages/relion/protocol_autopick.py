--- conflicted
+++ resolved
@@ -363,33 +363,3 @@
     
     def getInputReferences(self):
         return self.getInputAutopick().inputReferences.get()
-<<<<<<< HEAD
-
-    def registerCoords(self, args):
-        """ This method is needed to register outputCoordinates after editing
-        the default output with Xmipp Picker GUI. """ 
-
-        coordPath = self._getTmpPath('xmipp_coordinates')
-        count = self.getOutputsSize()
-
-        suffix = str(count + 1) if count > 0 else ''
-
-        micSet = self.getInputMicrographs()
-        outputName = 'outputCoordinates' + suffix
-        outputset = self._createSetOfCoordinates(micSet, suffix=suffix)#micrographs are the input set if protocol is not finished
-        import pyworkflow.em.packages.xmipp3 as xmipp3
-        xmipp3.readSetOfCoordinates(coordPath, micSet, outputset)
-
-        summary = self.getSummary(outputset)
-        outputset.setObjComment(summary)
-
-        outputs = {outputName: outputset}
-        self._defineOutputs(**outputs)
-        self._defineSourceRelation(micSet, outputset)
-        self._store()
-=======
-    
-    def getInputMicrographs(self):
-        return self.inputMicrographs.get()
-    
->>>>>>> 66c110c5
