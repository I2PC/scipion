--- conflicted
+++ resolved
@@ -31,10 +31,7 @@
 
 CUDA_LIB = 'CUDA_LIB'
 MOTIONCORR_CUDA_LIB = 'MOTIONCORR_CUDA_LIB'
-<<<<<<< HEAD
-=======
 MOTIONCOR2_CUDA_LIB = 'MOTIONCOR2_CUDA_LIB'
->>>>>>> 934c0f0d
 
 
 def _getHome(key, default):
@@ -66,27 +63,13 @@
     if exists(MOTIONCOR2_PATH):
         environ.update({'PATH': join(os.environ['MOTIONCOR2_HOME'], 'bin')},
                        position=Environ.BEGIN)
-<<<<<<< HEAD
-
-    #FIXME: do we need separate libs for motioncor2?
-    cudaLib = getCudaLib(environ)
-=======
     
     cudaLib = getCudaLib(environ, useMC2)
->>>>>>> 934c0f0d
     environ.addLibrary(cudaLib)
 
     return environ
 
 
-<<<<<<< HEAD
-def getCudaLib(environ=None):
-
-    if environ is None:
-        environ = Environ(os.environ)
-
-    return environ.getFirst((MOTIONCORR_CUDA_LIB, CUDA_LIB))
-=======
 def getCudaLib(environ=None, useMC2=False):
 
     if environ is None:
@@ -95,7 +78,6 @@
         return environ.getFirst((MOTIONCOR2_CUDA_LIB, CUDA_LIB))
     else:
         return environ.getFirst((MOTIONCORR_CUDA_LIB, CUDA_LIB))
->>>>>>> 934c0f0d
 
 
 def getVersion(var):
