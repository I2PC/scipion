# ******************************************************************************
# *
# * Authors:     J.M. De la Rosa Trevin (jmdelarosa@cnb.csic.es)
# *              Vahid Abrishami (vabrishami@cnb.csic.es)
# *              Josue Gomez Blanco (jgomez@cnb.csic.es)
# *              Grigory Sharov (sharov@igbmc.fr)
# *
# * Unidad de  Bioinformatica of Centro Nacional de Biotecnologia , CSIC
# *
# * This program is free software; you can redistribute it and/or modify
# * it under the terms of the GNU General Public License as published by
# * the Free Software Foundation; either version 2 of the License, or
# * (at your option) any later version.
# *
# * This program is distributed in the hope that it will be useful,
# * but WITHOUT ANY WARRANTY; without even the implied warranty of
# * MERCHANTABILITY or FITNESS FOR A PARTICULAR PURPOSE.  See the
# * GNU General Public License for more details.
# *
# * You should have received a copy of the GNU General Public License
# * along with this program; if not, write to the Free Software
# * Foundation, Inc., 59 Temple Place, Suite 330, Boston, MA
# * 02111-1307  USA
# *
# *  All comments concerning this program package may be sent to the
# *  e-mail address 'scipion@cnb.csic.es'
# *
# ******************************************************************************

import os, sys, traceback
from itertools import izip

import pyworkflow.protocol.params as params
import pyworkflow.protocol.constants as cons
import pyworkflow.utils as pwutils
import pyworkflow.em as em
from pyworkflow import VERSION_1_1
from pyworkflow.em.data import MovieAlignment
from pyworkflow.em.packages.xmipp3.convert import writeShiftsMovieAlignment
from pyworkflow.em.packages.grigoriefflab.convert import (parseMagCorrInput,
                                                          parseMagEstOutput)
from pyworkflow.em.protocol import ProtAlignMovies
from pyworkflow.gui.plotter import Plotter
from convert import (MOTIONCORR_PATH, MOTIONCOR2_PATH, getVersion, getEnviron,
                     parseMovieAlignment, parseMovieAlignment2, getCudaLib,
                     MOTIONCORR_CUDA_LIB, MOTIONCOR2_CUDA_LIB, CUDA_LIB)
from pyworkflow.protocol import STEPS_PARALLEL


class ProtMotionCorr(ProtAlignMovies):
    """
    Wrapper protocol to movie alignment programs developed at UCSF:
    motioncorr: Flat fielding and Drift correction
        (written by Xueming Li @ Yifan Cheng Lab)
    motioncor2: anisotropic drift correction and dose weighting
        (written by Shawn Zheng @ David Agard lab)
    """

    _label = 'motioncorr alignment'
    _lastUpdateVersion = VERSION_1_1
    CONVERT_TO_MRC = 'mrc'

    def __init__(self, **args):
        ProtAlignMovies.__init__(self, **args)
        self.stepsExecutionMode = STEPS_PARALLEL

    #--------------------------- DEFINE param functions ------------------------
    def _defineAlignmentParams(self, form):
        form.addParam('gpuMsg', params.LabelParam, default=True,
                      label='WARNING! You need to have installed CUDA'
                            ' libraries and a Nvidia GPU')

        form.addParam('GPUIDs', params.StringParam, default='0',
                      expertLevel=cons.LEVEL_ADVANCED,
                      label="Choose GPU IDs",
                      help="GPU may have several cores. Set it to zero"
                           " if you do not know what we are talking about."
                           " First core index is 0, second 1 and so on."
                           " Motioncor2 can use multiple GPUs - in that case"
                           " set to i.e. *0 1 2*.")

        ProtAlignMovies._defineAlignmentParams(self, form)

        form.addParam('doComputePSD', params.BooleanParam, default=False,
                      expertLevel=cons.LEVEL_ADVANCED,
                      label="Compute PSD (before/after)?",
                      help="If Yes, the protocol will compute for each movie "
                           "the average PSD before and after alignment, "
                           "for comparison")

        form.addParam('doComputeMicThumbnail', params.BooleanParam,
                      expertLevel=cons.LEVEL_ADVANCED,
                      default=False,
                      label='Compute micrograph thumbnail?',
                      help='When using this option, we will compute a '
                           'micrograph thumbnail and keep it with the '
                           'micrograph object for visualization purposes. ')

        form.addParam('computeAllFramesAvg', params.BooleanParam,
                      expertLevel=cons.LEVEL_ADVANCED,
                      default=False,
                      label='Compute all frames average?',
                      help='Computing all the frames average could provide a '
                           'sanity check about the microscope and the camera.')

        form.addParam('extraParams', params.StringParam, default='',
                      expertLevel=cons.LEVEL_ADVANCED,
                      label='Additional parameters',
                      help="""Extra parameters for motioncorr (NOT motioncor2)\n
        -bft       150               BFactor in pix^2.
        -pbx       96                Box dimension for searching CC peak.
        -fod       2                 Number of frame offset for frame comparison.
        -nps       0                 Radius of noise peak.
        -sub       0                 1: Save as sub-area corrected sum. 0: Not.
        -srs       0                 1: Save uncorrected sum. 0: Not.
        -scc       0                 1: Save CC Map. 0: Not.
        -slg       1                 1: Save Log. 0: Not.
        -atm       1                 1: Align to middle frame. 0: Not.
        -dsp       1                 1: Save quick results. 0: Not.
        -fsc       0                 1: Calculate and log FSC. 0: Not.
                                    """)

        form.addSection(label="Motioncor2")
        form.addParam('useMotioncor2', params.BooleanParam, default=False,
                      label='Use motioncor2',
                      help='Use new *motioncor2* program with local '
                           'patch-based motion correction and dose weighting.')
        form.addParam('doApplyDoseFilter', params.BooleanParam, default=True,
                      condition='useMotioncor2',
                      label='Apply Dose filter',
                      help='Apply a dose-dependent filter to frames before '
                           'summing them. Pre-exposure and dose per frame '
                           'should  be specified during movies import.')

        line = form.addLine('Number of patches', condition='useMotioncor2',
                            help='Number of patches to be used for patch based '
                                 'alignment. Set to *0 0* to do only global motion '
                                 'correction.')
        line.addParam('patchX', params.IntParam, default=5, label='X')
        line.addParam('patchY', params.IntParam, default=5, label='Y')

        form.addParam('group', params.IntParam, default='1',
                      label='Group N frames', condition='useMotioncor2',
                      help='Group every specified number of frames by adding '
                           'them together. The alignment is then performed on '
                           'the summed frames. By default, no grouping is '
                           'performed.')
        form.addParam('tol', params.FloatParam, default='0.5',
                      label='Tolerance (px)', condition='useMotioncor2',
                      help='Tolerance for iterative alignment, default *0.5px*.')
        if self._supportsMagCorrection():
            group = form.addGroup('Magnification correction')
            group.addParam('doMagCor', params.BooleanParam, default=False,
                           label='Correct anisotropic magnification?',
                           condition='useMotioncor2',
                           help='Correct anisotropic magnification by '
                                'stretching image along the major axis, '
                                'the axis where the lower magnification is '
                                'detected.')
            group.addParam('useEst', params.BooleanParam, default=True,
                           label='Use previous estimation?',
                           condition='useMotioncor2 and doMagCor',
                           help='Use previously calculated parameters of '
                                'magnification anisotropy (from magnification '
                                'distortion estimation protocol).')
            group.addParam('inputEst', params.PointerParam,
                           pointerClass='ProtMagDistEst',
                           condition='useEst and useMotioncor2 and doMagCor',
                           label='Input protocol',
                           help='Select previously executed estimation protocol.')
            group.addParam('scaleMaj', params.FloatParam, default=1.0,
                           condition='not useEst and useMotioncor2 and doMagCor',
                           label='Major scale factor',
                           help='Major scale factor.')
            group.addParam('scaleMin', params.FloatParam, default=1.0,
                           condition='not useEst and useMotioncor2 and doMagCor',
                           label='Minor scale factor',
                           help='Minor scale factor.')
            group.addParam('angDist', params.FloatParam, default=0.0,
                           condition='not useEst and useMotioncor2 and doMagCor',
                           label='Distortion angle (deg)',
                           help='Distortion angle, in degrees.')
        else:
            form.addParam('motioncor2Version', params.LabelParam,
                          condition='useMotioncor2',
                          label='Scipion supports some versions of motioncor2 '
                                'that can do magnification correction, '
                                'but they do not seems to be installed. Check '
                                'available versions with: \n'
                                'scipion install --help.\n'
                                'Also, make sure MOTIONCOR2_CUDA_LIB or '
                                'CUDA_LIB point to cuda-8.0/lib path')

        if getVersion('MOTIONCOR2') in ['1.0.0']:
            form.addParam('defectFile', params.FileParam, allowsNull=True,
                          expertLevel=cons.LEVEL_ADVANCED,
                          condition='useMotioncor2',
                          label='Camera defects file',
                          help='Defect file that stores entries of defects on camera.\n'
                               'Each entry corresponds to a rectangular region in image. '
                               'The pixels in such a region are replaced by '
                               'neighboring good pixel values. Each entry contains '
                               '4 integers x, y, w, h representing the x, y '
                               'coordinates, width, and height, respectively.')

        form.addParam('extraParams2', params.StringParam, default='',
                      expertLevel=cons.LEVEL_ADVANCED, condition='useMotioncor2',
                      label='Additional parameters',
                      help="""Extra parameters for motioncor2\n
        -Bft       100        BFactor for alignment, in px^2.
        -Iter      5          Maximum iterations for iterative alignment.
        -MaskCent  0 0        Center of subarea that will be used for alignment,
                              default *0 0* corresponding to the frame center.
        -MaskSize  1.0 1.0    The size of subarea that will be used for alignment,
                              default *1.0 1.0* corresponding full size.
        -Align     1          Generate aligned sum (1) or simple sum (0).
        -FmRef     -1         Specify which frame to be the reference to which
                              all other frames are aligned, by default (-1) the
                              the central frame is chosen. The central frame is
                              at N/2 based upon zero indexing where N is the
                              number of frames that will be summed, i.e., not
                              including the frames thrown away.
        -RotGain   0          Rotate gain reference counter-clockwise: 0 - no rotation,
                              1 - 90 degrees, 2 - 180 degrees, 3 - 270 degrees.
        -FlipGain  0          Flip gain reference after gain rotation: 0 - no flipping,
                              1 - flip upside down, 2 - flip left right.
        -Tilt      0 0        Tilt angle range for a dose fractionated tomographic
                              tilt series, e.g. *-60 60*
                              """)
        form.addParam('doSaveUnweightedMic', params.BooleanParam, default=True,
                      condition='doSaveAveMic and useMotioncor2 and doApplyDoseFilter',
                      label="Save unweighted micrographs?",
                      help="Yes by default, if you have selected to apply a "
                           "dose-dependent filter to the frames")

        # Since only runs on GPU, do not allow neither threads nor mpi
        form.addParallelSection(threads=1, mpi=1)

    #--------------------------- STEPS functions -------------------------------
    def _processMovie(self, movie):
        inputMovies = self.inputMovies.get()
        movieFolder = self._getOutputMovieFolder(movie)
        outputMicFn = self._getRelPath(self._getOutputMicName(movie),
                                       movieFolder)
        outputMovieFn = self._getRelPath(self._getOutputMovieName(movie),
                                         movieFolder)
        movieBaseName = pwutils.removeExt(movie.getFileName())
        aveMicFn =  movieBaseName + '_uncorrected_avg.mrc'
        logFile = self._getRelPath(self._getMovieLogFile(movie),
                                   movieFolder)

        a0, aN = self._getRange(movie, 'align')

        if not self.useMotioncor2:
            # Get the number of frames and the range to be used
            # for alignment and sum
            s0, sN = self._getRange(movie, 'sum')

            argsDict = {'-crx': self.cropOffsetX.get(),
                        '-cry': self.cropOffsetY.get(),
                        '-cdx': self.cropDimX.get(),
                        '-cdy': self.cropDimY.get(),
                        '-bin': self.binFactor.get(),
                        '-nst': '%d' % a0,
                        '-ned': '%d' % aN,
                        '-nss': '%d' % s0,
                        '-nes': '%d' % sN,
                        '-gpu': self.GPUIDs.get(),
                        '-flg': logFile,
                        }

            args = '"%s" ' % movie.getBaseName()
            args += ' '.join(['%s %s' % (k, v) for k, v in argsDict.iteritems()])

            if inputMovies.getGain():
                args += ' -fgr "%s"' % inputMovies.getGain()

            if inputMovies.getDark():
                args += ' -fdr "%s"' % inputMovies.getDark()

            if self.doSaveAveMic:
                args += ' -fcs "%s" ' % outputMicFn

            if self.doSaveMovie:
                args += ' -fct "%s" -ssc 1' % outputMovieFn

            args += ' ' + self.extraParams.get()
            program = MOTIONCORR_PATH

        else:
            logFileBase = (logFile.replace('0-Full.log', '').replace(
                '0-Patch-Full.log', ''))
            # default values for motioncor2 are (1, 1)
            cropDimX = self.cropDimX.get() or 1
            cropDimY = self.cropDimY.get() or 1

            numbOfFrames = self._getNumberOfFrames(movie)

            if self.doApplyDoseFilter:
                preExp, dose = self._getCorrectedDose(inputMovies)
            else:
                preExp, dose = 0.0, 0.0

            argsDict = {'-OutMrc': '"%s"' % outputMicFn,
                        '-Patch': '%d %d' % (self.patchX, self.patchY),
                        '-MaskCent': '%d %d' % (self.cropOffsetX,
                                                self.cropOffsetY),
                        '-MaskSize': '%d %d' % (cropDimX, cropDimY),
                        '-FtBin': self.binFactor.get(),
                        '-Tol': self.tol.get(),
                        '-Group': self.group.get(),
                        '-FmDose': dose,
                        '-Throw': '%d' % a0,
                        '-Trunc': '%d' % (abs(aN - numbOfFrames + 1)),
                        '-PixSize': inputMovies.getSamplingRate(),
                        '-kV': inputMovies.getAcquisition().getVoltage(),
                        '-Gpu': self.GPUIDs.get(),
                        '-LogFile': logFileBase,
                        }
            if getVersion('MOTIONCOR2') != '03162016':
                argsDict['-InitDose'] = preExp
                argsDict['-OutStack'] = 1 if self.doSaveMovie else 0

            if getVersion('MOTIONCOR2') in ['1.0.0']:
                if self.defectFile.get():
                    argsDict['-DefectFile'] = self.defectFile.get()

            if self._supportsMagCorrection() and self.doMagCor:
                if self.useEst:
                    inputEst = self.inputEst.get().getOutputLog()
                    if getVersion('MOTIONCOR2') == '01302017':
                        input_params = parseMagCorrInput(inputEst)
                        # this version uses stretch parameters as following:
                        # 1/maj, 1/min, -angle
                        argsDict['-Mag'] = '%0.3f %0.3f %0.3f' % (1.0 / input_params[1],
                                                                  1.0 / input_params[2],
                                                                  -1 * input_params[0])
                    else:
                        # While motioncor2 >=1.0.0 uses estimation params AS IS
                        input_params = parseMagEstOutput(inputEst)
                        argsDict['-Mag'] = '%0.3f %0.3f %0.3f' % (input_params[1],
                                                                  input_params[2],
                                                                  input_params[0])
                else:
<<<<<<< HEAD
                    argsDict['-Mag'] = '%0.3f %0.3f %0.3f' % (self.scaleMaj,
=======
                    argsDict['-Mag'] = '%0.2f %0.2f %0.2f' % (self.scaleMaj,
>>>>>>> b26e2056
                                                              self.scaleMin,
                                                              self.angDist)

            args = ' -InMrc "%s" ' % movie.getBaseName()
            args += ' '.join(['%s %s' % (k, v) for k, v in argsDict.iteritems()])

            if inputMovies.getGain():
                args += ' -Gain "%s" ' % inputMovies.getGain()

            args += ' ' + self.extraParams2.get()
            program = MOTIONCOR2_PATH

        try:
            self.runJob(program, args, cwd=movieFolder,
                        env=getEnviron(self.useMotioncor2))
            self._fixMovie(movie)

            # Compute PSDs
            outMicFn = self._getExtraPath(self._getOutputMicName(movie))
            if not os.path.exists(outMicFn):
                # if only DW mic is saved
                outMicFn = self._getExtraPath(self._getOutputMicWtName(movie))

            if self.doComputePSD:
                # Compute uncorrected avg mic
                roi = [self.cropOffsetX.get(), self.cropOffsetY.get(),
                       self.cropDimX.get(), self.cropDimY.get()]
                fakeShiftsFn = self.writeZeroShifts(movie)
                self.averageMovie(movie, fakeShiftsFn, aveMicFn,
                                  binFactor=self.binFactor.get(),
                                  roi=roi, dark=None,
                                  gain=inputMovies.getGain())

                self.computePSDs(movie, aveMicFn, outMicFn,
                                 outputFnCorrected=self._getPsdJpeg(movie))

            self._saveAlignmentPlots(movie)

            if self._doComputeMicThumbnail():
                self.computeThumbnail(outMicFn,
                                      outputFn=self._getOutputMicThumbnail(movie))
        except:
            print("ERROR: Movie %s failed\n" % movie.getName())
            traceback.print_exc()

    #--------------------------- INFO functions --------------------------------
    def _summary(self):
        summary = []
        return summary

    def _validate(self):
        # Check base validation before the specific ones for Motioncorr
        errors = ProtAlignMovies._validate(self)

        program = MOTIONCOR2_PATH if self.useMotioncor2 else MOTIONCORR_PATH

        if not os.path.exists(program):
            errors.append('Missing %s' % program)

        # Check CUDA paths
        cudaLib = getCudaLib(useMC2=self.useMotioncor2)
        cudaConst = (MOTIONCOR2_CUDA_LIB if self.useMotioncor2 else
                     MOTIONCORR_CUDA_LIB)
        
        if cudaLib is None:
            errors.append("Do not know where to find CUDA lib path. "
                          " %s or %s variables have None value or are not"
                          " present in scipion configuration."
                          % (cudaConst, CUDA_LIB))

        elif not pwutils.existsVariablePaths(cudaLib):
            errors.append("Either %s or %s variables points to a non existing "
                          "path (%s). Please, check scipion configuration."
                          % (cudaConst, CUDA_LIB, cudaLib))

        gpu = self.GPUIDs.get()

        if not self.useMotioncor2:
            bin = self.binFactor.get()

            if not (bin == 1.0 or bin == 2.0):
                errors.append("Binning factor can only be 1 or 2")

            if len(gpu) > 1:
                errors.append("Old motioncorr2.1 does not support multiple "
                              "GPUs, use motioncor2.")
        else:
            if not self.doSaveAveMic:
                errors.append('Option not supported. Please select Yes for '
                              'Save aligned micrograph. '
                              'Optionally you could add -Align 0 to additional '
                              'parameters so that protocol '
                              'produces simple movie sum.')

            if self.doSaveMovie and not self._isOutStackSupport:
                errors.append('Saving aligned movies is not supported by '
                              'this version of motioncor2. '
                              'By default, the protocol will produce '
                              'outputMovies equivalent to the input '
                              'however containing alignment information.')

            if not self.useAlignToSum:
                errors.append('Frame range for ALIGN and SUM must be '
                              'equivalent in case of motioncor2. \n Please, '
                              'set *YES* _Use ALIGN frames range to SUM?_ '
                              'flag or use motioncorr')

            if self.doApplyDoseFilter and self.inputMovies.get():
                inputMovies = self.inputMovies.get()
                doseFrame = inputMovies.getAcquisition().getDosePerFrame()

                if doseFrame == 0.0 or doseFrame is None:
                    errors.append('Dose per frame for input movies is 0 or not '
                                  'set. You cannot apply dose filter.')

        return errors

    #--------------------------- UTILS functions ------------------------------
    def _getMovieLogFile(self, movie):
        if not self.useMotioncor2:
            return 'micrograph_%06d_Log.txt' % movie.getObjId()
        else:
            if self.patchX == 0 and self.patchY == 0:
                return 'micrograph_%06d_0-Full.log' % movie.getObjId()
            else:
                return 'micrograph_%06d_0-Patch-Full.log' % movie.getObjId()

    def _getAbsPath(self, baseName):
        return os.path.abspath(self._getExtraPath(baseName))

    def _getRelPath(self, baseName, refPath):
        return os.path.relpath(self._getExtraPath(baseName), refPath)

    def _getNameExt(self, movie, postFix, ext, extra=False):
        fn = self._getMovieRoot(movie) + postFix + '.' + ext
        return self._getExtraPath(fn) if extra else fn

    def _getPlotGlobal(self, movie):
        return self._getNameExt(movie, '_global_shifts', 'png', extra=True)

    def _getPsdCorr(self, movie):
        return self._getNameExt(movie, '_psd_comparison', 'psd', extra=True)

    def _getPsdJpeg(self, movie):
        return self._getNameExt(movie, '_psd', 'jpeg', extra=True)

    def _preprocessOutputMicrograph(self, mic, movie):
        self._setPlotInfo(movie, mic)

    def _getMovieShifts(self, movie):
        """ Returns the x and y shifts for the alignment of this movie.
        The shifts should refer to the original micrograph without any binning.
        In case of a binning greater than 1, the shifts should be scaled.
        """
        logPath = self._getExtraPath(self._getMovieLogFile(movie))
        binning = self.binFactor.get()
        if not self.useMotioncor2:
            xShifts, yShifts = parseMovieAlignment(logPath)
        else:
            xShifts, yShifts = parseMovieAlignment2(logPath)
        xSfhtsCorr = [x * binning for x in xShifts]
        ySfhtsCorr = [y * binning for y in yShifts]
        return xSfhtsCorr, ySfhtsCorr

    def _setPlotInfo(self, movie, mic):
        mic.plotGlobal = em.Image(location=self._getPlotGlobal(movie))
        if self.doComputePSD:
            mic.psdCorr = em.Image(location=self._getPsdCorr(movie))
            mic.psdJpeg = em.Image(location=self._getPsdJpeg(movie))
        if self._doComputeMicThumbnail():
            mic.thumbnail = em.Image(location=self._getOutputMicThumbnail(movie))

    def _saveAlignmentPlots(self, movie):
        """ Compute alignment shift plots and save to file as png images. """
        shiftsX, shiftsY = self._getMovieShifts(movie)
        first, _ = self._getFrameRange(movie.getNumberOfFrames(), 'align')
        plotter = createGlobalAlignmentPlot(shiftsX, shiftsY, first)
        plotter.savefig(self._getPlotGlobal(movie))

    def _isOutStackSupport(self):
        # checks if output aligned movies can be saved by motioncor2
        return True if getVersion('MOTIONCOR2') != '03162016' else False

    def _fixMovie(self, movie):
        if self.doSaveMovie and self.useMotioncor2 and self._isOutStackSupport():
            outputMicFn = self._getExtraPath(self._getOutputMicName(movie))
            outputMovieFn = self._getExtraPath(self._getOutputMovieName(movie))
            movieFn = outputMicFn.replace('_aligned_mic.mrc',
                                          '_aligned_mic_Stk.mrc')
            pwutils.moveFile(movieFn, outputMovieFn)

        if self.useMotioncor2 and not self.doSaveUnweightedMic:
            fnToDelete = self._getExtraPath(self._getOutputMicName(movie))
            pwutils.cleanPath(fnToDelete)

    def writeZeroShifts(self, movie):
        # TODO: find another way to do this
        shiftsMd = self._getTmpPath('zero_shifts.xmd')
        pwutils.cleanPath(shiftsMd)
        xshifts = [0] * movie.getNumberOfFrames()
        yshifts = xshifts
        alignment = MovieAlignment(first=1, last=movie.getNumberOfFrames(),
                                   xshifts=xshifts, yshifts=yshifts)
        roiList = [0, 0, 0, 0]
        alignment.setRoi(roiList)
        movie.setAlignment(alignment)
        writeShiftsMovieAlignment(movie, shiftsMd,
                                  1, movie.getNumberOfFrames())
        return shiftsMd

    def _getRange(self, movie, prefix):

        n = self._getNumberOfFrames(movie)
        iniFrame, _, indxFrame = movie.getFramesRange()
        first, last = self._getFrameRange(n, prefix)

        if iniFrame != indxFrame:
            first -= iniFrame
            last -= iniFrame
        else:
            first -= 1
            last -= 1

        return first, last

    def _getNumberOfFrames(self, movie):
        _, lstFrame, _ = movie.getFramesRange()

        if movie.hasAlignment():
            _, lastFrmAligned = movie.getAlignment().getRange()
            if lastFrmAligned != lstFrame:
                return lastFrmAligned
            else:
                return movie.getNumberOfFrames()
        else:
            return movie.getNumberOfFrames()

    def _createOutputMicrographs(self):
        createWeighted = self._createOutputWeightedMicrographs()
        # To create the unweighted average micrographs
        # we only consider the 'doSaveUnweightedMic' flag if the
        # weighted ones should be created.
        return (self.doSaveAveMic and
                (not createWeighted or self.doSaveUnweightedMic))

    def _createOutputWeightedMicrographs(self):
        return (self.doSaveAveMic and self.useMotioncor2 and
                self.doApplyDoseFilter)

    def _doComputeMicThumbnail(self):
        return (self.doSaveAveMic and self.doComputeMicThumbnail)
    
    def _supportsMagCorrection(self):
        return getVersion('MOTIONCOR2') not in ['03162016', '10192016']


def createGlobalAlignmentPlot(meanX, meanY, first):
    """ Create a plotter with the cumulative shift per frame. """
    sumMeanX = []
    sumMeanY = []
    preX = 0.0
    preY = 0.0

    figureSize = (6, 4)
    plotter = Plotter(*figureSize)
    figure = plotter.getFigure()
    ax = figure.add_subplot(111)
    ax.grid()
    ax.set_title('Global frame shift (cumulative)')
    ax.set_xlabel('Shift x (pixels)')
    ax.set_ylabel('Shift y (pixels)')
    if meanX[0] != 0 or meanY[0] != 0:
        raise Exception("First frame shift must be (0,0)!")

    i = first
    for x, y in izip(meanX, meanY):
        preX += x
        preY += y
        sumMeanX.append(preX)
        sumMeanY.append(preY)
        ax.text(preX-0.02, preY+0.02, str(i))
        i += 1

    ax.plot(sumMeanX, sumMeanY, color='b')
    ax.plot(sumMeanX, sumMeanY, 'yo')

    plotter.tightLayout()

    return plotter<|MERGE_RESOLUTION|>--- conflicted
+++ resolved
@@ -342,11 +342,7 @@
                                                                   input_params[2],
                                                                   input_params[0])
                 else:
-<<<<<<< HEAD
-                    argsDict['-Mag'] = '%0.3f %0.3f %0.3f' % (self.scaleMaj,
-=======
                     argsDict['-Mag'] = '%0.2f %0.2f %0.2f' % (self.scaleMaj,
->>>>>>> b26e2056
                                                               self.scaleMin,
                                                               self.angDist)
 
