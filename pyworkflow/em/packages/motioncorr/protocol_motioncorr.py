# ******************************************************************************
# *
# * Authors:     J.M. De la Rosa Trevin (jmdelarosa@cnb.csic.es)
# *              Vahid Abrishami (vabrishami@cnb.csic.es)
# *              Josue Gomez Blanco (jgomez@cnb.csic.es)
# *              Grigory Sharov (sharov@igbmc.fr)
# *
# * Unidad de  Bioinformatica of Centro Nacional de Biotecnologia , CSIC
# *
# * This program is free software; you can redistribute it and/or modify
# * it under the terms of the GNU General Public License as published by
# * the Free Software Foundation; either version 2 of the License, or
# * (at your option) any later version.
# *
# * This program is distributed in the hope that it will be useful,
# * but WITHOUT ANY WARRANTY; without even the implied warranty of
# * MERCHANTABILITY or FITNESS FOR A PARTICULAR PURPOSE.  See the
# * GNU General Public License for more details.
# *
# * You should have received a copy of the GNU General Public License
# * along with this program; if not, write to the Free Software
# * Foundation, Inc., 59 Temple Place, Suite 330, Boston, MA
# * 02111-1307  USA
# *
# *  All comments concerning this program package may be sent to the
# *  e-mail address 'scipion@cnb.csic.es'
# *
# ******************************************************************************

import os, sys
from itertools import izip

import pyworkflow.protocol.params as params
import pyworkflow.protocol.constants as cons
import pyworkflow.utils as pwutils
import pyworkflow.em as em
from pyworkflow import VERSION_1_1
from pyworkflow.em.data import MovieAlignment
from pyworkflow.em.packages.xmipp3.convert import writeShiftsMovieAlignment
from pyworkflow.em.packages.grigoriefflab.convert import parseMagCorrInput
from pyworkflow.em.protocol import ProtAlignMovies
from pyworkflow.gui.plotter import Plotter
<<<<<<< HEAD
from convert import (MOTIONCORR_PATH, MOTIONCOR2_PATH, getVersion,
                     parseMovieAlignment, parseMovieAlignment2, getCudaLib,
                     MOTIONCORR_CUDA_LIB, CUDA_LIB)
=======
from convert import (MOTIONCORR_PATH, MOTIONCOR2_PATH, getVersion, getEnviron,
                     parseMovieAlignment, parseMovieAlignment2, getCudaLib,
                     MOTIONCORR_CUDA_LIB, MOTIONCOR2_CUDA_LIB, CUDA_LIB)
>>>>>>> 934c0f0d
from pyworkflow.protocol import STEPS_PARALLEL


class ProtMotionCorr(ProtAlignMovies):
    """
    Wrapper protocol to movie alignment programs developed at UCSF:
    motioncorr: Flat fielding and Drift correction
        (written by Xueming Li @ Yifan Cheng Lab)
    motioncor2: anisotropic drift correction and dose weighting
        (written by Shawn Zheng @ David Agard lab)
    """

    _label = 'motioncorr alignment'
    _version = VERSION_1_1
    CONVERT_TO_MRC = 'mrc'

    def __init__(self, **args):
        ProtAlignMovies.__init__(self, **args)
        self.stepsExecutionMode = STEPS_PARALLEL

    #--------------------------- DEFINE param functions ------------------------
    def _defineAlignmentParams(self, form):
        form.addParam('gpuMsg', params.LabelParam, default=True,
                      label='WARNING! You need to have installed CUDA'
                            ' libraries and a Nvidia GPU')

        form.addParam('GPUIDs', params.StringParam, default='0',
                      expertLevel=cons.LEVEL_ADVANCED,
                      label="Choose GPU IDs",
                      help="GPU may have several cores. Set it to zero"
                           " if you do not know what we are talking about."
                           " First core index is 0, second 1 and so on."
                           " Motioncor2 can use multiple GPUs - in that case"
                           " set to i.e. *0 1 2*.")

        ProtAlignMovies._defineAlignmentParams(self, form)

        form.addParam('doComputePSD', params.BooleanParam, default=False,
                      expertLevel=cons.LEVEL_ADVANCED,
                      label="Compute PSD (before/after)?",
                      help="If Yes, the protocol will compute for each movie "
                           "the average PSD before and after alignment, "
                           "for comparison")

        form.addParam('doComputeMicThumbnail', params.BooleanParam,
                      expertLevel=cons.LEVEL_ADVANCED,
                      default=False, condition='doSaveAveMic',
                      label='Compute micrograph thumbnail?',
                      help='When using this option, we will compute a '
                           'micrograph thumbnail and keep it with the '
                           'micrograph object for visualization purposes. ')

        form.addParam('extraParams', params.StringParam, default='',
                      expertLevel=cons.LEVEL_ADVANCED,
                      label='Additional parameters',
                      help="""Extra parameters for motioncorr (NOT motioncor2)\n
        -bft       150               BFactor in pix^2.
        -pbx       96                Box dimension for searching CC peak.
        -fod       2                 Number of frame offset for frame comparison.
        -nps       0                 Radius of noise peak.
        -sub       0                 1: Save as sub-area corrected sum. 0: Not.
        -srs       0                 1: Save uncorrected sum. 0: Not.
        -scc       0                 1: Save CC Map. 0: Not.
        -slg       1                 1: Save Log. 0: Not.
        -atm       1                 1: Align to middle frame. 0: Not.
        -dsp       1                 1: Save quick results. 0: Not.
        -fsc       0                 1: Calculate and log FSC. 0: Not.
                                    """)

        form.addSection(label="Motioncor2")
        form.addParam('useMotioncor2', params.BooleanParam, default=False,
                      label='Use motioncor2',
                      help='Use new *motioncor2* program with local '
                           'patch-based motion correction and dose weighting.')
        form.addParam('doApplyDoseFilter', params.BooleanParam, default=True,
                      condition='useMotioncor2',
                      label='Apply Dose filter',
                      help='Apply a dose-dependent filter to frames before '
                           'summing them. Pre-exposure and dose per frame '
                           'should  be specified during movies import.')

        line = form.addLine('Number of patches', condition='useMotioncor2',
                            help='Number of patches to be used for patch based '
                                 'alignment. Set to *0 0* to do only global motion '
                                 'correction.')
        line.addParam('patchX', params.IntParam, default=5, label='X')
        line.addParam('patchY', params.IntParam, default=5, label='Y')

        form.addParam('group', params.IntParam, default='1',
                      label='Group N frames', condition='useMotioncor2',
                      help='Group every specified number of frames by adding '
                           'them together. The alignment is then performed on '
                           'the summed frames. By default, no grouping is '
                           'performed.')
        form.addParam('tol', params.FloatParam, default='0.5',
                      label='Tolerance (px)', condition='useMotioncor2',
                      help='Tolerance for iterative alignment, default *0.5px*.')
<<<<<<< HEAD

        group = form.addGroup('Magnification correction')
        group.addParam('doMagCor', params.BooleanParam, default=False,
                      label='Correct anisotropic magnification?', condition='useMotioncor2',
                      help='Correct anisotropic magnification by stretching '
                           'image along the major axis, the axis where the '
                           'lower magnification is detected.')
        group.addParam('useEst', params.BooleanParam, default=True,
                      label='Use previous estimation?', condition='useMotioncor2 and doMagCor',
                      help='Use previously calculated parameters of '
                           'magnification anisotropy (from magnification distortion '
                           'estimation protocol).')
        group.addParam('inputEst', params.PointerParam,
                      pointerClass='ProtMagDistEst', condition='useEst and useMotioncor2 and doMagCor',
                      label='Input protocol',
                      help='Select previously executed estimation protocol.')
        group.addParam('scaleMaj', params.FloatParam, default=1.0,
                      condition='not useEst and useMotioncor2 and doMagCor',
                      label='Major scale factor',
                      help='Major scale factor.')
        group.addParam('scaleMin', params.FloatParam, default=1.0,
                      condition='not useEst and useMotioncor2 and doMagCor',
                      label='Minor scale factor',
                      help='Minor scale factor.')
        group.addParam('angDist', params.FloatParam, default=0.0,
                      condition='not useEst and useMotioncor2 and doMagCor',
                      label='Distortion angle (deg)',
                      help='Distortion angle, in degrees.')
=======
        if self._supportsMagCorrection():
            group = form.addGroup('Magnification correction')
            group.addParam('doMagCor', params.BooleanParam, default=False,
                           label='Correct anisotropic magnification?',
                           condition='useMotioncor2',
                           help='Correct anisotropic magnification by '
                                'stretching image along the major axis, '
                                'the axis where the lower magnification is '
                                'detected.')
            group.addParam('useEst', params.BooleanParam, default=True,
                           label='Use previous estimation?',
                           condition='useMotioncor2 and doMagCor',
                           help='Use previously calculated parameters of '
                                'magnification anisotropy (from magnification '
                                'distortion estimation protocol).')
            group.addParam('inputEst', params.PointerParam,
                           pointerClass='ProtMagDistEst',
                           condition='useEst and useMotioncor2 and doMagCor',
                           label='Input protocol',
                           help='Select previously executed estimation protocol.')
            group.addParam('scaleMaj', params.FloatParam, default=1.0,
                           condition='not useEst and useMotioncor2 and doMagCor',
                           label='Major scale factor',
                           help='Major scale factor.')
            group.addParam('scaleMin', params.FloatParam, default=1.0,
                           condition='not useEst and useMotioncor2 and doMagCor',
                           label='Minor scale factor',
                           help='Minor scale factor.')
            group.addParam('angDist', params.FloatParam, default=0.0,
                           condition='not useEst and useMotioncor2 and doMagCor',
                           label='Distortion angle (deg)',
                           help='Distortion angle, in degrees.')
        else:
            form.addParam('motioncor2Version', params.LabelParam,
                          condition='useMotioncor2',
                          label='Scipion supports some versions of motioncor2 '
                                'that can do magnification correction, '
                                'but they do not seems to be installed. Check '
                                'available versions with: \n'
                                'scipion install --help.\n'
                                'Also, make sure MOTIONCOR2_CUDA_LIB or '
                                'CUDA_LIB point to cuda-8.0/lib path')
>>>>>>> 934c0f0d

        form.addParam('extraParams2', params.StringParam, default='',
                      expertLevel=cons.LEVEL_ADVANCED, condition='useMotioncor2',
                      label='Additional parameters',
                      help="""Extra parameters for motioncor2\n
        -Bft       100        BFactor for alignment, in px^2.
        -Iter      5          Maximum iterations for iterative alignment.
        -MaskCent  0 0        Center of subarea that will be used for alignment,
                              default *0 0* corresponding to the frame center.
        -MaskSize  1.0 1.0    The size of subarea that will be used for alignment,
                              default *1.0 1.0* corresponding full size.
        -Align     1          Generate aligned sum (1) or simple sum (0).
        -FmRef     -1         Specify which frame to be the reference to which
                              all other frames are aligned, by default (-1) the
                              the central frame is chosen. The central frame is
                              at N/2 based upon zero indexing where N is the
                              number of frames that will be summed, i.e., not
                              including the frames thrown away.
        -RotGain   0          Rotate gain reference counter-clockwise: 0 - no rotation,
                              1 - 90 degrees, 2 - 180 degrees, 3 - 270 degrees.
        -FlipGain  0          Flip gain reference after gain rotation: 0 - no flipping,
                              1 - flip upside down, 2 - flip left right.
        -Tilt      0 0        Tilt angle range for a dose fractionated tomographic
                              tilt series, e.g. *-60 60*
                              """)
        form.addParam('doSaveUnweightedMic', params.BooleanParam, default=True,
                      condition='doSaveAveMic and useMotioncor2 and doApplyDoseFilter',
                      label="Save unweighted micrographs?",
                      help="Yes by default, if you have selected to apply a "
                           "dose-dependent filter to the frames")

        # Since only runs on GPU, do not allow neither threads nor mpi
        form.addParallelSection(threads=1, mpi=1)

    #--------------------------- STEPS functions -------------------------------
    def _processMovie(self, movie):
        inputMovies = self.inputMovies.get()
        movieFolder = self._getOutputMovieFolder(movie)
        outputMicFn = self._getRelPath(self._getOutputMicName(movie),
                                       movieFolder)
        outputMovieFn = self._getRelPath(self._getOutputMovieName(movie),
                                         movieFolder)
        movieBaseName = pwutils.removeExt(movie.getFileName())
        aveMicFn =  movieBaseName + '_uncorrected_avg.mrc'
        logFile = self._getRelPath(self._getMovieLogFile(movie),
                                   movieFolder)

        a0, aN = self._getRange(movie, 'align')

        if not self.useMotioncor2:
            # Get the number of frames and the range to be used
            # for alignment and sum
            s0, sN = self._getRange(movie, 'sum')

            argsDict = {'-crx': self.cropOffsetX.get(),
                        '-cry': self.cropOffsetY.get(),
                        '-cdx': self.cropDimX.get(),
                        '-cdy': self.cropDimY.get(),
                        '-bin': self.binFactor.get(),
                        '-nst': '%d' % a0,
                        '-ned': '%d' % aN,
                        '-nss': '%d' % s0,
                        '-nes': '%d' % sN,
                        '-gpu': self.GPUIDs.get(),
                        '-flg': logFile,
                        }

            args = '"%s" ' % movie.getBaseName()
            args += ' '.join(['%s %s' % (k, v) for k, v in argsDict.iteritems()])

            if inputMovies.getGain():
                args += ' -fgr "%s"' % inputMovies.getGain()

            if inputMovies.getDark():
                args += ' -fdr "%s"' % inputMovies.getDark()

            if self.doSaveAveMic:
                args += ' -fcs "%s" ' % outputMicFn

            if self.doSaveMovie:
                args += ' -fct "%s" -ssc 1' % outputMovieFn

            args += ' ' + self.extraParams.get()
            program = MOTIONCORR_PATH

        else:
            logFileBase = (logFile.replace('0-Full.log', '').replace(
                '0-Patch-Full.log', ''))
            # default values for motioncor2 are (1, 1)
            cropDimX = self.cropDimX.get() or 1
            cropDimY = self.cropDimY.get() or 1

            numbOfFrames = self._getNumberOfFrames(movie)

            if self.doApplyDoseFilter:
                preExp, dose = self._getCorrectedDose(inputMovies)
            else:
                preExp, dose = 0.0, 0.0

            argsDict = {'-OutMrc': '"%s"' % outputMicFn,
                        '-Patch': '%d %d' % (self.patchX, self.patchY),
                        '-MaskCent': '%d %d' % (self.cropOffsetX,
                                                self.cropOffsetY),
                        '-MaskSize': '%d %d' % (cropDimX, cropDimY),
                        '-FtBin': self.binFactor.get(),
                        '-Tol': self.tol.get(),
                        '-Group': self.group.get(),
                        '-FmDose': dose,
                        '-Throw': '%d' % a0,
                        '-Trunc': '%d' % (abs(aN - numbOfFrames + 1)),
                        '-PixSize': inputMovies.getSamplingRate(),
                        '-kV': inputMovies.getAcquisition().getVoltage(),
                        '-Gpu': self.GPUIDs.get(),
                        '-LogFile': logFileBase,
                        }
            if getVersion('MOTIONCOR2') != '03162016':
                argsDict['-InitDose'] = preExp
                argsDict['-OutStack'] = 1 if self.doSaveMovie else 0

<<<<<<< HEAD
            if self.doMagCor and (getVersion('MOTIONCOR2') not in ['03162016', '10192016']):
=======
            if self.doMagCor and self._supportsMagCorrection():
>>>>>>> 934c0f0d
                if self.useEst:
                    inputEst = self.inputEst.get().getOutputLog()
                    input_params = parseMagCorrInput(inputEst)
                    # mag dist angle is inverted due to a different convention
                    argsDict['-Mag'] = '%0.2f %0.2f %0.2f' % (input_params[1],
                                                              input_params[2],
                                                              -1 * input_params[0])
                else:
                    argsDict['-Mag'] = '%0.2f %0.2f %0.2f' % (self.scaleMaj.get(),
                                                              self.scaleMin.get(),
                                                              self.angDist.get())

            args = ' -InMrc "%s" ' % movie.getBaseName()
            args += ' '.join(['%s %s' % (k, v) for k, v in argsDict.iteritems()])

            if inputMovies.getGain():
                args += ' -Gain "%s" ' % inputMovies.getGain()

            args += ' ' + self.extraParams2.get()
            program = MOTIONCOR2_PATH

        try:
            self.runJob(program, args, cwd=movieFolder,
                        env=getEnviron(self.useMotioncor2))
            self._fixMovie(movie)

            # Compute PSDs
            outMicFn = self._getExtraPath(self._getOutputMicName(movie))
            if not os.path.exists(outMicFn):
                # if only DW mic is saved
                outMicFn = self._getExtraPath(self._getOutputMicWtName(movie))

            if self.doComputePSD:
                uncorrectedPSD = movieBaseName + '_uncorrected'
                correctedPSD = movieBaseName + '_corrected'
                # Compute uncorrected avg mic
                roi = [self.cropOffsetX.get(), self.cropOffsetY.get(),
                       self.cropDimX.get(), self.cropDimY.get()]
                fakeShiftsFn = self.writeZeroShifts(movie)
                self.averageMovie(movie, fakeShiftsFn, aveMicFn,
                                  binFactor=self.binFactor.get(),
                                  roi=roi, dark=None,
                                  gain=inputMovies.getGain())
<<<<<<< HEAD
                # Compute PSDs
                outMicFn = self._getExtraPath(self._getOutputMicName(movie))
                if not os.path.exists(outMicFn):
                    # if only DW mic is saved
                    outMicFn = self._getExtraPath(self._getOutputMicWtName(movie))
=======

>>>>>>> 934c0f0d
                self.computePSD(aveMicFn, uncorrectedPSD)
                self.computePSD(outMicFn, correctedPSD)
                self.composePSD(uncorrectedPSD + ".psd",
                                correctedPSD + ".psd",
                                self._getPsdCorr(movie))

            self._saveAlignmentPlots(movie)

            if self._doComputeMicThumbnail():
                self.computeThumbnail(outMicFn,
                                      outputFn=self._getOutputMicThumbnail(movie))
        except:
            print("ERROR: Movie %s failed\n" % movie.getName())

    #--------------------------- INFO functions --------------------------------
    def _summary(self):
        summary = []
        return summary

    def _validate(self):
        # Check base validation before the specific ones for Motioncorr
        errors = ProtAlignMovies._validate(self)

        program = MOTIONCOR2_PATH if self.useMotioncor2 else MOTIONCORR_PATH

        if not os.path.exists(program):
            errors.append('Missing %s' % program)

<<<<<<< HEAD

        # Check CUDA paths
        cudaLib = getCudaLib()

=======
        # Check CUDA paths
        cudaLib = getCudaLib(useMC2=self.useMotioncor2)
        cudaConst = (MOTIONCOR2_CUDA_LIB if self.useMotioncor2 else
                     MOTIONCORR_CUDA_LIB)
        
>>>>>>> 934c0f0d
        if cudaLib is None:
            errors.append("Do not know where to find CUDA lib path. "
                          " %s or %s variables have None value or are not"
                          " present in scipion configuration."
<<<<<<< HEAD
                          % (MOTIONCORR_CUDA_LIB, CUDA_LIB))
=======
                          % (cudaConst, CUDA_LIB))
>>>>>>> 934c0f0d

        elif not pwutils.existsVariablePaths(cudaLib):
            errors.append("Either %s or %s variables points to a non existing "
                          "path (%s). Please, check scipion configuration."
<<<<<<< HEAD
                          % (MOTIONCORR_CUDA_LIB, CUDA_LIB, cudaLib))
=======
                          % (cudaConst, CUDA_LIB, cudaLib))
>>>>>>> 934c0f0d

        gpu = self.GPUIDs.get()

        if not self.useMotioncor2:
            bin = self.binFactor.get()

            if not (bin == 1.0 or bin == 2.0):
                errors.append("Binning factor can only be 1 or 2")

            if len(gpu) > 1:
                errors.append("Old motioncorr2.1 does not support multiple "
                              "GPUs, use motioncor2.")
        else:
            if not self.doSaveAveMic:
                errors.append('Option not supported. Please select Yes for '
                              'Save aligned micrograph. '
                              'Optionally you could add -Align 0 to additional '
                              'parameters so that protocol '
                              'produces simple movie sum.')

            if self.doSaveMovie and not self._isOutStackSupport:
                errors.append('Saving aligned movies is not supported by '
                              'this version of motioncor2. '
                              'By default, the protocol will produce '
                              'outputMovies equivalent to the input '
                              'however containing alignment information.')

            if not self.useAlignToSum:
                errors.append('Frame range for ALIGN and SUM must be '
                              'equivalent in case of motioncor2. \n Please, '
                              'set *YES* _Use ALIGN frames range to SUM?_ '
                              'flag or use motioncorr')

            if self.doApplyDoseFilter and self.inputMovies.get():
                inputMovies = self.inputMovies.get()
                doseFrame = inputMovies.getAcquisition().getDosePerFrame()

                if doseFrame == 0.0 or doseFrame is None:
                    errors.append('Dose per frame for input movies is 0 or not '
                                  'set. You cannot apply dose filter.')

            if self.doMagCor:
                if getVersion('MOTIONCOR2') in ['03162016', '10192016']:
                    errors.append('Your current motioncor2 version does not '
                                  'support mag. correction. Please install '
                                  'the latest program version.')

        return errors

    #--------------------------- UTILS functions ------------------------------
    def _getMovieLogFile(self, movie):
        if not self.useMotioncor2:
            return 'micrograph_%06d_Log.txt' % movie.getObjId()
        else:
            if self.patchX == 0 and self.patchY == 0:
                return 'micrograph_%06d_0-Full.log' % movie.getObjId()
            else:
                return 'micrograph_%06d_0-Patch-Full.log' % movie.getObjId()

    def _getAbsPath(self, baseName):
        return os.path.abspath(self._getExtraPath(baseName))

    def _getRelPath(self, baseName, refPath):
        return os.path.relpath(self._getExtraPath(baseName), refPath)

    def _getNameExt(self, movie, postFix, ext, extra=False):
        fn = self._getMovieRoot(movie) + postFix + '.' + ext
        return self._getExtraPath(fn) if extra else fn

    def _getPlotGlobal(self, movie):
        return self._getNameExt(movie, '_global_shifts', 'png', extra=True)

    def _getPsdCorr(self, movie):
        return self._getNameExt(movie, '_psd_comparison', 'psd', extra=True)

    def _preprocessOutputMicrograph(self, mic, movie):
        self._setPlotInfo(movie, mic)

    def _getMovieShifts(self, movie):
        """ Returns the x and y shifts for the alignment of this movie.
        The shifts should refer to the original micrograph without any binning.
        In case of a binning greater than 1, the shifts should be scaled.
        """
        logPath = self._getExtraPath(self._getMovieLogFile(movie))
        binning = self.binFactor.get()
        if not self.useMotioncor2:
            xShifts, yShifts = parseMovieAlignment(logPath)
        else:
            xShifts, yShifts = parseMovieAlignment2(logPath)
        xSfhtsCorr = [x * binning for x in xShifts]
        ySfhtsCorr = [y * binning for y in yShifts]
        return xSfhtsCorr, ySfhtsCorr

    def _setPlotInfo(self, movie, mic):
        mic.plotGlobal = em.Image(location=self._getPlotGlobal(movie))
        if self.doComputePSD:
            mic.psdCorr = em.Image(location=self._getPsdCorr(movie))
        if self._doComputeMicThumbnail():
            mic.thumbnail = em.Image(location=self._getOutputMicThumbnail(movie))

    def _saveAlignmentPlots(self, movie):
        """ Compute alignment shift plots and save to file as png images. """
        shiftsX, shiftsY = self._getMovieShifts(movie)
        first, _ = self._getFrameRange(movie.getNumberOfFrames(), 'align')
        plotter = createGlobalAlignmentPlot(shiftsX, shiftsY, first)
        plotter.savefig(self._getPlotGlobal(movie))

    def _isOutStackSupport(self):
        # checks if output aligned movies can be saved by motioncor2
        return True if getVersion('MOTIONCOR2') != '03162016' else False

    def _fixMovie(self, movie):
        if self.doSaveMovie and self.useMotioncor2 and self._isOutStackSupport():
            outputMicFn = self._getExtraPath(self._getOutputMicName(movie))
            outputMovieFn = self._getExtraPath(self._getOutputMovieName(movie))
            movieFn = outputMicFn.replace('_aligned_mic.mrc',
                                          '_aligned_mic_Stk.mrc')
            pwutils.moveFile(movieFn, outputMovieFn)

        if self.useMotioncor2 and not self.doSaveUnweightedMic:
            fnToDelete = self._getExtraPath(self._getOutputMicName(movie))
            pwutils.cleanPath(fnToDelete)

    def writeZeroShifts(self, movie):
        # TODO: find another way to do this
        shiftsMd = self._getTmpPath('zero_shifts.xmd')
        pwutils.cleanPath(shiftsMd)
        xshifts = [0] * movie.getNumberOfFrames()
        yshifts = xshifts
        alignment = MovieAlignment(first=1, last=movie.getNumberOfFrames(),
                                   xshifts=xshifts, yshifts=yshifts)
        roiList = [0, 0, 0, 0]
        alignment.setRoi(roiList)
        movie.setAlignment(alignment)
        writeShiftsMovieAlignment(movie, shiftsMd,
                                  1, movie.getNumberOfFrames())
        return shiftsMd

    def _getRange(self, movie, prefix):

        n = self._getNumberOfFrames(movie)
        iniFrame, _, indxFrame = movie.getFramesRange()
        first, last = self._getFrameRange(n, prefix)

        if iniFrame != indxFrame:
            first -= iniFrame
            last -= iniFrame
        else:
            first -= 1
            last -= 1

        return first, last

    def _getNumberOfFrames(self, movie):
        _, lstFrame, _ = movie.getFramesRange()

        if movie.hasAlignment():
            _, lastFrmAligned = movie.getAlignment().getRange()
            if lastFrmAligned != lstFrame:
                return lastFrmAligned
            else:
                return movie.getNumberOfFrames()
        else:
            return movie.getNumberOfFrames()

    def _createOutputMicrographs(self):
        createWeighted = self._createOutputWeightedMicrographs()
        # To create the unweighted average micrographs
        # we only consider the 'doSaveUnweightedMic' flag if the
        # weighted ones should be created.
        return (self.doSaveAveMic and
                (not createWeighted or self.doSaveUnweightedMic))

    def _createOutputWeightedMicrographs(self):
        return (self.doSaveAveMic and self.useMotioncor2 and
                self.doApplyDoseFilter)

    def _doComputeMicThumbnail(self):
        return (self.doSaveAveMic and self.doComputeMicThumbnail)
    
    def _supportsMagCorrection(self):
        return getVersion('MOTIONCOR2') not in ['03162016', '10192016']


def createGlobalAlignmentPlot(meanX, meanY, first):
    """ Create a plotter with the cumulative shift per frame. """
    sumMeanX = []
    sumMeanY = []
    preX = 0.0
    preY = 0.0

    figureSize = (6, 4)
    plotter = Plotter(*figureSize)
    figure = plotter.getFigure()
    ax = figure.add_subplot(111)
    ax.grid()
    ax.set_title('Global frame shift (cumulative)')
    ax.set_xlabel('Shift x (pixels)')
    ax.set_ylabel('Shift y (pixels)')
    if meanX[0] != 0 or meanY[0] != 0:
        raise Exception("First frame shift must be (0,0)!")

    i = first
    for x, y in izip(meanX, meanY):
        preX += x
        preY += y
        sumMeanX.append(preX)
        sumMeanY.append(preY)
        ax.text(preX-0.02, preY+0.02, str(i))
        i += 1

    ax.plot(sumMeanX, sumMeanY, color='b')
    ax.plot(sumMeanX, sumMeanY, 'yo')

    plotter.tightLayout()

    return plotter<|MERGE_RESOLUTION|>--- conflicted
+++ resolved
@@ -40,15 +40,9 @@
 from pyworkflow.em.packages.grigoriefflab.convert import parseMagCorrInput
 from pyworkflow.em.protocol import ProtAlignMovies
 from pyworkflow.gui.plotter import Plotter
-<<<<<<< HEAD
-from convert import (MOTIONCORR_PATH, MOTIONCOR2_PATH, getVersion,
-                     parseMovieAlignment, parseMovieAlignment2, getCudaLib,
-                     MOTIONCORR_CUDA_LIB, CUDA_LIB)
-=======
 from convert import (MOTIONCORR_PATH, MOTIONCOR2_PATH, getVersion, getEnviron,
                      parseMovieAlignment, parseMovieAlignment2, getCudaLib,
                      MOTIONCORR_CUDA_LIB, MOTIONCOR2_CUDA_LIB, CUDA_LIB)
->>>>>>> 934c0f0d
 from pyworkflow.protocol import STEPS_PARALLEL
 
 
@@ -146,36 +140,6 @@
         form.addParam('tol', params.FloatParam, default='0.5',
                       label='Tolerance (px)', condition='useMotioncor2',
                       help='Tolerance for iterative alignment, default *0.5px*.')
-<<<<<<< HEAD
-
-        group = form.addGroup('Magnification correction')
-        group.addParam('doMagCor', params.BooleanParam, default=False,
-                      label='Correct anisotropic magnification?', condition='useMotioncor2',
-                      help='Correct anisotropic magnification by stretching '
-                           'image along the major axis, the axis where the '
-                           'lower magnification is detected.')
-        group.addParam('useEst', params.BooleanParam, default=True,
-                      label='Use previous estimation?', condition='useMotioncor2 and doMagCor',
-                      help='Use previously calculated parameters of '
-                           'magnification anisotropy (from magnification distortion '
-                           'estimation protocol).')
-        group.addParam('inputEst', params.PointerParam,
-                      pointerClass='ProtMagDistEst', condition='useEst and useMotioncor2 and doMagCor',
-                      label='Input protocol',
-                      help='Select previously executed estimation protocol.')
-        group.addParam('scaleMaj', params.FloatParam, default=1.0,
-                      condition='not useEst and useMotioncor2 and doMagCor',
-                      label='Major scale factor',
-                      help='Major scale factor.')
-        group.addParam('scaleMin', params.FloatParam, default=1.0,
-                      condition='not useEst and useMotioncor2 and doMagCor',
-                      label='Minor scale factor',
-                      help='Minor scale factor.')
-        group.addParam('angDist', params.FloatParam, default=0.0,
-                      condition='not useEst and useMotioncor2 and doMagCor',
-                      label='Distortion angle (deg)',
-                      help='Distortion angle, in degrees.')
-=======
         if self._supportsMagCorrection():
             group = form.addGroup('Magnification correction')
             group.addParam('doMagCor', params.BooleanParam, default=False,
@@ -218,7 +182,6 @@
                                 'scipion install --help.\n'
                                 'Also, make sure MOTIONCOR2_CUDA_LIB or '
                                 'CUDA_LIB point to cuda-8.0/lib path')
->>>>>>> 934c0f0d
 
         form.addParam('extraParams2', params.StringParam, default='',
                       expertLevel=cons.LEVEL_ADVANCED, condition='useMotioncor2',
@@ -338,11 +301,7 @@
                 argsDict['-InitDose'] = preExp
                 argsDict['-OutStack'] = 1 if self.doSaveMovie else 0
 
-<<<<<<< HEAD
-            if self.doMagCor and (getVersion('MOTIONCOR2') not in ['03162016', '10192016']):
-=======
             if self.doMagCor and self._supportsMagCorrection():
->>>>>>> 934c0f0d
                 if self.useEst:
                     inputEst = self.inputEst.get().getOutputLog()
                     input_params = parseMagCorrInput(inputEst)
@@ -386,15 +345,7 @@
                                   binFactor=self.binFactor.get(),
                                   roi=roi, dark=None,
                                   gain=inputMovies.getGain())
-<<<<<<< HEAD
-                # Compute PSDs
-                outMicFn = self._getExtraPath(self._getOutputMicName(movie))
-                if not os.path.exists(outMicFn):
-                    # if only DW mic is saved
-                    outMicFn = self._getExtraPath(self._getOutputMicWtName(movie))
-=======
-
->>>>>>> 934c0f0d
+
                 self.computePSD(aveMicFn, uncorrectedPSD)
                 self.computePSD(outMicFn, correctedPSD)
                 self.composePSD(uncorrectedPSD + ".psd",
@@ -423,36 +374,21 @@
         if not os.path.exists(program):
             errors.append('Missing %s' % program)
 
-<<<<<<< HEAD
-
-        # Check CUDA paths
-        cudaLib = getCudaLib()
-
-=======
         # Check CUDA paths
         cudaLib = getCudaLib(useMC2=self.useMotioncor2)
         cudaConst = (MOTIONCOR2_CUDA_LIB if self.useMotioncor2 else
                      MOTIONCORR_CUDA_LIB)
         
->>>>>>> 934c0f0d
         if cudaLib is None:
             errors.append("Do not know where to find CUDA lib path. "
                           " %s or %s variables have None value or are not"
                           " present in scipion configuration."
-<<<<<<< HEAD
-                          % (MOTIONCORR_CUDA_LIB, CUDA_LIB))
-=======
                           % (cudaConst, CUDA_LIB))
->>>>>>> 934c0f0d
 
         elif not pwutils.existsVariablePaths(cudaLib):
             errors.append("Either %s or %s variables points to a non existing "
                           "path (%s). Please, check scipion configuration."
-<<<<<<< HEAD
-                          % (MOTIONCORR_CUDA_LIB, CUDA_LIB, cudaLib))
-=======
                           % (cudaConst, CUDA_LIB, cudaLib))
->>>>>>> 934c0f0d
 
         gpu = self.GPUIDs.get()
 
@@ -493,12 +429,6 @@
                 if doseFrame == 0.0 or doseFrame is None:
                     errors.append('Dose per frame for input movies is 0 or not '
                                   'set. You cannot apply dose filter.')
-
-            if self.doMagCor:
-                if getVersion('MOTIONCOR2') in ['03162016', '10192016']:
-                    errors.append('Your current motioncor2 version does not '
-                                  'support mag. correction. Please install '
-                                  'the latest program version.')
 
         return errors
 
