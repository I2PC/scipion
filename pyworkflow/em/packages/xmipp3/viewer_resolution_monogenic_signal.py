# **************************************************************************
# *
# * Authors:     J.L. Vilas (jlvilas@cnb.csic.es)
# *
# * Unidad de  Bioinformatica of Centro Nacional de Biotecnologia , CSIC
# *
# * This program is free software; you can redistribute it and/or modify
# * it under the terms of the GNU General Public License as published by
# * the Free Software Foundation; either version 2 of the License, or
# * (at your option) any later version.
# *
# * This program is distributed in the hope that it will be useful,
# * but WITHOUT ANY WARRANTY; without even the implied warranty of
# * MERCHANTABILITY or FITNESS FOR A PARTICULAR PURPOSE.  See the
# * GNU General Public License for more details.
# *
# * You should have received a copy of the GNU General Public License
# * along with this program; if not, write to the Free Software
# * Foundation, Inc., 59 Temple Place, Suite 330, Boston, MA
# * 02111-1307  USA
# *
# *  All comments concerning this program package may be sent to the
# *  e-mail address 'scipion@cnb.csic.es'
# *
# **************************************************************************

<<<<<<< HEAD
=======
from pyworkflow.gui.plotter import Plotter
from pyworkflow.em.viewer import LocalResolutionViewer
from pyworkflow.protocol.params import LabelParam, StringParam, EnumParam
>>>>>>> a3073bae
from pyworkflow.viewer import ProtocolViewer, DESKTOP_TKINTER
from protocol_resolution_monogenic_signal import (XmippProtMonoRes,
                                                  OUTPUT_RESOLUTION_FILE,
                                                  OUTPUT_RESOLUTION_FILE_CHIMERA) 
from pyworkflow.em.viewer_local_resolution import localResolutionViewer

class XmippMonoResViewer(localResolutionViewer):

<<<<<<< HEAD
=======
# Color maps
COLOR_JET = 0
COLOR_TERRAIN = 1
COLOR_GIST_EARTH = 2
COLOR_GIST_NCAR = 3
COLOR_GNU_PLOT = 4
COLOR_GNU_PLOT2 = 5
COLOR_OTHER = 6

COLOR_CHOICES = OrderedDict() #[-1]*(OP_RESET+1)

COLOR_CHOICES[COLOR_JET]  = 'jet'
COLOR_CHOICES[COLOR_TERRAIN] = 'terrain'
COLOR_CHOICES[COLOR_GIST_EARTH] = 'gist_earth'
COLOR_CHOICES[COLOR_GIST_NCAR] = 'gist_ncar'
COLOR_CHOICES[COLOR_GNU_PLOT] = 'gnuplot'
COLOR_CHOICES[COLOR_GNU_PLOT2] = 'gnuplot2'
COLOR_CHOICES[COLOR_OTHER] = 'other'

binaryCondition = ('(colorMap == %d) ' % (COLOR_OTHER))

#Axis code
AX_X = 0
AX_Y = 1
AX_Z = 2

class XmippMonoResViewer(LocalResolutionViewer):
>>>>>>> a3073bae
    """
    Visualization tools for MonoRes results.
    
    MonoRes is a Xmipp packagefor computing the local resolution of 3D
    density maps studied in structural biology, primarily by cryo-electron
    microscopy (cryo-EM).
    """
    _label = 'viewer MonoRes'
    _targets = [XmippProtMonoRes]      
    _environments = [DESKTOP_TKINTER]
<<<<<<< HEAD

    def __init__(self, **kwargs):
        ProtocolViewer.__init__(self, **kwargs)
        localResolutionViewer.OUTPUT_RESOLUTION_FILE = OUTPUT_RESOLUTION_FILE
        localResolutionViewer.OUTPUT_RESOLUTION_FILE_CHIMERA = OUTPUT_RESOLUTION_FILE_CHIMERA
        localResolutionViewer.halves = self.protocol.halfVolumes.get()
        localResolutionViewer.backgroundValue = 0
=======
    
    @staticmethod
    def getColorMapChoices():
        return plt.colormaps()
   
    def __init__(self, *args, **kwargs):
        ProtocolViewer.__init__(self, *args, **kwargs)


    def _defineParams(self, form):
        form.addSection(label='Visualization')
        
        form.addParam('doShowVolumeSlices', LabelParam,
                      label="Show resolution slices")
        
        form.addParam('doShowOriginalVolumeSlices', LabelParam,
                      label="Show original volume slices")

        form.addParam('doShowResHistogram', LabelParam,
                      label="Show resolution histogram")
        
        group = form.addGroup('Colored resolution Slices and Volumes')
        group.addParam('colorMap', EnumParam, choices=COLOR_CHOICES.values(),
                      default=COLOR_JET,
                      label='Color map',
                      help='Select the color map to apply to the resolution map. '
                            'http://matplotlib.org/1.3.0/examples/color/colormaps_reference.html.')
        
        group.addParam('otherColorMap', StringParam, default='jet',
                      condition = binaryCondition,
                      label='Customized Color map',
                      help='Name of a color map to apply to the resolution map. Valid names can be found at '
                            'http://matplotlib.org/1.3.0/examples/color/colormaps_reference.html')
        group.addParam('sliceAxis', EnumParam, default=AX_Z,
                       choices=['x', 'y', 'z'],
                       display=EnumParam.DISPLAY_HLIST,
                       label='Slice axis')

        group.addParam('doShowVolumeColorSlices', LabelParam,
              label="Show colored slices")
        
        group.addParam('doShowChimera', LabelParam,
                      label="Show Resolution map in Chimera")


        
    def _getVisualizeDict(self):
        return {'doShowOriginalVolumeSlices': self._showOriginalVolumeSlices,
                'doShowVolumeSlices': self._showVolumeSlices,
                'doShowVolumeColorSlices': self._showVolumeColorSlices,
                'doShowResHistogram': self._plotHistogram,
                'doShowChimera': self._showChimera,
                }
       
    def _showVolumeSlices(self, param=None):
        cm = DataView(self.protocol.outputVolume.getFileName())
        
        return [cm]
    
    def _showOriginalVolumeSlices(self, param=None):
        if self.protocol.halfVolumes.get() is True:
            cm = DataView(self.protocol.inputVolume.get().getFileName())
            cm2 = DataView(self.protocol.inputVolume2.get().getFileName())
            return [cm, cm2]
        else:
            cm = DataView(self.protocol.inputVolumes.get().getFileName())
            return [cm]
        
    
    def _showVolumeColorSlices(self, param=None):
        imageFile = self.protocol._getExtraPath(OUTPUT_RESOLUTION_FILE)
        imgData2, min_Res, max_Res = self.getImgData(imageFile)

        fig, im = self._plotVolumeSlices('MonoRes slices', imgData2,
                                         min_Res, max_Res, self.getColorMap(), dataAxis=self._getAxis())
        cax = fig.add_axes([0.9, 0.1, 0.03, 0.8])
        cbar = fig.colorbar(im, cax=cax)
        cbar.ax.invert_yaxis()

        return Plotter(figure = plt.show(fig))

    def _plotHistogram(self, param=None):
        md = MetaData()
        md.read(self.protocol._getPath('extra/hist.xmd'))
        x_axis = []
        y_axis = []

        i = 0
        for idx in md:
            x_axis_ = md.getValue(MDL_X, idx)
            if i==0:
                x0 = x_axis_
            elif i==1:
                x1 = x_axis_
            y_axis_ = md.getValue(MDL_COUNT, idx)

            i+=1
            x_axis.append(x_axis_)
            y_axis.append(y_axis_)
        delta = x1-x0
        plt.figure()
        plt.bar(x_axis, y_axis, width = delta)
        plt.title("Resolutions Histogram")
        plt.xlabel("Resolution (A)")
        plt.ylabel("Counts")
        
        
        return Plotter(figure = plt.show())


    def _getAxis(self):
        return self.getEnumText('sliceAxis')

    def _plotVolumeSlices(self, title, volumeData, vminData, vmaxData, cmap, **kwargs):
        """ Helper function to create plots of volumes slices. 
        Params:
            title: string that will be used as title for the figure.
            volumeData: numpy array representing a volume from where to take the slices.
            cmap: color map to represent the slices.
        """
        # Get some customization parameters, by providing with default values
        titleFontSize = kwargs.get('titleFontSize', 14)
        titleColor = kwargs.get('titleColor','#104E8B')
        sliceFontSize = kwargs.get('sliceFontSize', 10)
        sliceColor = kwargs.get('sliceColor', '#104E8B')
        size = kwargs.get('n', volumeData.shape[0])
        origSize = kwargs.get('orig_n', size)
        dataAxis = kwargs.get('dataAxis', 'z')
    
        f, ((ax1, ax2), (ax3, ax4)) = plt.subplots(2, 2)
        f.suptitle(title, fontsize=titleFontSize, color=titleColor, fontweight='bold')
    
        def showSlice(ax, index):
            sliceTitle = 'Slice %s' % int(index*size/9)
            ax.set_title(sliceTitle, fontsize=sliceFontSize, color=sliceColor)
            return ax.imshow(self.getSliceImage(volumeData, index, dataAxis), vmin=vminData, vmax=vmaxData,
                             cmap=self.getColorMap(), interpolation="nearest")
        
        im = showSlice(ax1, 3)
        showSlice(ax2, 4)
        showSlice(ax3, 5)
        showSlice(ax4, 6)
        
        return f, im 

    def _showChimera(self, param=None):
        self.createChimeraScript()
        cmdFile = self.protocol._getPath('Chimera_resolution.cmd')
        view = ChimeraView(cmdFile)
        return [view]
    

    def numberOfColors(self, min_Res, max_Res, numberOfColors):
        inter = (max_Res - min_Res)/(numberOfColors-1)
        colors_labels = ()
        for step in range(0,numberOfColors):
            colors_labels += round(min_Res + step*inter,2),
        return colors_labels

    def createChimeraScript(self):
        fnRoot = "extra/"
        scriptFile = self.protocol._getPath('Chimera_resolution.cmd')
        fhCmd = open(scriptFile, 'w')
        imageFile = self.protocol._getExtraPath(OUTPUT_RESOLUTION_FILE_CHIMERA)
        img = ImageHandler().read(imageFile)
        imgData = img.getData()
        min_Res = round(np.amin(imgData)*100)/100
        max_Res = round(np.amax(imgData)*100)/100

        numberOfColors = 21
        colors_labels = self.numberOfColors(min_Res, max_Res, numberOfColors)
        colorList = self.colorMapToColorList(colors_labels, self.getColorMap())
        
        if self.protocol.halfVolumes.get() is True:
            #fhCmd.write("open %s\n" % (fnRoot+FN_MEAN_VOL)) #Perhaps to check the use of mean volume is useful
            fnbase = removeExt(self.protocol.inputVolume.get().getFileName())
            ext = getExt(self.protocol.inputVolume.get().getFileName())
            fninput = abspath(fnbase + ext[0:4])
            fhCmd.write("open %s\n" % fninput)
        else:
            fnbase = removeExt(self.protocol.inputVolumes.get().getFileName())
            ext = getExt(self.protocol.inputVolumes.get().getFileName())
            fninput = abspath(fnbase + ext[0:4])
            fhCmd.write("open %s\n" % fninput)
        fhCmd.write("open %s\n" % (fnRoot + OUTPUT_RESOLUTION_FILE_CHIMERA))
        if self.protocol.halfVolumes.get() is True:
            smprt = self.protocol.inputVolume.get().getSamplingRate()
        else:
            smprt = self.protocol.inputVolumes.get().getSamplingRate()
        fhCmd.write("volume #0 voxelSize %s\n" % (str(smprt)))
        fhCmd.write("volume #1 voxelSize %s\n" % (str(smprt)))
        fhCmd.write("vol #1 hide\n")
        
        scolorStr = '%s,%s:' * numberOfColors
        scolorStr = scolorStr[:-1]

        line = ("scolor #0 volume #1 perPixel false cmap " + scolorStr + "\n") % colorList
        fhCmd.write(line)

        scolorStr = '%s %s ' * numberOfColors
        str_colors = ()
        for idx, elem in enumerate(colorList):
            if (idx % 2 == 0):
                if ((idx % 8) == 0):
                    str_colors +=  str(elem),
                else:
                    str_colors += '" "',
            else:
                str_colors += elem,
        
        line = ("colorkey 0.01,0.05 0.02,0.95 " + scolorStr + "\n") % str_colors
        fhCmd.write(line)

        fhCmd.close()

    @staticmethod
    def colorMapToColorList(steps, colorMap):
        """ Returns a list of pairs resolution, hexColor to be used in chimera scripts for coloring the volume and
        the colorKey """

        # Get the map used by monoRes
        colors = ()
        ratio = 255.0/(len(steps)-1)
        for index, step in enumerate(steps):
            colorPosition = int(round(index*ratio))
            rgb = colorMap(colorPosition)[:3]
            colors += step,
            rgbColor = mcolors.rgb2hex(rgb)
            colors += rgbColor,

        return colors
    
    def getColorMap(self):
        if (COLOR_CHOICES[self.colorMap.get()] is 'other'): 
            cmap = cm.get_cmap(self.otherColorMap.get())
        else:
            cmap = cm.get_cmap(COLOR_CHOICES[self.colorMap.get()])
        if cmap is None:
            cmap = cm.jet
        return cmap
>>>>>>> a3073bae
<|MERGE_RESOLUTION|>--- conflicted
+++ resolved
@@ -24,22 +24,17 @@
 # *
 # **************************************************************************
 
-<<<<<<< HEAD
-=======
+
 from pyworkflow.gui.plotter import Plotter
 from pyworkflow.em.viewer import LocalResolutionViewer
 from pyworkflow.protocol.params import LabelParam, StringParam, EnumParam
->>>>>>> a3073bae
 from pyworkflow.viewer import ProtocolViewer, DESKTOP_TKINTER
 from protocol_resolution_monogenic_signal import (XmippProtMonoRes,
                                                   OUTPUT_RESOLUTION_FILE,
                                                   OUTPUT_RESOLUTION_FILE_CHIMERA) 
 from pyworkflow.em.viewer_local_resolution import localResolutionViewer
 
-class XmippMonoResViewer(localResolutionViewer):
-
-<<<<<<< HEAD
-=======
+
 # Color maps
 COLOR_JET = 0
 COLOR_TERRAIN = 1
@@ -67,7 +62,6 @@
 AX_Z = 2
 
 class XmippMonoResViewer(LocalResolutionViewer):
->>>>>>> a3073bae
     """
     Visualization tools for MonoRes results.
     
@@ -78,15 +72,7 @@
     _label = 'viewer MonoRes'
     _targets = [XmippProtMonoRes]      
     _environments = [DESKTOP_TKINTER]
-<<<<<<< HEAD
-
-    def __init__(self, **kwargs):
-        ProtocolViewer.__init__(self, **kwargs)
-        localResolutionViewer.OUTPUT_RESOLUTION_FILE = OUTPUT_RESOLUTION_FILE
-        localResolutionViewer.OUTPUT_RESOLUTION_FILE_CHIMERA = OUTPUT_RESOLUTION_FILE_CHIMERA
-        localResolutionViewer.halves = self.protocol.halfVolumes.get()
-        localResolutionViewer.backgroundValue = 0
-=======
+
     
     @staticmethod
     def getColorMapChoices():
@@ -327,4 +313,3 @@
         if cmap is None:
             cmap = cm.jet
         return cmap
->>>>>>> a3073bae
