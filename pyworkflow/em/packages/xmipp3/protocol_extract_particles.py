# **************************************************************************
# *
# * Authors:     J.M. De la Rosa Trevin (jmdelarosa@cnb.csic.es)
# *              Laura del Cano (ldelcano@cnb.csic.es)
# *              Adrian Quintana (aquintana@cnb.csic.es)
# *              Javier Vargas (jvargas@cnb.csic.es)
# *
# * Unidad de  Bioinformatica of Centro Nacional de Biotecnologia , CSIC
# *
# * This program is free software; you can redistribute it and/or modify
# * it under the terms of the GNU General Public License as published by
# * the Free Software Foundation; either version 2 of the License, or
# * (at your option) any later version.
# *
# * This program is distributed in the hope that it will be useful,
# * but WITHOUT ANY WARRANTY; without even the implied warranty of
# * MERCHANTABILITY or FITNESS FOR A PARTICULAR PURPOSE.  See the
# * GNU General Public License for more details.
# *
# * You should have received a copy of the GNU General Public License
# * along with this program; if not, write to the Free Software
# * Foundation, Inc., 59 Temple Place, Suite 330, Boston, MA
# * 02111-1307  USA
# *
# *  All comments concerning this program package may be sent to the
# *  e-mail address 'jmdelarosa@cnb.csic.es'
# *
# **************************************************************************
"""
This sub-package contains the XmippProtExtractParticles protocol
"""

from glob import glob
from os.path import exists

import xmipp
from pyworkflow.object import String, Float
from pyworkflow.em.packages.xmipp3.constants import SAME_AS_PICKING, OTHER, ORIGINAL
from pyworkflow.protocol.constants import STEPS_PARALLEL, LEVEL_ADVANCED, STATUS_FINISHED
from pyworkflow.protocol.params import (PointerParam, EnumParam, FloatParam, IntParam, 
                                        BooleanParam, RelationParam, Positive)
from pyworkflow.em.protocol import  ProtExtractParticles
from pyworkflow.em.data import SetOfParticles
from pyworkflow.em.constants import RELATION_CTF
from pyworkflow.utils.path import removeBaseExt, replaceBaseExt

from convert import writeSetOfCoordinates, readSetOfParticles, micrographToCTFParam
from xmipp3 import XmippProtocol

# Rejection method constants
REJECT_NONE = 0
REJECT_MAXZSCORE = 1
REJECT_PERCENTAGE = 2

                
class XmippProtExtractParticles(ProtExtractParticles, XmippProtocol):
    """Protocol to extract particles from a set of coordinates"""
    _label = 'extract particles'
    
    def __init__(self, **args):
        ProtExtractParticles.__init__(self, **args)
        self.methodsInfo = String()
        self.stepsExecutionMode = STEPS_PARALLEL
        
    #--------------------------- DEFINE param functions --------------------------------------------   
    def _defineParams(self, form):
        form.addSection(label='Input')
        
        form.addParam('inputCoordinates', PointerParam, label="Coordinates", important=True,
                      pointerClass='SetOfCoordinates',
                      help='Select the SetOfCoordinates ')
        
        form.addParam('downsampleType', EnumParam, choices=['same as picking', 'other', 'original'], 
                      default=0, important=True, label='Downsampling type', display=EnumParam.DISPLAY_COMBO, 
                      help='Select the downsampling type.')
        form.addParam('downFactor', FloatParam, default=2, condition='downsampleType==1',
                      label='Downsampling factor',
                      help='This factor is always referred to the original sampling rate. '
                      'You may use independent downsampling factors for extracting the '
                      'particles, picking them and estimating the CTF. All downsampling '
                      'factors are always referred to the original sampling rate, and '
                      'the differences are correctly handled by Xmipp.')        

        form.addParam('inputMicrographs', PointerParam, label="Micrographs", 
                      condition='downsampleType != 0',
                      pointerClass='SetOfMicrographs',
                      help='Select the original SetOfMicrographs')

        form.addParam('ctfRelations', RelationParam, allowsNull=True,
                      relationName=RELATION_CTF, attributeName='getInputMicrographs',
                      label='CTF estimation',
                      help='Choose some CTF estimation related to input micrographs. \n'
                           'CTF estimation is need if you want to do phase flipping or \n'
                           'you want to associate CTF information to the particles.')

        form.addParam('boxSize', IntParam, default=0,
                      label='Particle box size', validators=[Positive],
                      help='In pixels. The box size is the size of the boxed particles, '
                      'actual particles may be smaller than this.')

        form.addParam('doSort', BooleanParam, default=False,
                      label='Perform sort by statistics',
                      help='Perform sort by statistics to add zscore info to particles.')

        form.addParam('rejectionMethod', EnumParam, choices=['None','MaxZscore', 'Percentage'],
                      default=REJECT_NONE, display=EnumParam.DISPLAY_COMBO, condition='doSort==True',
                      label='Automatic particle rejection',
                      help='How to automatically reject particles. It can be none (no rejection),'
                      ' maxZscore (reject a particle if its Zscore is larger than this value), '
                      'Percentage (reject a given percentage in each one of the screening criteria).',
                      expertLevel=LEVEL_ADVANCED)

        form.addParam('maxZscore', IntParam, default=3, expertLevel=LEVEL_ADVANCED,
                      condition='doSort==True and rejectionMethod==%d' % REJECT_MAXZSCORE,
                      label='Maximum Zscore',
                      help='Maximum Zscore above which particles are rejected.')
        
        form.addParam('percentage', IntParam, default=5, expertLevel=LEVEL_ADVANCED, 
                      condition='rejectionMethod==%d' % REJECT_PERCENTAGE,
                      label='Percentage (%)',
                      help='Percentage of particles to reject')
        
        form.addSection(label='Preprocess')
        form.addParam('doRemoveDust', BooleanParam, default=True, important=True,
                      label='Dust removal (Recommended)', 
                      help='Sets pixels with unusually large values to random values from a Gaussian '
                      'with zero-mean and unity-standard deviation.')
        form.addParam('thresholdDust', FloatParam, default=3.5, 
                      condition='doRemoveDust', expertLevel=LEVEL_ADVANCED,
                      label='Threshold for dust removal',
                      help='Pixels with a signal higher or lower than this value times the standard '
                      'deviation of the image will be affected. For cryo, 3.5 is a good value.'
                      'For high-contrast negative stain, the signal itself may be affected so '
                      'that a higher value may be preferable.')
        form.addParam('doInvert', BooleanParam, default=False,
                      label='Invert contrast', 
                      help='Invert the contrast if your particles are black over a white background.')
        
        form.addParam('doFlip', BooleanParam, default=True,
                      label='Phase flipping (Recommended)', 
                      help='Use the information from the CTF to compensate for phase reversals.')
        
        form.addParam('doNormalize', BooleanParam, default=True,
                      label='Normalize (Recommended)', 
                      help='It subtract a ramp in the gray values and normalizes so that in the '
                      'background there is 0 mean and standard deviation 1.')
        form.addParam('normType', EnumParam, choices=['OldXmipp','NewXmipp','Ramp'], default=2, 
                      condition='doNormalize', expertLevel=LEVEL_ADVANCED,
                      display=EnumParam.DISPLAY_COMBO,
                      label='Normalization type', 
                      help='OldXmipp (mean(Image)=0, stddev(Image)=1).  \n  '
                           'NewXmipp (mean(background)=0, stddev(background)=1)  \n  '
                           'Ramp (subtract background+NewXmipp).  \n  ')
        form.addParam('backRadius', IntParam, default=-1, condition='doNormalize',
                      label='Background radius',
                      help='Pixels outside this circle are assumed to be noise and their stddev '
                      'is set to 1. Radius for background circle definition (in pix.). '
                      'If this value is 0, then half the box size is used.', 
                      expertLevel=LEVEL_ADVANCED)
        
        form.addParallelSection(threads=4, mpi=1)

    #--------------------------- INSERT steps functions --------------------------------------------  
    def _insertAllSteps(self):
        """for each micrograph insert the steps to preprocess it
        """       
        # Set sampling rate and inputMics according to downsample type
        self.inputCoords = self.inputCoordinates.get() 
        
        self.samplingInput = self.inputCoords.getMicrographs().getSamplingRate()
        
        if self.downsampleType.get() == SAME_AS_PICKING:
            # If 'same as picking' get samplingRate from input micrographs  
            self.inputMics = self.inputCoords.getMicrographs()
            self.samplingFinal = self.samplingInput
        else:
            self.inputMics = self.inputMicrographs.get()
            self.samplingOriginal = self.inputMics.getSamplingRate()
            if self.downsampleType.get() == ORIGINAL:
                # If 'original' get sampling rate from original micrographs
                self.samplingFinal = self.samplingOriginal
            else:
                # IF 'other' multiply the original sampling rate by the factor provided
                self.samplingFinal = self.samplingOriginal*self.downFactor.get()
                
        # Write pos files for each micrograph
        firstStepId = self._insertFunctionStep('writePosFilesStep')
                
        #if self.doFlip.get():
        ctfSet = self.ctfRelations.get()
           
        # For each micrograph insert the steps
        #run in parallel
        
        deps = []
        for mic in self.inputMics:
            localDeps = [firstStepId]
            micrographToExtract = mic.getFileName()
            micName = removeBaseExt(mic.getFileName())
            micId = mic.getObjId()
                                            
            #if self.doFlip.get():
            if self.ctfRelations.hasValue():
                mic.setCTF(ctfSet[micId])       

            # If downsample type is 'other' perform a downsample
            if self.downsampleType == OTHER:
                fnDownsampled = self._getTmpPath(micName+"_downsampled.xmp")
                downFactor = self.downFactor.get()
                args = "-i %(micrographToExtract)s -o %(fnDownsampled)s --step %(downFactor)f --method fourier"
                localDeps=[self._insertRunJobStep("xmipp_transform_downsample", args % locals())]
                micrographToExtract = fnDownsampled
            # If remove dust 
            if self.doRemoveDust:
                fnNoDust = self._getTmpPath(micName+"_noDust.xmp")
                
                thresholdDust = self.thresholdDust.get() #TODO: remove this extra variable
                args=" -i %(micrographToExtract)s -o %(fnNoDust)s --bad_pixels outliers %(thresholdDust)f"
                localDeps=[self._insertRunJobStep("xmipp_transform_filter", args % locals(),prerequisites=localDeps)]
                micrographToExtract = fnNoDust
                
                        
            #self._insertFunctionStep('getCTF', micId, micName, micrographToExtract)
            micName = removeBaseExt(mic.getFileName())
            #FIXME: Check only if mic has CTF when implemented ok
            #if self.doFlip or mic.hasCTF():
            fnCTF=None
            if self.ctfRelations.hasValue():
                # If the micrograph doesn't come from Xmipp, we need to write
                # a Xmipp ctfparam file to perform the phase flip on the micrograph                     
                fnCTF = micrographToCTFParam(mic, self._getTmpPath("%s.ctfParam" % micName))
                # Insert step to flip micrograph
                if self.doFlip:
                    localDeps = [self._insertFunctionStep('flipMicrographStep', 
                                                      micName, fnCTF, micrographToExtract,
                                                      prerequisites=localDeps)]
                    micrographToExtract = self._getTmpPath(micName +"_flipped.xmp")
            else:
                fnCTF = None        
            # Actually extract
            deps.append(self._insertFunctionStep('extractParticlesStep', micId, micName, 
                                              fnCTF, micrographToExtract, prerequisites=localDeps))
        # TODO: Delete temporary files
                        
        # Insert step to create output objects      
        self._insertFunctionStep('createOutputStep', prerequisites=deps)
                
    #--------------------------- STEPS functions --------------------------------------------
    def writePosFilesStep(self):
        """ Write the pos file for each micrograph on metadata format. """
        #self.posFiles = writeSetOfCoordinates(self._getExtraPath(), self.inputCoords)
        writeSetOfCoordinates(self._getExtraPath(), self.inputCoords)
               
    def flipMicrographStep(self, micName, fnCTF, micrographToExtract):
        """ Flip micrograph. """           
        fnFlipped = self._getTmpPath(micName +"_flipped.xmp")

        args = " -i %(micrographToExtract)s --ctf %(fnCTF)s -o %(fnFlipped)s --downsampling %(downFactor)f"
        # xmipp_ctf_phase_flip expects the sampling rate of the micrographs, that has been used
        # to calculate the CTF, in the ctfparam file. If its no given, the program asumes that is equal to 1;
        # therefore, downsampling factor must be equal to sampling rate of the final mics.
        downFactor = self.samplingFinal
        self.runJob("xmipp_ctf_phase_flip", args % locals())
        
    def extractParticlesStep(self, micId, micName, fnCTF, micrographToExtract):
        """ Extract particles from one micrograph """
        #If flip selected and exists CTF model use the flip output
#        if self.doFlip and self.fnCTF:
#            micrographToExtract = self._getTmpPath(micName +"_flipped.xmp")
                
        outputRoot = str(self._getExtraPath(micName))
        #fnPosFile = self.getConvertedInput('inputCoords').getMicrographCoordFile(micId)
        fnPosFile =  self._getExtraPath(micName + ".pos")

        # If it has coordinates extract the particles      
        particlesMd = 'particles@%s' % fnPosFile
        
        boxSize = self.boxSize.get()
        
        #if fnPosFile is not None and xmipp.existsBlockInMetaDataFile(particlesMd):
        if exists(fnPosFile):
            args = "-i %(micrographToExtract)s --pos %(particlesMd)s -o %(outputRoot)s --Xdim %(boxSize)d" % locals()
            if self.downsampleType.get() != SAME_AS_PICKING:
                args += " --downsampling %f" % (self.samplingFinal/self.samplingInput)
            if self.doInvert:
                args += " --invert"
            if fnCTF:
                args += " --ctfparam " + fnCTF
            self.runJob("xmipp_micrograph_scissor", args)
            # Normalize 
            if self.doNormalize:
                self.runNormalize(outputRoot + '.stk', self.normType.get(), self.backRadius.get())          
                               
            if self.downsampleType.get() == OTHER:
                selfile = outputRoot + ".xmd"
                md = xmipp.MetaData(selfile)
                downsamplingFactor = self.samplingFinal/self.samplingInput
                md.operate("Xcoor=Xcoor*%f" % downsamplingFactor)
                md.operate("Ycoor=Ycoor*%f" % downsamplingFactor)
                md.write(selfile)
                
    def runNormalize(self, stack, normType, bgRadius):
        program = "xmipp_transform_normalize"
        args = "-i %(stack)s "
        
        if bgRadius <= 0:
            particleSize = xmipp.MetaDataInfo(stack)[0]
            bgRadius = int(particleSize/2)
        
        if normType=="OldXmipp":
            args += "--method OldXmipp"
        elif normType=="NewXmipp":
            args += "--method NewXmipp --background circle %(bgRadius)d"
        else:
            args += "--method Ramp --background circle %(bgRadius)d"
        self.runJob(program, args % locals())
        
    def createOutputStep(self):
        # Create the SetOfImages object on the database
        #imgSet = XmippSetOfParticles(self._getPath('images.xmd'))
                  
        #Create images.xmd metadata
        fnImages = self._getPath('images.xmd')
        imgsXmd = xmipp.MetaData() 
        posFiles = glob(self._getExtraPath('*.pos')) 
        for posFn in posFiles:
            xmdFn = self._getExtraPath(replaceBaseExt(posFn, "xmd"))
            md = xmipp.MetaData(xmdFn)
            mdPos = xmipp.MetaData('particles@%s' % posFn)
            mdPos.merge(md) 
            #imgSet.appendFromMd(mdPos)
            imgsXmd.unionAll(mdPos)
   
        #TODO: CHECK WITH JAVI
        #imgsXmd.sort(xmipp.MDL_IMAGE)
        imgsXmd.write(fnImages)

        # IF selected run xmipp_image_sort_by_statistics to add zscore info to images.xmd
        if self.doSort:
            args="-i %(fnImages)s --addToInput"
            if self.rejectionMethod == REJECT_MAXZSCORE:
                maxZscore = self.maxZscore.get()
                args += " --zcut " + str(maxZscore)
            elif self.rejectionMethod == REJECT_PERCENTAGE:
                percentage = self.percentage.get()
                args += " --percent " + str(percentage)

            self.runJob("xmipp_image_sort_by_statistics", args % locals())
        # Create output SetOfParticles
        imgSet = self._createSetOfParticles()
        imgSet.copyInfo(self.inputMics)
        if self.doFlip:
            imgSet.setIsPhaseFlipped(True)
        
        #imgSet.setHasCTF(self.fnCTF is not None)
        if self.downsampleType == OTHER:
            imgSet.setSamplingRate(self.inputMics.getSamplingRate()*self.downFactor.get())
        imgSet.setCoordinates(self.inputCoords)
        
        # Create a temporary set to read from the metadata file
        # and later create the good one with the coordinates 
        # properly set. We need this because the .update is not
        # working in the mapper when new attributes are added.
        imgSet.setHasCTF(self.ctfRelations.hasValue())
        auxSet = SetOfParticles(filename=':memory:')
        auxSet.copyInfo(imgSet)
        readSetOfParticles(fnImages, auxSet)
        # For each particle retrieve micId from SetOFCoordinates and set it on the CTFModel
        for img in auxSet:
            #FIXME: This can be slow to make a query to grab the coord, maybe use zip(imgSet, coordSet)???
            coord = self.inputCoords[img.getObjId()]
            ctfModel = img.getCTF()
            if ctfModel is not None:
                ctfModel.setObjId(coord.getMicId())
                ##img.setCTF(ctfModel)####JM
            img.setMicId(coord.getMicId())
            img.setCoordinate(coord)
            imgSet.append(img)
            
        self._storeMethodsInfo(fnImages)
        self._defineOutputs(outputParticles=imgSet)
        self._defineSourceRelation(self.inputCoords, imgSet)
        #TODO: pass CTF relation from input micrographs to imgSet
    
    #--------------------------- INFO functions -------------------------------------------- 
    def _validate(self):
        validateMsgs = []
        # doFlip can only be True if CTF information is available on picked micrographs
        if self.doFlip and not self.ctfRelations.hasValue():
            validateMsgs.append('Phase flipping cannot be performed unless CTF information is provided.')
        return validateMsgs
    
    def _citations(self):
        return ['Vargas2013b']
        
    def _summary(self):
        downsampleTypeText = {
                              ORIGINAL:'Original micrographs',
                              SAME_AS_PICKING:'Same as picking',
                              OTHER: 'Other downsampling factor'}
        summary = []
        summary.append("Downsample type: %s" % downsampleTypeText.get(self.downsampleType.get()))
        if self.downsampleType == OTHER:
            summary.append("Downsampling factor: %d" % self.downFactor.get())
        summary.append("Particle box size: %d" % self.boxSize.get())
        
        if not hasattr(self, 'outputParticles'):
            summary.append("Output images not ready yet.") 
        else:
            summary.append("Particles extracted: %d" % (self.outputParticles.getSize()))
            
        return summary
    
    def _methods(self):
        methodsMsgs = []

        if self.getStatus() == STATUS_FINISHED:
            msg = "A total of %d particles of size %d were extracted %s" \
                  % (self.getOutput().getSize(), self.boxSize.get(), self.getObjectTag(self.getOutput()))

            if self.downsampleType == ORIGINAL:
<<<<<<< HEAD
                msg += " from original micrographs %s." % self.getObjectTag(self.getInputMicrographs())

            if self.downsampleType == OTHER:
                msg += " from original micrographs %s with downsampling factor of %.2f." \
                       % (self.getObjectTag(self.getInputMicrographs()), self.downFactor.get())
=======
                msg += " from micrographs %s."%self.getObjectTag(self.getInputMicrographs())

            if self.downsampleType == OTHER:
                msg += " from micrographs %s with downsampling factor of %.2f." %(self.getObjectTag(self.getInputMicrographs()), self.downFactor.get())
>>>>>>> 9b735ec5

            if self.downsampleType == SAME_AS_PICKING:
                msg += "."

            msg += self.methodsInfo.get()

            methodsMsgs.append(msg)

            if self.doInvert:
                methodsMsgs.append("Inverted contrast on images.")

            if self.doNormalize.get():
                methodsMsgs.append("Normalization performed of type %s." % (self.getEnumText('normType')))

            if self.doRemoveDust.get():
                methodsMsgs.append("Removed dust over a threshold of %s." % (self.thresholdDust.get()))
            methodsMsgs.append("Output set: %s"%(self.getObjectTag(self.outputParticles)))

        return methodsMsgs

    #--------------------------- UTILS functions --------------------------------------------
    def getInputMicrographs(self):
        """ Return the micrographs associated to the SetOfCoordinates or to the 
        Selected micrographs if Same as Picking not chosen. """
        if self.downsampleType == SAME_AS_PICKING:
            return self.inputCoordinates.get().getMicrographs()
        else:
            return self.inputMicrographs.get()
    
    def getImgIdFromCoord(self, coordId):
        """ Get the image id from the related coordinate id. """
        '%s:%06d'
        parts = coordId.split(':')
        imgFn = self._getExtraPath(replaceBaseExt(parts[0], "stk")) 
        
        return '%06d@%s' %(int(parts[1]), imgFn)
    
    def _storeMethodsInfo(self, fnImages):
        """ Store some information when the protocol finishes. """
        md = xmipp.MetaData(fnImages)
        total = md.size() 
        md.removeDisabled()
        zScoreMax = md.getValue(xmipp.MDL_ZSCORE, md.lastObject())
        numEnabled = md.size()
        numRejected = total - numEnabled

        msg = ""

        if self.doSort:
            if self.rejectionMethod.get() != REJECT_NONE:
                msg = " %d of them were rejected with Zscore greater than %.2f." % (numRejected, zScoreMax)

        if self.doFlip:
            msg += "\nPhase flipping was performed."

        self.methodsInfo.set(msg)

    def getCoords(self):
        if self.inputCoordinates.hasValue():
            return self.inputCoordinates.get()
        else:
            return None

    def getOutput(self):
        if self.outputParticles.hasValue():
            return self.outputParticles
        else:
            return None<|MERGE_RESOLUTION|>--- conflicted
+++ resolved
@@ -415,22 +415,13 @@
         methodsMsgs = []
 
         if self.getStatus() == STATUS_FINISHED:
-            msg = "A total of %d particles of size %d were extracted %s" \
-                  % (self.getOutput().getSize(), self.boxSize.get(), self.getObjectTag(self.getOutput()))
+            msg = "A total of %d particles of size %d were extracted" % (self.getOutput().getSize(), self.boxSize.get())
 
             if self.downsampleType == ORIGINAL:
-<<<<<<< HEAD
-                msg += " from original micrographs %s." % self.getObjectTag(self.getInputMicrographs())
+                msg += " from original micrographs."
 
             if self.downsampleType == OTHER:
-                msg += " from original micrographs %s with downsampling factor of %.2f." \
-                       % (self.getObjectTag(self.getInputMicrographs()), self.downFactor.get())
-=======
-                msg += " from micrographs %s."%self.getObjectTag(self.getInputMicrographs())
-
-            if self.downsampleType == OTHER:
-                msg += " from micrographs %s with downsampling factor of %.2f." %(self.getObjectTag(self.getInputMicrographs()), self.downFactor.get())
->>>>>>> 9b735ec5
+                msg += " from original micrographs with downsampling factor of %.2f." % self.downFactor.get()
 
             if self.downsampleType == SAME_AS_PICKING:
                 msg += "."
@@ -447,7 +438,6 @@
 
             if self.doRemoveDust.get():
                 methodsMsgs.append("Removed dust over a threshold of %s." % (self.thresholdDust.get()))
-            methodsMsgs.append("Output set: %s"%(self.getObjectTag(self.outputParticles)))
 
         return methodsMsgs
 
