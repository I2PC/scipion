# **************************************************************************
# *
# * Authors:     J.M. De la Rosa Trevin (jmdelarosa@cnb.csic.es)
# *
# * Unidad de  Bioinformatica of Centro Nacional de Biotecnologia , CSIC
# *
# * This program is free software; you can redistribute it and/or modify
# * it under the terms of the GNU General Public License as published by
# * the Free Software Foundation; either version 2 of the License, or
# * (at your option) any later version.
# *
# * This program is distributed in the hope that it will be useful,
# * but WITHOUT ANY WARRANTY; without even the implied warranty of
# * MERCHANTABILITY or FITNESS FOR A PARTICULAR PURPOSE.  See the
# * GNU General Public License for more details.
# *
# * You should have received a copy of the GNU General Public License
# * along with this program; if not, write to the Free Software
# * Foundation, Inc., 59 Temple Place, Suite 330, Boston, MA
# * 02111-1307  USA
# *
# *  All comments concerning this program package may be sent to the
# *  e-mail address 'jmdelarosa@cnb.csic.es'
# *
# **************************************************************************
"""
This modules contains basic hierarchy
for specific Xmipp3 EM data objects
"""

from pyworkflow.em import *
from xmipp3 import XmippMdRow, XmippSet, findRowById

from pyworkflow.utils.path import replaceBaseExt, exists, dirname, join
import xmipp
    
      
class XmippImageLocation(ImageLocation):
    
    def __str__(self):
        if self._index:
            return "%d@%s" % (self._index, self._filename)
        else:
            return self._filename
    
    def parse(self, locStr):
        self._index, self._filename = xmipp.FileName(locStr).decompose()        


class XmippImage(XmippMdRow, Image):
    """Xmipp implementation for Image"""
    _label = xmipp.MDL_IMAGE
    _labelCTF = xmipp.MDL_CTF_MODEL
    _labelId = xmipp.MDL_ITEM_ID
    
    def __init__(self, filename=None, **args):
        XmippMdRow.__init__(self)
        
        self.setId(0) # By default value 0 means no Id
        Image.__init__(self, filename, **args)
    
    def getLabelValue(self):
        return 
    
    def getLocation(self):
        return XmippImageLocation(locStr=self.getValue(self._label))
    
    def setLocation(self, loc):
        locStr = str(XmippImageLocation(loc=loc))
        self.setValue(self._label, locStr)
        
    def setFileName(self, filename):
        if filename is not None:
            self.setLocation(XmippImageLocation(filename=filename))
        
    def getFileName(self):
        return self.getLocation().getFileName()
    
    def hasCTF(self):
        return self.hasLabel(self._labelCTF)
    
    def getCTF(self):
        """ Return the CTF model """
        return XmippCTFModel(self.getValue(self._labelCTF))
    
    def setCTF(self, newCTF):
        # TODO: implement the set of CTF, probably need a conversion step
        raise Exception("Not implemented setCTF for XmippImage")
    
    def getId(self):
        return self.getValue(self._labelId)
        
    def setId(self, imgId):
        """ This id identifies the element inside a set """
        self.setValue(self._labelId, long(imgId))
                
    @staticmethod
    def _convert(itemClass, img, ctfFn):
        """Convert from Micrograph to XmippMicrograph"""
        if isinstance(img, itemClass):
            return img
        imgXmipp = itemClass(img.getFileName())
        if img.hasCTF():
            ctf = img.getCTF()
            ctfXmipp = XmippCTFModel.convert(ctf, ctfFn)
            imgXmipp.setValue(xmipp.MDL_CTF_DEFOCUSU, ctf.defocusU.get())
            imgXmipp.setValue(xmipp.MDL_CTF_DEFOCUSV, ctf.defocusV.get())

            imgXmipp.setValue(xmipp.MDL_IMAGE1, ctf.getPsdFile())
            imgXmipp.setValue(xmipp.MDL_CTF_MODEL, ctfFn)
            
        if img.hasId():
            imgXmipp.setId(img.getId())
        else:
            raise Exception("XmippImage conversion failed: Image id not found.")
        # TODO: copyInfo??
        # from img to imgXmipp??  
        return imgXmipp
    
    @staticmethod
    def convert(img, ctfFn):
        return XmippImage._convert(XmippImage, img, ctfFn)
        
        
        
        
class XmippSetOfImages(SetOfImages):
    """Represents a set of Images for Xmipp"""
    _label = xmipp.MDL_IMAGE
    
    def __init__(self, filename=None, **args):
        SetOfImages.__init__(self, filename, **args)
        self._set = XmippSet(XmippImage)
        self._setPairs = XmippSet(XmippTiltedPair)
           
    def getSize(self):
        """Return the number of images"""
        self.loadIfEmpty()
        return self._set.getSize()
    
    def load(self):
        """ Load extra data from files. """
        if self.getFileName() is None:
            raise Exception("Set filename before calling load()")
        self._set.read(self._getListBlock())
        if self.hasTiltPairs():
            self._setPairs.read(self._getTiltedBlock())
        
    def loadIfEmpty(self):
        """ Load data only if the main set is empty. """
        if self._set.isEmpty():
            self.load()
        
    def sort(self):
        """Sort the set according to MDL_IMAGE"""
        self._set.sort(self._label)
        
    def write(self):
        """ Write metadatas to file """
        if self.getFileName() is None:
            raise Exception("Set filename before calling load()")
        self._set.write(self._getListBlock(), xmipp.MD_OVERWRITE)
        if self.hasTiltPairs():
            self._setPairs.write(self._getTiltedBlock(), xmipp.MD_APPEND)   
         
    def append(self, img):
        """Add a new micrograph to the set"""          
        if not isinstance(img, XmippImage):
            path = dirname(self.getFileName())
            name = replaceBaseExt(img.getFileName(), 'ctfparam')
            ctfFn = join(path, 'extra', name) # TODO: check later if we want the 'extra' logic here
            xmippImg = self._set.getItemClass().convert(img, ctfFn)
        else:
            xmippImg = img
            if not img.hasId():
                self._idCount += 1
                xmippImg.setId(self._idCount)
        
        self._set.append(xmippImg)
        
    def appendFromMd(self, md):
        """ Add all entries found in the md. """
        self._set._md.unionAll(md)   
        
    def appendPair(self, idU, idT):
        """ Add a new tilted pair to the set"""
        self._setPairs.append(XmippTiltedPair(idU, idT))
        
    def __iter__(self):
        """ Iterate over the set of images. """
        self.loadIfEmpty()
        for img in self._set:
            img.setSamplingRate(self.samplingRate.get())
            yield img
        
    def iterTiltPairs(self):
        """Iterate over the tilt pairs if is the case"""
        #self.__loadFiles()        
        self.loadIfEmpty()
        for tp in self._setPairs:
            #retrieve index for untilted and tilted micrographs
            yield (tp.getUntilted(), tp.getTilted())
            
    def __getitem__(self, imgId):
        """ Return an element from the set.
        Params:
         imgId: the id of the image
        """
        self.loadIfEmpty()
#        md  = xmipp.MetaData()
#        md.importObjects(self._set._md, xmipp.MDValueEQ(self._label, imgId))
        # TODO: Make a Md query to get the element with this filename
        for item in self._set:
            if item.getId() == imgId:
                return item
            
        raise Exception("getitem for XmippSetOfImages not implemented")
    
    def _getListBlock(self):
        return 'Images@' + self.getFileName()
    
    def _getTiltedBlock(self):
        return 'TiltedPairs@' + self.getFileName()
                    
    @staticmethod
    def _convert(setClass, setOfImgs, filename):
        if isinstance(setOfImgs, setClass):
            return setOfImgs
        
        xmippImgs = setClass(filename)
        xmippImgs.copyInfo(setOfImgs)
        
        for item in setOfImgs:
            xmippImgs.append(item)
        
        # If there are tilt pairs add tilt pairs metadata
        if setOfImgs.hasTiltPairs():
            for iU, iT in setOfImgs.iterTiltPairs():
                xmippImgs.appendPair(iU, iT)
    
        xmippImgs.write()
        
        return xmippImgs
    
    @staticmethod
    def convert(setOfImgs, filename):
        return XmippSetOfImages._convert(XmippSetOfImages, setOfImgs, filename)
    
                
class XmippMicrograph(XmippImage, Micrograph):
    """Xmipp implementation for Micrograph"""
    _label = xmipp.MDL_MICROGRAPH
    
    def __init__(self, filename=None, **args):
        XmippImage.__init__(self, filename, **args)
        Micrograph.__init__(self, filename, **args)
            
    @staticmethod
    def convert(img, ctfFn):
        return XmippImage._convert(XmippMicrograph, img, ctfFn)


class XmippVolume(XmippImage, Volume):
    """Xmipp implementation for Volume"""
    
    def __init__(self, filename=None, **args):
        XmippImage.__init__(self, filename, **args)
        Volume.__init__(self, filename, **args)    
    
    
class XmippSetOfMicrographs(XmippSetOfImages, SetOfMicrographs):
    """Represents a set of Micrographs for Xmipp"""
    _label = xmipp.MDL_MICROGRAPH
    def __init__(self, filename=None, **args):
        SetOfMicrographs.__init__(self, filename, **args)
        XmippSetOfImages.__init__(self, filename, **args)
        
        self._set = XmippSet(XmippMicrograph)

    @staticmethod
    def convert(setOfImgs, filename):
        return XmippSetOfImages._convert(XmippSetOfMicrographs, setOfImgs, filename)
        
    def _getListBlock(self):
        return 'Micrographs@' + self.getFileName()
    

class XmippSetOfParticles(XmippSetOfImages, SetOfParticles):
    """Represents a set of Micrographs for Xmipp"""
    def __init__(self, filename=None, **args):
        SetOfParticles.__init__(self, filename, **args)
        XmippSetOfImages.__init__(self, filename, **args)

    @staticmethod
    def convert(setOfImgs, filename):
        return XmippSetOfImages._convert(XmippSetOfParticles, setOfImgs, filename)
    

class XmippSetOfVolumes(XmippSetOfImages, SetOfVolumes):
    """Represents a set of Volumes for Xmipp"""
    def __init__(self, filename=None, **args):
        SetOfVolumes.__init__(self, filename, **args)
        XmippSetOfImages.__init__(self, filename, **args)
                
        
class XmippCoordinate(Coordinate):
    """This class holds the (x,y) position and other information
    associated with a Xmipp coordinate (Xmipp coordinates are POS_CENTER mode)"""
    
    def __init__(self, **args):
        Coordinate.__init__(self, **args)
        
    def setId(self, newId):
        self.id = newId
        
    def getId(self):
        return self.id
    
    def getPosition(self, mode=Coordinate.POS_CENTER):
        """Return the position of the coordinate.
        mode: select if the position is the center of the box
          or in the top left corner."""
        if mode == Coordinate.POS_CENTER:
            return self.x, self.y
        elif mode == Coordinate.POS_TOPLEFT: 
            return (int(self.x) - self._boxSize / 2, int(self.y) - self._boxSize / 2)
        else:
            raise Exception("No coordinate mode registered for : " + str(mode)) 
    
    def setPosition(self, x, y):
        self.x = x
        self.y = y
    
    def getMicrograph(self):
        """Return the micrograph object to which
        this coordinate is associated"""
        return self._micrograph
    
    def setMicrograph(self, micrograph):
        """Set the micrograph to which this coordinate belongs"""
        self._micrograph = micrograph
    

class XmippCTFModel(CTFModel, XmippMdRow):
    # Mapping to general CTFModel attributes
    ctfParams = {
                 "samplingRate":xmipp.MDL_CTF_SAMPLING_RATE,
                 "voltage":xmipp.MDL_CTF_VOLTAGE,
                 "defocusU":xmipp.MDL_CTF_DEFOCUSU,
                 "defocusV":xmipp.MDL_CTF_DEFOCUSV,
                 "defocusAngle":xmipp.MDL_CTF_DEFOCUS_ANGLE,
                 "sphericalAberration":xmipp.MDL_CTF_CS
                 }

    def __init__(self, filename = None, **args):
        CTFModel.__init__(self, **args)
        XmippMdRow.__init__(self)
        self.getFileName = self.get
        self.setFileName = self.set
        self.setFileName(filename)  
          
        if filename is not None:
            # Use the object value to store the filename

            md = xmipp.MetaData(filename)
            objId = md.firstObject()
            self.getFromMd(md, objId)
            
            for key, label in  self.ctfParams.iteritems():
                mdVal = md.getValue(label, objId)
                getattr(self, key).set(mdVal)
      
    
    def write(self, fn):

        for key, label in  self.ctfParams.iteritems():
            self.setValue(label, getattr(self, key).get())
        
        md = xmipp.MetaData()
        md.setColumnFormat(False)
        objId = md.addObject()
        self.setToMd(md, objId)
        md.write(fn)
        
        self.setFileName(fn)
    
    def getFiles(self):
        filePaths = set()
        filePaths.add(self.getFileName())
        return filePaths

    @staticmethod
    def convert(ctfModel, filename):
        """ Method to convert from a general ctfModel to XmippCtfModel """

        if isinstance(ctfModel, XmippCTFModel):
            return ctfModel
            
        xmippCTFModel = XmippCTFModel()
        xmippCTFModel.copyInfo(ctfModel)
        
        xmippCTFModel.write(filename)
        
        return xmippCTFModel          
    
    
class XmippSetOfCoordinates(SetOfCoordinates):
    """Implementation of SetOfCoordinates for Xmipp"""
    def __init__(self, filename=None, **args):
        # Use object value to store filename
        # Here filename is the path to a metadata where pos filePaths are linked to micrographs ids
        SetOfCoordinates.__init__(self, value=filename, **args)
        
    def getFileName(self):
        return self.get()       
    
    def getSize(self):
        """ Return the number of coordinates on the set """
        size = 0
        for posFn in self.iterPosFile():
            mdPos = xmipp.MetaData('particles@%s' % posFn)
            size += mdPos.size()
        return size      
        
    def iterMicrographCoordinates(self, micrograph):
        """ Iterates over the set of coordinates belonging to that micrograph. """
        pathPos = self.getMicrographPosFile(micrograph.getId())
        
        if exists(pathPos):
            mdPos = xmipp.MetaData('particles@' + pathPos)
                            
            for i, objId in enumerate(mdPos):
                x = mdPos.getValue(xmipp.MDL_XCOOR, objId)
                y = mdPos.getValue(xmipp.MDL_YCOOR, objId)
                coorId = mdPos.getValue(xmipp.MDL_ITEM_ID, objId)
                coordinate = XmippCoordinate()
                coordinate.setPosition(x, y)
                coordinate.setMicrograph(micrograph)
                coordinate.setBoxSize(self.boxSize.get())
                coordinate.setId(coorId)        
                yield coordinate
                
    def iterCoordinates(self):
        """Iterates over the whole set of coordinates.
        If the SetOfMicrographs has tilted pairs, the coordinates
        should have the information related to its paired coordinate."""

        for mic in self.getMicrographs():
            for coord in self.iterMicrographCoordinates(mic):
                yield coord
                
    def iterPosFile(self):
        """ Iterates over the micrographs_coordinates file
        returning each position file.
        """
        micPosMd = xmipp.MetaData(self.getFileName())
        for objId in micPosMd:
            yield micPosMd.getValue(xmipp.MDL_MICROGRAPH_PARTICLES, objId)        
        
    
    def getFiles(self):
        filePaths = set()

        for posFn in self.iterPosFile():
            if exists(posFn):         
                filePaths.add(posFn)
        return filePaths
    
    def hasTiltPairs(self):
        return self.getMicrographs().hasTiltPairs()

    def iterTiltPairs(self):
        """Iterate over the tilt pairs if is the case"""     
        mics = self.getMicrographs()
        for micUId, micTId in mics.iterTiltPairs():
            micU = mics[micUId]
            micT = mics[micTId]
            for coordU, coordT in zip(self.iterMicrographCoordinates(micU),
                                      self.iterMicrographCoordinates(micT)):
                yield (coordU.getId(), coordT.getId())
                     
                
    def getMicrographPosFile(self, micId):
        """ This function will return the pos file corresponding to a micrograph item id"""
        micPosMd = xmipp.MetaData(self.getFileName())
<<<<<<< HEAD
        micRow = findRowById(micPosMd, micId)
        if micRow is None:
            raise Exception("SetOfCoordinates.getMicrographPosFile: can't find micrograph pos file")
        
        return micRow.getValue(xmipp.MDL_MICROGRAPH_PARTICLES)
    
=======
        #FIXME: MDQuery????
        for objId in micPosMd:
            if micPosMd.getValue(xmipp.MDL_ITEM_ID, objId) == micId:
                return micPosMd.getValue(xmipp.MDL_MICROGRAPH_PARTICLES, objId)
            
        return None
    
    @staticmethod
    def convert(setOfCoords, filename):
        if isinstance(setOfCoords, XmippSetOfCoordinates):
            return setOfCoords
        
        print "CONVERTING: ", type(setOfCoords), " TO XmippSetOfCoordinates"
        print "   ", type(setOfCoords) is XmippSetOfCoordinates
        
        xmippCoords = XmippSetOfCoordinates(filename)
        xmippCoords.setMicrographs(setOfCoords.getMicrographs())
        
        extraPath = dirname(filename)
        posMd = xmipp.MetaData()
        # write a position file per micrograph
        for mic in setOfCoords.getMicrographs():
            posFile = join(extraPath, replaceBaseExt(mic.getFileName(), 'pos'))
            mdPosFile = xmipp.MetaData()
            for coord in setOfCoords.iterMicrographCoordinates(mic):
                x, y = coord.getPosition(Coordinate.POS_CENTER)
                coorId = mdPosFile.addObject()
                mdPosFile.setValue(xmipp.MDL_XCOOR, int(x), coorId)
                mdPosFile.setValue(xmipp.MDL_YCOOR, int(y), coorId) 
                mdPosFile.setValue(xmipp.MDL_ITEM_ID, long(coord.getId()), coorId)                                       
            mdPosFile.write('particles@%s' % posFile)
            posId = posMd.addObject()
            posMd.setValue(xmipp.MDL_ITEM_ID, long(mic.getId()), posId)
            posMd.setValue(xmipp.MDL_MICROGRAPH_PARTICLES, str(posFile), posId)
            
        # write the micrograph_coordinates file
        posMd.write(filename) 
        
        return xmippCoords    
>>>>>>> 802b9d68
            
class XmippTiltedPair(XmippMdRow):
    """ Tilted Pairs relations in Xmipp are stored in a MetaData row. """
    def __init__(self, uFn=None, tFn=None, **args):
        XmippMdRow.__init__(self, **args)
        if uFn is not None:
            self.setUntilted(uFn)
        if tFn is not None:
            self.setTilted(tFn)            
        
    def setTilted(self, value):
        self.setValue(xmipp.MDL_MICROGRAPH_TILTED, value)
        
    def getTilted(self):
        return self.getValue(xmipp.MDL_MICROGRAPH_TILTED)
        
    def setUntilted(self, value):
        self.setValue(xmipp.MDL_MICROGRAPH, value)
        
    def getUntilted(self):
        return self.getValue(xmipp.MDL_MICROGRAPH)
        
#    @staticmethod
#    def convert((uFn, tFn)):
#        """ Create a XmippTiltedPair from a general TiltedPair instance. """
#        xmippPair = XmippTiltedPair()
#        xmippPair.setValue(xmipp.MDL_MICROGRAPH, uFn)
#        xmippPair.setValue(xmipp.MDL_MICROGRAPH_TILTED, tFn)
#            
#        return xmippPair
    
    
class XmippImageClassAssignment(ImageClassAssignment, XmippMdRow):
    """ Image-class assignments in Xmipp are stored in a MetaData row. """
    def __init__(self, **args):
        XmippMdRow.__init__(self, **args)
        ImageClassAssignment.__init__(self, **args)
        
    def setImage(self, image):
        """ Set associated image. """
        self.setValue(xmipp.MDL_IMAGE, image.getFileName())
        
    def getImage(self):
        """ Get associated image. """
        xmippImg = XmippImage(self.getValue(xmipp.MDL_IMAGE))
        xmippImg.setValue(xmipp.MDL_CTF_MODEL, self.getValue(xmipp.MDL_CTF_MODEL))
        return xmippImg
    
    
class XmippClass2D(Class2D):
    """ Xmipp classes are stored in blocks of the MetaData. """
    def __init__(self, classNumber, filename, representative=None, **args):
        Class2D.__init__(self, **args)
        self._number = classNumber
        self._filename = filename
        self._representative = representative
        
    def __iter__(self):
        md = xmipp.MetaData('class%06d_images@%s' % 
                            (self._number, self._filename))
        for objId in md:
            imgCA = XmippImageClassAssignment()
            imgCA.getFromMd(md, objId)
            yield imgCA
    
    def getClassRepresentative(self):
        return self._representative
        
        
class XmippClassification2D(Classification2D):
    """ Store results from a 2D classification. """
    def __init__(self, filename=None, classesBlock='classes', **args):
        Classification2D.__init__(self, **args)
        self.getFileName = self.get
        self.setFileName = self.set
        self.setFileName(filename)
        self.classesBlock = String(classesBlock)
        
    def __iter__(self):
        fn = self.getFileName()
        block = self.classesBlock.get()
        md = xmipp.MetaData('%(block)s@%(fn)s' % locals())
        for objId in md:
            ref = md.getValue(xmipp.MDL_REF, objId)
            img = XmippImage(md.getValue(xmipp.MDL_IMAGE, objId))
            yield XmippClass2D(ref, fn, img)
            
    def getClassesMdFileName(self):
        """ Return the filename with block pointing
        to the classes. 
        """
        return "%s@%s" % (self.classesBlock.get(),
                          self.getFileName())
  <|MERGE_RESOLUTION|>--- conflicted
+++ resolved
@@ -483,20 +483,12 @@
     def getMicrographPosFile(self, micId):
         """ This function will return the pos file corresponding to a micrograph item id"""
         micPosMd = xmipp.MetaData(self.getFileName())
-<<<<<<< HEAD
         micRow = findRowById(micPosMd, micId)
         if micRow is None:
             raise Exception("SetOfCoordinates.getMicrographPosFile: can't find micrograph pos file")
         
         return micRow.getValue(xmipp.MDL_MICROGRAPH_PARTICLES)
     
-=======
-        #FIXME: MDQuery????
-        for objId in micPosMd:
-            if micPosMd.getValue(xmipp.MDL_ITEM_ID, objId) == micId:
-                return micPosMd.getValue(xmipp.MDL_MICROGRAPH_PARTICLES, objId)
-            
-        return None
     
     @staticmethod
     def convert(setOfCoords, filename):
@@ -530,7 +522,7 @@
         posMd.write(filename) 
         
         return xmippCoords    
->>>>>>> 802b9d68
+
             
 class XmippTiltedPair(XmippMdRow):
     """ Tilted Pairs relations in Xmipp are stored in a MetaData row. """
