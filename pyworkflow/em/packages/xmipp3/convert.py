--- conflicted
+++ resolved
@@ -68,10 +68,7 @@
        ("_defocusU", xmipp.MDL_CTF_DEFOCUSU),
        ("_defocusV", xmipp.MDL_CTF_DEFOCUSV),
        ("_defocusAngle", xmipp.MDL_CTF_DEFOCUS_ANGLE),
-<<<<<<< HEAD
-=======
        ("_phaseShift", xmipp.MDL_CTF_PHASE_SHIFT),
->>>>>>> fe5c5704
        ("_resolution", xmipp.MDL_CTF_CRIT_MAXFREQ),
        ("_fitQuality", xmipp.MDL_CTF_CRIT_FITTINGSCORE)
        ])
@@ -656,10 +653,7 @@
         ctfModel.standardize()
         # Set psd file names
         setPsdFiles(ctfModel, ctfRow)
-<<<<<<< HEAD
-
-=======
->>>>>>> fe5c5704
+        ctfModel.setPhaseShift(0.0)  # for consistency with ctfModel
 
     else:
         ctfModel = None
@@ -895,7 +889,7 @@
     particles_auto: with automatically picked particles.
     If posFile doesn't exist, the metadata will be empty
     readDiscarded: read only the coordinates in the particles_auto DB
-                   with the MDL_ENABLE set at -1 and a positive cost  
+                   with the MDL_ENABLE set at -1 and a positive cost
     """
     mData = md.MetaData()
 
