# **************************************************************************
# *
# * Authors:     J.M. De la Rosa Trevin (jmdelarosa@cnb.csic.es)
# *              Laura del Cano (ldelcano@cnb.csic.es)
# *
# * Unidad de  Bioinformatica of Centro Nacional de Biotecnologia , CSIC
# *
# * This program is free software; you can redistribute it and/or modify
# * it under the terms of the GNU General Public License as published by
# * the Free Software Foundation; either version 2 of the License, or
# * (at your option) any later version.
# *
# * This program is distributed in the hope that it will be useful,
# * but WITHOUT ANY WARRANTY; without even the implied warranty of
# * MERCHANTABILITY or FITNESS FOR A PARTICULAR PURPOSE.  See the
# * GNU General Public License for more details.
# *
# * You should have received a copy of the GNU General Public License
# * along with this program; if not, write to the Free Software
# * Foundation, Inc., 59 Temple Place, Suite 330, Boston, MA
# * 02111-1307  USA
# *
# *  All comments concerning this program package may be sent to the
# *  e-mail address 'jmdelarosa@cnb.csic.es'
# *
# **************************************************************************
"""
This module contains converter functions that will serve to:
1. Write from base classes to Xmipp specific files
2. Read from Xmipp files to base classes
"""

import os
from os.path import join, dirname
from collections import OrderedDict
from itertools import izip
import numpy

import xmipp
from pyworkflow.em.packages.xmipp3.utils import iterMdRows
from xmipp3 import XmippMdRow, getLabelPythonType, RowMetaData
from pyworkflow.em import *
from pyworkflow.utils.path import replaceBaseExt, removeExt, findRootFrom


# This dictionary will be used to map
# between CTFModel properties and Xmipp labels
ACQUISITION_DICT = OrderedDict([ 
       ("_amplitudeContrast", xmipp.MDL_CTF_Q0),
       ("_sphericalAberration", xmipp.MDL_CTF_CS),
       ("_voltage", xmipp.MDL_CTF_VOLTAGE)
       ])

COOR_DICT = OrderedDict([
             ("_x", xmipp.MDL_XCOOR), 
             ("_y", xmipp.MDL_YCOOR) 
             ])

COOR_EXTRA_LABELS = [
    # Additional autopicking-related metadata
    md.RLN_PARTICLE_AUTOPICK_FOM,
    md.RLN_PARTICLE_CLASS,
    md.RLN_ORIENT_PSI
    ]

CTF_DICT = OrderedDict([
       ("_defocusU", xmipp.MDL_CTF_DEFOCUSU),
       ("_defocusV", xmipp.MDL_CTF_DEFOCUSV),
       ("_defocusAngle", xmipp.MDL_CTF_DEFOCUS_ANGLE)
       ])

CTF_PSD_DICT = OrderedDict([
       ("_psdFile", xmipp.MDL_PSD),
       ("_xmipp_enhanced_psd", xmipp.MDL_PSD_ENHANCED),
       ("_xmipp_ctfmodel_quadrant", xmipp.MDL_IMAGE1),
       ("_xmipp_ctfmodel_halfplane", xmipp.MDL_IMAGE1)
       ])

CTF_EXTRA_LABELS = [   
    xmipp.MDL_CTF_CA,
    xmipp.MDL_CTF_ENERGY_LOSS,
    xmipp.MDL_CTF_LENS_STABILITY,
    xmipp.MDL_CTF_CONVERGENCE_CONE,
    xmipp.MDL_CTF_LONGITUDINAL_DISPLACEMENT,
    xmipp.MDL_CTF_TRANSVERSAL_DISPLACEMENT,
    xmipp.MDL_CTF_K,
    xmipp.MDL_CTF_BG_GAUSSIAN_K,
    xmipp.MDL_CTF_BG_GAUSSIAN_SIGMAU,
    xmipp.MDL_CTF_BG_GAUSSIAN_SIGMAV,
    xmipp.MDL_CTF_BG_GAUSSIAN_CU,
    xmipp.MDL_CTF_BG_GAUSSIAN_CV,
    xmipp.MDL_CTF_BG_SQRT_K,
    xmipp.MDL_CTF_BG_SQRT_U,
    xmipp.MDL_CTF_BG_SQRT_V,
    xmipp.MDL_CTF_BG_SQRT_ANGLE,
    xmipp.MDL_CTF_BG_BASELINE,
    xmipp.MDL_CTF_BG_GAUSSIAN2_K,
    xmipp.MDL_CTF_BG_GAUSSIAN2_SIGMAU,
    xmipp.MDL_CTF_BG_GAUSSIAN2_SIGMAV,
    xmipp.MDL_CTF_BG_GAUSSIAN2_CU,
    xmipp.MDL_CTF_BG_GAUSSIAN2_CV,
    xmipp.MDL_CTF_BG_GAUSSIAN2_ANGLE,
    xmipp.MDL_CTF_CRIT_FITTINGSCORE,
    xmipp.MDL_CTF_CRIT_FITTINGCORR13,
    xmipp.MDL_CTF_CRIT_MAXFREQ,
    xmipp.MDL_CTF_DOWNSAMPLE_PERFORMED,
    xmipp.MDL_CTF_CRIT_PSDVARIANCE,
    xmipp.MDL_CTF_CRIT_PSDPCA1VARIANCE,
    xmipp.MDL_CTF_CRIT_PSDPCARUNSTEST,
    xmipp.MDL_CTF_CRIT_FIRSTZEROAVG,
    xmipp.MDL_CTF_CRIT_DAMPING,
    xmipp.MDL_CTF_CRIT_FIRSTZERORATIO,
    xmipp.MDL_CTF_CRIT_PSDCORRELATION90,
    xmipp.MDL_CTF_CRIT_PSDRADIALINTEGRAL,
    xmipp.MDL_CTF_CRIT_NORMALITY,
    # In xmipp the ctf also contains acquisition information
    xmipp.MDL_CTF_Q0,
    xmipp.MDL_CTF_CS,
    xmipp.MDL_CTF_VOLTAGE,
    xmipp.MDL_CTF_SAMPLING_RATE
    ]

# Some extra labels to take into account the zscore
IMAGE_EXTRA_LABELS = [
    xmipp.MDL_ZSCORE,
    xmipp.MDL_ZSCORE_HISTOGRAM,
    xmipp.MDL_ZSCORE_RESMEAN,
    xmipp.MDL_ZSCORE_RESVAR,
    xmipp.MDL_ZSCORE_RESCOV,
    xmipp.MDL_ZSCORE_SHAPE1,
    xmipp.MDL_ZSCORE_SHAPE2,
    xmipp.MDL_ZSCORE_SNR1,
    xmipp.MDL_ZSCORE_SNR2,
    xmipp.MDL_CUMULATIVE_SSNR,
    xmipp.MDL_PARTICLE_ID,
    xmipp.MDL_FRAME_ID,
    ]

ANGLES_DICT = OrderedDict([
       ("_angleY", xmipp.MDL_ANGLE_Y),
       ("_angleY2", xmipp.MDL_ANGLE_Y2),
       ("_angleTilt", xmipp.MDL_ANGLE_TILT)
       ])

ALIGNMENT_DICT = OrderedDict([ 
       ("_xmipp_shiftX", xmipp.MDL_SHIFT_X),
       ("_xmipp_shiftY", xmipp.MDL_SHIFT_Y),
       ("_xmipp_shiftZ", xmipp.MDL_SHIFT_Z),
       ("_xmipp_flip", xmipp.MDL_FLIP),
       ("_xmipp_anglePsi", xmipp.MDL_ANGLE_PSI),
       ("_xmipp_angleRot", xmipp.MDL_ANGLE_ROT),
       ("_xmipp_angleTilt", xmipp.MDL_ANGLE_TILT),
       ])


def objectToRow(obj, row, attrDict, extraLabels=[]):
    """ This function will convert an EMObject into a XmippMdRow.
    Params:
        obj: the EMObject instance (input)
        row: the XmippMdRow instance (output)
        attrDict: dictionary with the map between obj attributes(keys) and 
            row MDLabels in Xmipp (values).        
        extraLabels: a list with extra labels that could be included
            as _xmipp_labelName
    """
    if obj.isEnabled():
        enabled = 1
    else:
        enabled = -1
    row.setValue(xmipp.MDL_ENABLED, enabled)
    
    for attr, label in attrDict.iteritems():
        if hasattr(obj, attr):
            valueType = getLabelPythonType(label)
            row.setValue(label, valueType(getattr(obj, attr).get()))

    attrLabels = attrDict.values()
    
    for label in extraLabels:
        attrName = '_xmipp_%s' % xmipp.label2Str(label)
        if label not in attrLabels and hasattr(obj, attrName):
            value = obj.getAttributeValue(attrName) 
            row.setValue(label, value)
            

def rowToObject(row, obj, attrDict, extraLabels=[]):
    """ This function will convert from a XmippMdRow to an EMObject.
    Params:
        row: the XmippMdRow instance (input)
        obj: the EMObject instance (output)
        attrDict: dictionary with the map between obj attributes(keys) and 
            row MDLabels in Xmipp (values).
        extraLabels: a list with extra labels that could be included
            as _xmipp_labelName
    """
    obj.setEnabled(row.getValue(xmipp.MDL_ENABLED, 1) > 0)
    
    for attr, label in attrDict.iteritems():
        value = row.getValue(label)
        if not hasattr(obj, attr):
            setattr(obj, attr, ObjectWrap(value))
        else:
            getattr(obj, attr).set(value)
        
    attrLabels = attrDict.values()
    
    for label in extraLabels:
        if label not in attrLabels and row.hasLabel(label):
            labelStr = xmipp.label2Str(label)
            setattr(obj, '_xmipp_%s' % labelStr, row.getValueAsObject(label))
    

def setXmippAttributes(obj, objRow, *labels):
    """ Set an attribute to obj from a label that is not 
    basic ones. The new attribute will be named _xmipp_LabelName
    and the datatype will be set correctly.
    """
    for label in labels:
        setattr(obj, '_xmipp_%s' % xmipp.label2Str(label), 
                objRow.getValueAsObject(label))
    
    
def rowFromMd(md, objId):
    row = XmippMdRow()
    row.readFromMd(md, objId)
    return row


def _containsAll(row, labels):
    """ Check if the labels (values) in labelsDict
    are present in the row.
    """
    values = labels.values() if isinstance(labels, dict) else labels
    return all(row.containsLabel(l) for l in values)


def _containsAny(row, labels):
    """ Check if the labels (values) in labelsDict
    are present in the row.
    """
    values = labels.values() if isinstance(labels, dict) else labels
    return any(row.containsLabel(l) for l in values)

    
def _rowToObjectFunc(obj):
    """ From a given object, return the function rowTo{OBJECT_CLASS_NAME}. """
    return globals()['rowTo' + obj.getClassName()]


def _readSetFunc(obj):
    """ From a given object, return the function read{OBJECT_CLASS_NAME}. """
    return globals()['read' + obj.getClassName()]


def locationToXmipp(index, filename):
    """ Convert an index and filename location
    to a string with @ as expected in Xmipp.
    """
    return ImageHandler.locationToXmipp((index, filename))


def fixVolumeFileName(image):
    """ This method will add :mrc to .mrc volumes
    because for mrc format is not possible to distinguish 
    between 3D volumes and 2D stacks. 
    """
<<<<<<< HEAD
    fn = image.getFileName()
    if isinstance(image, Volume):
        if fn.endswith('.mrc') or fn.endswith('.map'):
            fn += ':mrc'
        
    return fn
=======
    return ImageHandler.fixXmippVolumeFileName(image)

>>>>>>> d518cd8e

def getMovieFileName(movie):
    """ Add the :mrcs or :ems extensions to movie files to be
    recognized by Xmipp as proper stack files.
    """
    fn = movie.getFileName()
    if fn.endswith('.mrc'):
        fn += ':mrcs'
    elif fn.endswith('.em'):
        fn += ':ems'

    return fn

<<<<<<< HEAD
=======

>>>>>>> d518cd8e
def getImageLocation(image):
    return ImageHandler.locationToXmipp(image)


def xmippToLocation(xmippFilename):
    """ Return a location (index, filename) given
    a Xmipp filename with the index@filename structure. """
    if '@' in xmippFilename:
        return xmipp.FileName(xmippFilename).decompose()
    else:
        return NO_INDEX, str(xmippFilename)


def setObjId(obj, mdRow, label=xmipp.MDL_ITEM_ID):
    if mdRow.containsLabel(label):
        obj.setObjId(mdRow.getValue(label))
    else:
        obj.setObjId(None)
    
    
def setRowId(mdRow, obj, label=xmipp.MDL_ITEM_ID):
    mdRow.setValue(label, long(obj.getObjId()))


def micrographToCTFParam(mic, ctfparam):
    """ This function is used to convert a Micrograph object
    to the .ctfparam metadata needed by some Xmipp programs.
    If the micrograph already comes from xmipp, the ctfparam
    will be returned, if not, the new file. 
    """
    ctf = mic.getCTF()
    
    if hasattr(ctf, '_xmippMd'):
        return ctf._xmippMd.get()
    
    md = xmipp.MetaData()
    md.setColumnFormat(False)
    row = XmippMdRow()
    ctfModelToRow(ctf, row)
    acquisitionToRow(mic.getAcquisition(), row)
    row.writeToMd(md, md.addObject())
    md.write(ctfparam)
    
    return ctfparam

    
def imageToRow(img, imgRow, imgLabel, **kwargs):
    # Provide a hook to be used if something is needed to be 
    # done for special cases before converting image to row
    preprocessImageRow = kwargs.get('preprocessImageRow', None)
    if preprocessImageRow:
        preprocessImageRow(img, imgRow)
        
    setRowId(imgRow, img) # Set the id in the metadata as MDL_ITEM_ID
    index, filename = img.getLocation()
    fn = locationToXmipp(index, filename)
    imgRow.setValue(imgLabel, fn)

    if kwargs.get('writeCtf', True) and img.hasCTF():
        ctfModelToRow(img.getCTF(), imgRow)
        
    # alignment is mandatory at this point, it shoud be check
    # and detected defaults if not passed at readSetOf.. level
    alignType = kwargs.get('alignType') 
    
    if alignType != ALIGN_NONE:
        alignmentToRow(img.getTransform(), imgRow, alignType)
                
    if kwargs.get('writeAcquisition', True) and img.hasAcquisition():
        acquisitionToRow(img.getAcquisition(), imgRow)
    

    # Write all extra labels to the row    
    objectToRow(img, imgRow, {}, extraLabels=IMAGE_EXTRA_LABELS)

    # Provide a hook to be used if something is needed to be 
    # done for special cases before converting image to row
    postprocessImageRow = kwargs.get('postprocessImageRow', None)
    if postprocessImageRow:
        postprocessImageRow(img, imgRow)

    
def rowToImage(imgRow, imgLabel, imgClass, **kwargs):
    """ Create an Image from a row of a metadata. """
    img = imgClass()
    
    # Provide a hook to be used if something is needed to be 
    # done for special cases before converting image to row
    preprocessImageRow = kwargs.get('preprocessImageRow', None)
    if preprocessImageRow:
        preprocessImageRow(img, imgRow)
    
    # Decompose Xmipp filename
    index, filename = xmippToLocation(imgRow.getValue(imgLabel))
    img.setLocation(index, filename)
    
    if imgRow.containsLabel(xmipp.MDL_REF):
        img.setClassId(imgRow.getValue(xmipp.MDL_REF))
    elif imgRow.containsLabel(xmipp.MDL_REF3D):
        img.setClassId(imgRow.getValue(xmipp.MDL_REF3D))
    
    if kwargs.get('readCtf', True):
        img.setCTF(rowToCtfModel(imgRow))
        
    # alignment is mandatory at this point, it shoud be check
    # and detected defaults if not passed at readSetOf.. level
    alignType = kwargs.get('alignType') 
    
    if alignType != ALIGN_NONE:
        img.setTransform(rowToAlignment(imgRow, alignType))
        
    if kwargs.get('readAcquisition', True):
        img.setAcquisition(rowToAcquisition(imgRow))
        
    if kwargs.get('magnification', None):
        img.getAcquisition().setMagnification(kwargs.get("magnification"))
    
    setObjId(img, imgRow)
    # Read some extra labels
    rowToObject(imgRow, img, {}, 
                extraLabels=IMAGE_EXTRA_LABELS + kwargs.get('extraLabels', []))

    # Provide a hook to be used if something is needed to be 
    # done for special cases before converting image to row
    postprocessImageRow = kwargs.get('postprocessImageRow', None)
    if postprocessImageRow:
        postprocessImageRow(img, imgRow)
        
    return img
    
    
def micrographToRow(mic, micRow, **kwargs):
    """ Set labels values from Micrograph mic to md row. """
    imageToRow(mic, micRow, imgLabel=xmipp.MDL_MICROGRAPH, **kwargs)
    
    
def rowToMicrograph(micRow, **kwargs):
    """ Create a Micrograph object from a row of Xmipp metadata. """
    return rowToImage(micRow, xmipp.MDL_MICROGRAPH, Micrograph, **kwargs)


def volumeToRow(vol, volRow, **kwargs):
    """ Set labels values from Micrograph mic to md row. """
    imageToRow(vol, volRow, imgLabel=xmipp.MDL_IMAGE, writeAcquisition=False, **kwargs)


def rowToVolume(volRow, **kwargs):
    """ Create a Volume object from a row of Xmipp metadata. """
    return rowToImage(volRow, xmipp.MDL_IMAGE, Volume, **kwargs)


def coordinateToRow(coord, coordRow, copyId=True):
    """ Set labels values from Coordinate coord to md row. """
    if copyId:
        setRowId(coordRow, coord)
    objectToRow(coord, coordRow, COOR_DICT, extraLabels=COOR_EXTRA_LABELS)
    if coord.getMicId():
        coordRow.setValue(xmipp.MDL_MICROGRAPH, str(coord.getMicId()))


def rowToCoordinate(coordRow):
    """ Create a Coordinate from a row of a metadata. """
    # Check that all required labels are present in the row
    if _containsAll(coordRow, COOR_DICT):
        coord = Coordinate()
        rowToObject(coordRow, coord, COOR_DICT, extraLabels=COOR_EXTRA_LABELS)
            
        # Setup the micId if is integer value
        try:
            coord.setMicId(int(coordRow.getValue(xmipp.MDL_MICROGRAPH)))
        except Exception:
            pass
    else:
        coord = None
        
    return coord


def _rowToParticle(partRow, particleClass, **kwargs):
    """ Create a Particle from a row of a metadata. """
    img = rowToImage(partRow, xmipp.MDL_IMAGE, particleClass, **kwargs)
    img.setCoordinate(rowToCoordinate(partRow))
    # copy micId if available
    # if not copy micrograph name if available
    try:
        if partRow.hasLabel(xmipp.MDL_MICROGRAPH_ID):
            img.setMicId(partRow.getValue(xmipp.MDL_MICROGRAPH_ID))
#        elif partRow.hasLabel(xmipp.MDL_MICROGRAPH):
#            micName = partRow.getValue(xmipp.MDL_MICROGRAPH)
#            img._micrograph = micName
#            print "setting micname as", micName
#            img.printAll()
#            print "getAttributes1", img._micrograph
#            print "getAttributes2", getattr(img,"_micrograph",'kk')
#        else:
#            print "WARNING: No micname"
    except Exception as e:
        print "Warning:", e.message
    return img


def rowToParticle(partRow, **kwargs):
    return _rowToParticle(partRow, Particle, **kwargs)


def rowToMovieParticle(partRow, **kwargs):
    return _rowToParticle(partRow, MovieParticle, **kwargs)


def particleToRow(part, partRow, **kwargs):
    """ Set labels values from Particle to md row. """
    imageToRow(part, partRow, xmipp.MDL_IMAGE, **kwargs)
    coord = part.getCoordinate()
    if coord is not None:
        coordinateToRow(coord, partRow, copyId=False)
    if part.hasMicId():
        partRow.setValue(xmipp.MDL_MICROGRAPH_ID, long(part.getMicId()))
        partRow.setValue(xmipp.MDL_MICROGRAPH, str(part.getMicId()))


def rowToClass(classRow, classItem):
    """ Method base to create a class2D, class3D or classVol from
    a row of a metadata
    """
    setObjId(classItem, classRow, label=xmipp.MDL_REF)

    if classRow.containsLabel(xmipp.MDL_IMAGE):
        index, filename = xmippToLocation(classRow.getValue(xmipp.MDL_IMAGE))
        img = classItem.REP_TYPE()
        # class id should be set previously from MDL_REF
#         classItem.setObjId(classRow.getObjId())
#         img.copyObjId(classItem)
        img.setLocation(index, filename)
        img.setSamplingRate(classItem.getSamplingRate())
        classItem.setRepresentative(img)
    
    return classItem


def class2DToRow(class2D, classRow):
    """ Set labels values from Class2D to md row. """

    if class2D.hasRepresentative():
        index, filename = class2D.getRepresentative().getLocation()
        fn = locationToXmipp(index, filename)
        classRow.setValue(xmipp.MDL_IMAGE, fn)
    n = long(len(class2D))
    classRow.setValue(xmipp.MDL_CLASS_COUNT, n)
    classRow.setValue(xmipp.MDL_REF, int(class2D.getObjId()))
    classRow.setValue(xmipp.MDL_ITEM_ID, long(class2D.getObjId()))
    
        
def ctfModelToRow(ctfModel, ctfRow):
    """ Set labels values from ctfModel to md row. """
    objectToRow(ctfModel, ctfRow, CTF_DICT, extraLabels=CTF_EXTRA_LABELS)


def defocusGroupSetToRow(defocusGroup, defocusGroupRow):
    """ Set labels values from ctfModel to md row. """
    objectToRow(defocusGroup, defocusGroupRow, CTF_DICT)


def setPsdFiles(ctfModel, ctfRow):
    """ Set the PSD files of CTF estimation related
    to this ctfModel. The values will be read from
    the ctfRow if present.
    """
    for attr, label in CTF_PSD_DICT.iteritems():
        if ctfRow.containsLabel(label):
            setattr(ctfModel, attr, String(ctfRow.getValue(label)))


def rowToCtfModel(ctfRow):
    """ Create a CTFModel from a row of a metadata. """
    if _containsAll(ctfRow, CTF_DICT):
        ctfModel = CTFModel()
        rowToObject(ctfRow, ctfModel, CTF_DICT, extraLabels=CTF_EXTRA_LABELS)
        ctfModel.standardize()
        setPsdFiles(ctfModel, ctfRow)
    else:
        ctfModel = None
        
    return ctfModel


def acquisitionToRow(acquisition, ctfRow):
    """ Set labels values from acquisition to md row. """
    objectToRow(acquisition, ctfRow, ACQUISITION_DICT)


def rowToAcquisition(acquisitionRow):
    """ Create an acquisition from a row of a metadata. """
    if _containsAll(acquisitionRow, ACQUISITION_DICT):
        acquisition = Acquisition()
        rowToObject(acquisitionRow, acquisition, ACQUISITION_DICT) 
    else:                
        acquisition = None
    
    return acquisition
    
    
def readSetOfMicrographs(filename, micSet, **kwargs):    
    readSetOfImages(filename, micSet, rowToMicrograph, **kwargs)


def writeSetOfMicrographs(micSet, filename, blockName='Micrographs', **kwargs):
    writeSetOfImages(micSet, filename, micrographToRow, blockName, **kwargs)
    
    
def readSetOfVolumes(filename, volSet, **kwargs):    
    readSetOfImages(filename, volSet, rowToVolume, **kwargs)


def writeSetOfVolumes(volSet, filename, blockName='Volumes', **kwargs):
    writeSetOfImages(volSet, filename, volumeToRow, blockName, **kwargs)
    
    
def mdToCTFModel(md, mic):    
    ctfRow = rowFromMd(md, md.firstObject())
    ctfObj = rowToCtfModel(ctfRow)
    setXmippAttributes(ctfObj, ctfRow,
                       xmipp.MDL_CTF_CRIT_NONASTIGMATICVALIDITY,
                       xmipp.MDL_CTF_CRIT_FIRSTMINIMUM_FIRSTZERO_DIFF_RATIO)
    ctfObj.setMicrograph(mic)
    
    return ctfObj


def readCTFModel(filename, mic):
    """ Read from Xmipp .ctfparam and create a CTFModel object. """
    md = xmipp.MetaData(filename)
    return mdToCTFModel(md, mic)
        

def openMd(fn, ismanual=True):
    # We are going to write metadata directy to file to do it faster
    f = open(fn, 'w')
    block = 'data_particles' if ismanual else 'data_particles_auto'
    state = 'Manual' if ismanual else 'Supervised'
    s = """# XMIPP_STAR_1 * 
#
data_header
loop_
 _pickingMicrographState
%s 
%s
loop_
 _itemId
 _enabled
 _xcoor
 _ycoor
 _cost
 _micrographId
"""%(state, block)
    f.write(s)
    return f

def writeSetOfCoordinates(posDir, coordSet, ismanual=True):
    """ Write a pos file on metadata format for each micrograph 
    on the coordSet. 
    Params:
        posDir: the directory where the .pos files will be written.
        coordSet: the SetOfCoordinates that will be read.
    """
    boxSize = coordSet.getBoxSize() or 100  
    
    # Create a dictionary with the pos filenames for each micrograph
    posDict = {}
    for mic in coordSet.iterMicrographs():
        micIndex, micFileName = mic.getLocation()
        micName = os.path.basename(micFileName)

        if micIndex != NO_INDEX:
            micName = '%06d_at_%s' % (micIndex, micName)

        posFn = join(posDir, replaceBaseExt(micName, "pos"))
        posDict[mic.getObjId()] = posFn
        
    
    f = None
    lastMicId = None
    c = 0
    
    for coord in coordSet.iterItems(orderBy='_micId'):
        micId = coord.getMicId()
    
        if micId != lastMicId:
            # we need to close previous opened file
            if f:
                f.close()
                #print "Micrograph %s (%d)" % (lastMicId, c)
                c = 0
            f = openMd(posDict[micId], ismanual=ismanual)
            lastMicId = micId
        c += 1
        f.write(" %06d   1   %d  %d  %d   %06d\n"
                % (coord.getObjId(), coord.getX(), coord.getY(), 1, micId))
    
    if f:
        f.close()
        print "Micrograph %s (%d)" % (lastMicId, c)
    
    state = 'Manual' if ismanual else 'Supervised'
    # Write config.xmd metadata
    configFn = join(posDir, 'config.xmd')
    md = xmipp.MetaData()
    # Write properties block
    objId = md.addObject()
#     micName = removeBaseExt(micName)
#     md.setValue(xmipp.MDL_MICROGRAPH, str(micName), objId)
    #md.setValue(xmipp.MDL_COLOR, int(-16776961), objId)
    md.setValue(xmipp.MDL_PICKING_PARTICLE_SIZE, int(boxSize), objId)
    md.setValue(xmipp.MDL_PICKING_STATE, state, objId)
    md.write('properties@%s' % configFn)

#     # Write filters block
#     md = xmipp.MetaData()    
#     objId = md.addObject()
#     md.setValue(xmipp.MDL_MACRO_CMD, 'Gaussian_Blur...', objId)
#     md.setValue(xmipp.MDL_MACRO_CMD_ARGS, 'sigma=2', objId)
#     md.write('filters@%s' % configFn, xmipp.MD_APPEND)
    
    return posDict.values()


def readSetOfCoordinates(outputDir, micSet, coordSet):
    """ Read from Xmipp .pos files.
    Params:
        outputDir: the directory where the .pos files are.
            It is also expected a file named: config.xmd
            in this directory where the box size can be read.
        micSet: the SetOfMicrographs to associate the .pos, which 
            name should be the same of the micrographs.
        coordSet: the SetOfCoordinates that will be populated.
    """
    # Read the boxSize from the config.xmd metadata
    configfile = join(outputDir, 'config.xmd')
    if exists(configfile):
        md = xmipp.MetaData('properties@' + join(outputDir, 'config.xmd'))
        boxSize = md.getValue(xmipp.MDL_PICKING_PARTICLE_SIZE, md.firstObject())
        coordSet.setBoxSize(boxSize)
    for mic in micSet:
        posFile = join(outputDir, replaceBaseExt(mic.getFileName(), 'pos'))
        readCoordinates(mic, posFile, coordSet, outputDir)

    coordSet._xmippMd = String(outputDir)



def readCoordinates(mic, fileName, coordsSet, outputDir):
        posMd = readPosCoordinates(fileName)
        posMd.addLabel(xmipp.MDL_ITEM_ID)#TODO: CHECK IF THIS LABEL IS STILL NECESSARY

        for objId in posMd:
            coord = rowToCoordinate(rowFromMd(posMd, objId))
            coord.setMicrograph(mic)
            coord.setX(coord.getX())
            coord.setY(coord.getY())
            coordsSet.append(coord)
            # Add an unique ID that will be propagated to particles
            posMd.setValue(xmipp.MDL_ITEM_ID, long(coord.getObjId()), objId)
        #if not posMd.isEmpty():
         #   scipionPosFile = join(outputDir, "scipion_" + replaceBaseExt(mic.getFileName(), 'pos'))
          #  posMd.write("particles@%s"  % scipionPosFile)
    

def readPosCoordinates(posFile):
    """ Read the coordinates in .pos file and return corresponding metadata.
    There are two possible blocks with particles:
    particles: with manual/supervised particles
    particles_auto: with automatically picked particles.
    If posFile doesn't exist, the metadata will be empty 
    """
    md = xmipp.MetaData()
    
    if exists(posFile):
        blocks = xmipp.getBlocksInMetaDataFile(posFile)
        
        for b in ['particles', 'particles_auto']:
            if b in blocks:
                mdAux = xmipp.MetaData('%(b)s@%(posFile)s' % locals())
                md.unionAll(mdAux)
        md.removeDisabled()
    
    return md


def readSetOfImages(filename, imgSet, rowToFunc, **kwargs):
    """read from Xmipp image metadata.
        filename: The metadata filename where the image are.
        imgSet: the SetOfParticles that will be populated.
        rowToFunc: this function will be used to convert the row to Object
    """
    imgMd = xmipp.MetaData(filename)

    # By default remove disabled items from metadata
    # be careful if you need to preserve the original number of items
    if kwargs.get('removeDisabled', True):
        imgMd.removeDisabled()
        
    # If the type of alignment is not sent through the kwargs
    # try to deduced from the metadata labels
    if 'alignType' not in kwargs:
        imgRow = rowFromMd(imgMd, imgMd.firstObject())
        if _containsAny(imgRow, ALIGNMENT_DICT):
            if imgRow.containsLabel(xmipp.MDL_ANGLE_TILT):
                kwargs['alignType'] = ALIGN_PROJ
            else:
                kwargs['alignType'] = ALIGN_2D
        else:
            kwargs['alignType'] = ALIGN_NONE
    
    if imgMd.size()>0:
        for objId in imgMd:
            imgRow = rowFromMd(imgMd, objId)
            img = rowToFunc(imgRow, **kwargs)
            imgSet.append(img)
            
        imgSet.setHasCTF(img.hasCTF())
        imgSet.setAlignment(kwargs['alignType'])
        

def setOfImagesToMd(imgSet, md, imgToFunc, **kwargs):
    """ This function will fill Xmipp metadata from a SetOfMicrographs
    Params:
        imgSet: the set of images to be converted to metadata
        md: metadata to be filled
        rowFunc: this function can be used to setup the row before 
            adding to metadata.
    """
    
    if 'alignType' not in kwargs:
        kwargs['alignType'] = imgSet.getAlignment()
        
    for img in imgSet:
        objId = md.addObject()
        imgRow = XmippMdRow()
        imgToFunc(img, imgRow, **kwargs)
        imgRow.writeToMd(md, objId)


def readAnglesFromMicrographs(micFile, anglesSet):
    """ Read the angles from a micrographs Metadata.
    """
    micMd = xmipp.MetaData(micFile)
#    micMd.removeDisabled()    
    
    for objId in micMd:
        angles = Angles()
        row = rowFromMd(micMd, objId)
        rowToObject(row, angles, ANGLES_DICT)
        angles.setObjId(micMd.getValue(xmipp.MDL_ITEM_ID, objId)) 
        anglesSet.append(angles)
    

def writeSetOfImages(imgSet, filename, imgToFunc, blockName='Images', **kwargs):
    """ This function will write a SetOfImages as a Xmipp metadata.
    Params:
        imgSet: the set of images to be written (particles, micrographs or volumes)
        filename: the filename where to write the metadata.
        rowFunc: this function can be used to setup the row before 
            adding to metadata.
    """
    md = xmipp.MetaData()
        
    setOfImagesToMd(imgSet, md, imgToFunc, **kwargs)
    md.write('%s@%s' % (blockName, filename))
        
        
def readSetOfParticles(filename, partSet, **kwargs):
    readSetOfImages(filename, partSet, rowToParticle, **kwargs)


def readSetOfMovieParticles(filename, partSet, **kwargs):
    readSetOfImages(filename, partSet, rowToMovieParticle, **kwargs)


def setOfParticlesToMd(imgSet, md, **kwargs):
    setOfImagesToMd(imgSet, md, particleToRow, **kwargs)


def setOfMicrographsToMd(imgSet, md, **kwargs):
    setOfImagesToMd(imgSet, md, micrographToRow, **kwargs)


def writeSetOfParticles(imgSet, filename, blockName='Particles', **kwargs):
    writeSetOfImages(imgSet, filename, particleToRow, blockName, **kwargs)


def writeCTFModel(ctfModel, ctfFile):
    """ Given a CTFModel object write as Xmipp ctfparam
    """
    md = xmipp.MetaData()

    objId = md.addObject()
    ctfRow = XmippMdRow()
    ctfModelToRow(ctfModel, ctfRow)
    ctfRow.writeToMd(md, objId)

    md.setColumnFormat(False)
    md.write(ctfFile)


def writeSetOfCTFs(ctfSet, mdCTF):
    """ Write a ctfSet on metadata format. 
    Params:
        ctfSet: the SetOfCTF that will be read.
        mdCTF: The file where metadata should be written.
    """
    md = xmipp.MetaData()
            
    for ctfModel in ctfSet:
        objId = md.addObject()
        ctfRow = XmippMdRow()
        ctfRow.setValue(xmipp.MDL_MICROGRAPH, ctfModel.getMicFile())
        if ctfModel.getPsdFile():
            ctfRow.setValue(xmipp.MDL_PSD, ctfModel.getPsdFile())
        ctfModelToRow(ctfModel, ctfRow)
        ctfRow.writeToMd(md, objId)
        
    md.write(mdCTF)
    ctfSet._xmippMd = String(mdCTF)


def writeSetOfDefocusGroups(defocusGroupSet, fnDefocusGroup): # also metadata
    """ Write a defocuGroupSet on metadata format. 
    Params:
        defocusGroupSet: the SetOfDefocus that will be read.
        fnDefocusGroup: The file where defocusGroup should be written.
    """
    md = xmipp.MetaData()
            
    for defocusGroup in defocusGroupSet:
        objId = md.addObject()
        defocusGroupRow = XmippMdRow()
        defocusGroupSetToRow(defocusGroup, defocusGroupRow)
        defocusGroupRow.setValue(xmipp.MDL_CTF_GROUP, defocusGroup.getObjId())
        defocusGroupRow.setValue(xmipp.MDL_MIN, defocusGroup.getDefocusMin())
        defocusGroupRow.setValue(xmipp.MDL_MAX, defocusGroup.getDefocusMax())
        defocusGroupRow.setValue(xmipp.MDL_AVG, defocusGroup.getDefocusAvg())
        defocusGroupRow.writeToMd(md, objId)
        
    md.write(fnDefocusGroup)
    defocusGroupSet._xmippMd = String(fnDefocusGroup)


def writeSetOfClasses2D(classes2DSet, filename, classesBlock='classes', writeParticles=True):    
    """ This function will write a SetOfClasses2D as Xmipp metadata.
    Params:
        classes2DSet: the SetOfClasses2D instance.
        filename: the filename where to write the metadata.
    """
    classFn = '%s@%s' % (classesBlock, filename)
    classMd = xmipp.MetaData()
    classMd.write(classFn) # Empty write to ensure the classes is the first block
    
    classRow = XmippMdRow()
    for class2D in classes2DSet:        
        class2DToRow(class2D, classRow)
        classRow.writeToMd(classMd, classMd.addObject())
        if writeParticles:
            ref = class2D.getObjId()
            imagesFn = 'class%06d_images@%s' % (ref, filename)
            imagesMd = xmipp.MetaData()
            imgRow = XmippMdRow()
            if class2D.getSize() > 0:
                for img in class2D:
                    particleToRow(img, imgRow)
                    imgRow.writeToMd(imagesMd, imagesMd.addObject())
            imagesMd.write(imagesFn, xmipp.MD_APPEND)
    
    classMd.write(classFn, xmipp.MD_APPEND) # Empty write to ensure the classes is the first block


def writeSetOfMicrographsPairs(uSet, tSet, filename):
    """ This function will write a MicrographsTiltPair as Xmipp metadata.
    Params:
        uSet: the untilted set of micrographs to be written
        tSet: the tilted set of micrographs to be written
        filename: the filename where to write the metadata.
    """
    md = xmipp.MetaData()

    for micU, micT in izip(uSet, tSet):
        objId = md.addObject()
        pairRow = XmippMdRow()
        pairRow.setValue(xmipp.MDL_ITEM_ID, long(micU.getObjId()))
        pairRow.setValue(xmipp.MDL_MICROGRAPH, micU.getFileName())
        pairRow.setValue(xmipp.MDL_MICROGRAPH_TILTED, micT.getFileName())
        pairRow.writeToMd(md, objId)
        
    md.write(filename)   

    
def __readSetOfClasses(classBaseSet, readSetFunc, 
                       classesSet, filename, classesBlock='classes', **kwargs):
    """ Read a set of classes from an Xmipp metadata with the given
    convention of a block for classes and another block for each set of 
    images assigned to each class.
    Params:
        classesSet: the SetOfClasses object that will be populated.
        filename: the file path where to read the Xmipp metadata.
        classesBlock (by default 'classes'):
            the block name of the classes group in the metadata.
    """
    blocks = xmipp.getBlocksInMetaDataFile(filename)
    
    classesMd = xmipp.MetaData('%s@%s' % (classesBlock, filename))
    
    # Provide a hook to be used if something is needed to be 
    # done for special cases before converting row to class
    preprocessClass = kwargs.get('preprocessClass', None)
    postprocessClass = kwargs.get('postprocessClass', None)
    
    for objId in classesMd:
        classItem = classesSet.ITEM_TYPE()
        classRow = rowFromMd(classesMd, objId)
        # class id should be set in rowToClass function using MDL_REF
        classItem = rowToClass(classRow, classItem)

        classBaseSet.copyInfo(classItem, classesSet.getImages())
        
        if preprocessClass:
            preprocessClass(classItem, classRow)
        
        classesSet.append(classItem)
        
        ref = classItem.getObjId()
        b = 'class%06d_images' % ref
        
        if b in blocks:
            readSetFunc('%s@%s' % (b, filename), classItem, **kwargs) 

        if postprocessClass:
            postprocessClass(classItem, classRow)
            
        # Update with new properties of classItem such as _size
        classesSet.update(classItem)
    
    
def readSetOfClasses(classesSet, filename, classesBlock='classes', **kwargs):
    __readSetOfClasses(SetOfParticles, readSetOfParticles,
                       classesSet, filename, classesBlock, **kwargs)
        
def readSetOfClasses2D(classes2DSet, filename, classesBlock='classes', **kwargs):
    """ Just a wrapper to readSetOfClasses. """
    readSetOfClasses(classes2DSet, filename, classesBlock, **kwargs)


def readSetOfClasses3D(classes3DSet, filename, classesBlock='classes', **kwargs):
    """ Just a wrapper to readSetOfClasses. """
    readSetOfClasses(classes3DSet, filename, classesBlock, **kwargs)


def writeSetOfClassesVol(classesVolSet, filename, classesBlock='classes'):    
    """ This function will write a SetOfClassesVol as Xmipp metadata.
    Params:
        classesVolSet: the SetOfClassesVol instance.
        filename: the filename where to write the metadata.
    """
    classFn = '%s@%s' % (classesBlock, filename)
    classMd = xmipp.MetaData()
    classMd.write(classFn) # Empty write to ensure the classes is the first block
    #FIXME: review implementation of this function since there are syntax errors
    classRow = XmippMdRow()
    for classVol in classesVolSet:        
        classVolToRow(classVol, classRow)
        classRow.writeToMd(classMd, classMd.addObject())
        ref = class3D.getObjId()
        imagesFn = 'class%06d_images@%s' % (ref, filename)
        imagesMd = xmipp.MetaData()
        imgRow = XmippMdRow()
        
        for vol in classVol:
            volumeToRow(vol, imgRow)
            imgRow.writeToMd(imagesMd, imagesMd.addObject())
        imagesMd.write(imagesFn, xmipp.MD_APPEND)
  
    classMd.write(classFn, xmipp.MD_APPEND) # Empty write to ensure the classes is the first block


def readSetOfClassesVol(classesVolSet, filename, classesBlock='classes', **kwargs):
    """read from Xmipp image metadata.
        fnImages: The metadata filename where the particles properties are.
        imgSet: the SetOfParticles that will be populated.
        hasCtf: is True if the ctf information exists.
    """
    __readSetOfClasses(SetOfVolumes, readSetOfVolumes,
                       classesVolSet, filename, classesBlock, **kwargs)  
    
    return

    # FIXME: Delete from here 
    
    blocks = xmipp.getBlocksInMetaDataFile(filename)
    classesMd = xmipp.MetaData('%s@%s' % (classesBlock, filename))
    
    # Provide a hook to be used if something is needed to be 
    # done for special cases before converting row to class
    preprocessClass = kwargs.get('preprocessClass', None)
    postprocessClass = kwargs.get('postprocessClass', None)
        
    for objId in classesMd:
        classVol = classesVolSet.ITEM_TYPE()
        classRow = rowFromMd(classesMd, objId)
        classVol = rowToClass(classRow, classVol)
        # FIXME: the following is only valid for SetOfParticles
        SetOfParticles.copyInfo(classVol, classesVolSet.getImages())
        
        if preprocessClass:
            preprocessClass(classVol, classRow)
                   
        classesVolSet.append(classVol)
        ref = classVol.getObjId()
        b = 'class%06d_images' % ref
        
        if b in blocks:
            readSetFunc = _readSetFunc()
            readSetOfVolumes('%s@%s' % (b, filename), classVol, **kwargs) 

        if postprocessClass:
            postprocessClass(classVol, classRow)
            
        # Update with new properties of classItem such as _size
        classesVolSet.update(classVol)                


def writeSetOfMovies(moviesSet, filename, moviesBlock='movies'):    
    """ This function will write a SetOfMovies as Xmipp metadata.
    Params:
        moviesSet: the SetOfMovies instance.
        filename: the filename where to write the metadata.
    """
       
    for movie in moviesSet:        
        
        ref = movie.getObjId()
        micrographsFn = 'movie%06d_micrographs@%s' % (ref, filename)
        micrographsMd = xmipp.MetaData()
        micRow = XmippMdRow()
        
        for mic in movie:
            micrographToRow(mic, micRow)
            micRow.writeToMd(micrographsMd, micrographsMd.addObject())
        micrographsMd.write(micrographsFn, xmipp.MD_APPEND)


def createXmippInputImages(prot, imgSet, imagesFn=None):  
    raise Exception('createXmippInputImages is DEPRECATED!!!')   
    if prot is not None:
        imgsFn = prot._getPath(imagesFn or 'input_images.xmd')
    
    writeSetOfParticles(imgSet, imgsFn)
    return imgsFn


def createXmippInputMicrographs(prot, micSet, micsFn=None):  
    raise Exception('createXmippInputMicrographs is DEPRECATED!!!')    
    if prot is not None:
        micsFn = prot._getPath('input_micrographs.xmd')

    writeSetOfMicrographs(micSet, micsFn)
    return micsFn


def createXmippInputVolumes(prot, volSet, volsFn=None): 
    raise Exception('createXmippInputVolumes is DEPRECATED!!!')   
    if volsFn is None:
        volsFn = prot._getPath('input_volumes.xmd')
    
    writeSetOfVolumes(volSet, volsFn)
    return volsFn


def createXmippInputClasses2D(prot, classSet, classFn=None):
    raise Exception('createXmippInputClasses2D is DEPRECATED!!!') 
    if prot is not None and classFn is None:
        classFn = prot._getPath('input_classes.xmd')
    
    writeSetOfClasses2D(classSet, classFn)
    return classFn
    

def createXmippInputCTF(prot, ctfSet, ctfFn=None):
    raise Exception('createXmippInputCTF is DEPRECATED!!!') 
    ctfMd = getattr(ctfSet, '_xmippMd', None)
    if ctfMd is None:
        if prot is not None:
            ctfFn = prot._getPath('input_ctfs.xmd')
        
        writeSetOfCTFs(ctfSet, ctfFn)
    else:
        ctfFn = ctfMd.get()
    return ctfFn


def geometryFromMatrix(matrix, inverseTransform):
    from pyworkflow.em.transformations import translation_from_matrix, euler_from_matrix
    if inverseTransform:
        matrix = numpy.linalg.inv(matrix)
        shifts = -translation_from_matrix(matrix)
    else:
        shifts = translation_from_matrix(matrix)
    angles = -numpy.rad2deg(euler_from_matrix(matrix, axes='szyz'))
    return shifts, angles


def matrixFromGeometry(shifts, angles, inverseTransform):
    """ Create the transformation matrix from a given
    2D shifts in X and Y...and the 3 euler angles.
    """
    from pyworkflow.em.transformations import euler_matrix
    radAngles = -numpy.deg2rad(angles)

    M = euler_matrix(radAngles[0], radAngles[1], radAngles[2], 'szyz')
    if inverseTransform:
        M[:3, 3] = -shifts[:3]
        M = numpy.linalg.inv(M)
    else:
        M[:3, 3] = shifts[:3]

    return M


def rowToAlignment(alignmentRow, alignType):
    """
    is2D == True-> matrix is 2D (2D images alignment)
            otherwise matrix is 3D (3D volume alignment or projection)
    invTransform == True  -> for xmipp implies projection
        """
    is2D = alignType == ALIGN_2D
    inverseTransform = alignType == ALIGN_PROJ

    if _containsAny(alignmentRow, ALIGNMENT_DICT):
        alignment = Transform()
        angles = numpy.zeros(3)
        shifts = numpy.zeros(3)
        flip = alignmentRow.getValue(xmipp.MDL_FLIP)

        shifts[0] = alignmentRow.getValue(xmipp.MDL_SHIFT_X, 0.)
        shifts[1] = alignmentRow.getValue(xmipp.MDL_SHIFT_Y, 0.)
        if not is2D:
            angles[0] = alignmentRow.getValue(xmipp.MDL_ANGLE_ROT, 0.)
            angles[1] = alignmentRow.getValue(xmipp.MDL_ANGLE_TILT, 0.)
            shifts[2] = alignmentRow.getValue(xmipp.MDL_SHIFT_Z, 0.)
            angles[2] = alignmentRow.getValue(xmipp.MDL_ANGLE_PSI, 0.)
            if flip:
                angles[0] = - angles[0] # rot = -rot
                angles[1] = 180 + angles[1] # tilt = tilt + 180
        else:
            psi = alignmentRow.getValue(xmipp.MDL_ANGLE_PSI, 0.)
            rot = alignmentRow.getValue(xmipp.MDL_ANGLE_ROT, 0.)
            if rot !=0. and psi !=0:
                print "HORROR rot and psi are different from zero in 2D case"
            angles[0] = alignmentRow.getValue(xmipp.MDL_ANGLE_PSI, 0.) + \
                        alignmentRow.getValue(xmipp.MDL_ANGLE_ROT, 0.)
        #if alignment
        matrix = matrixFromGeometry(shifts, angles, inverseTransform)

        if flip:
            if alignType==ALIGN_2D:
                matrix[0,:2] *=  -1.#invert only the first two columns keep x
                matrix[2,2]   =  -1.#set 3D rot
            elif alignType==ALIGN_3D:
                matrix[0,:3] *= -1.#now, invert first line excluding x
                matrix[3,3] *= -1.
            elif alignType==ALIGN_PROJ:
                pass
                #matrix[0,:4] *= -1.#now, invert first line including x
##
        alignment.setMatrix(matrix)
        
        #FIXME: now are also storing the alignment parameters since
        # the conversions to the Transform matrix have not been extensively tested.
        # After this, we should only keep the matrix 
        #for paramName, label in ALIGNMENT_DICT.iteritems():
        #    if alignmentRow.hasLabel(label):
        #        setattr(alignment, paramName, alignmentRow.getValueAsObject(label))    
    else:
        alignment = None
    
    return alignment


def alignmentToRow(alignment, alignmentRow, alignType):
    """
    is2D == True-> matrix is 2D (2D images alignment)
            otherwise matrix is 3D (3D volume alignment or projection)
    invTransform == True  -> for xmipp implies projection
                          -> for xmipp implies alignment
    """
    if alignment is None:
        return 
    
    is2D = alignType == ALIGN_2D
    inverseTransform = alignType == ALIGN_PROJ
    #only flip is meaninfull if 2D case
    #in that case the 2x2 determinant is negative
    flip = False
    matrix = alignment.getMatrix()
    if alignType==ALIGN_2D:
        #get 2x2 matrix and check if negative
        flip = bool(numpy.linalg.det(matrix[0:2,0:2]) < 0)
        if flip:
            matrix[0,:2] *= -1.#invert only the first two columns keep x
            matrix[2,2]   =  1.#set 3D rot
        else:
            pass

    elif alignType==ALIGN_3D:
        flip = bool(numpy.linalg.det(matrix[0:3,0:3]) < 0)
        if flip:
            matrix[0,:4] *= -1.#now, invert first line including x
            matrix[3,3]   =  1.#set 3D rot
        else:
            pass

    else:
        pass
        #flip = bool(numpy.linalg.det(matrix[0:3,0:3]) < 0)
        #if flip:
        #    matrix[0,:4] *= -1.#now, invert first line including x
    shifts, angles = geometryFromMatrix(matrix, inverseTransform)
    alignmentRow.setValue(xmipp.MDL_SHIFT_X, shifts[0])
    alignmentRow.setValue(xmipp.MDL_SHIFT_Y, shifts[1])
    
    if is2D:
        angle = angles[0] + angles[2]
        alignmentRow.setValue(xmipp.MDL_ANGLE_PSI,  angle)
    else:
        #if alignType == ALIGN_3D:
        alignmentRow.setValue(xmipp.MDL_SHIFT_Z, shifts[2])
        alignmentRow.setValue(xmipp.MDL_ANGLE_ROT,  angles[0])
        alignmentRow.setValue(xmipp.MDL_ANGLE_TILT, angles[1])
        alignmentRow.setValue(xmipp.MDL_ANGLE_PSI,  angles[2])
    alignmentRow.setValue(xmipp.MDL_FLIP, flip)


def fillClasses(clsSet, updateClassCallback=None):
    """ Give an empty SetOfClasses (either 2D or 3D).
    Iterate over the input images and append to the corresponding class.
    It is important that each image has the classId properly set.
    """
    clsDict = {} # Dictionary to store the (classId, classSet) pairs
    inputImages = clsSet.getImages()
    
    for img in inputImages:
        ref = img.getClassId()
        if ref is None:
            raise Exception('Particle classId is None!!!')
        
        if not ref in clsDict: # Register a new class set if the ref was not found.
            classItem = clsSet.ITEM_TYPE(objId=ref)
            rep = clsSet.REP_TYPE()
            classItem.setRepresentative(rep)            
            clsDict[ref] = classItem
            classItem.copyInfo(inputImages)
            classItem.setAcquisition(inputImages.getAcquisition())
            if updateClassCallback is not None:
                updateClassCallback(classItem)
            clsSet.append(classItem)
        else:
            classItem = clsDict[ref] # Try to get the class set given its ref number
        classItem.append(img)
        
    for classItem in clsDict.values():
        clsSet.update(classItem)
    
    
#FIXME: USE THIS FUNCTION AS THE WAY TO CREATE CLASSES, REMOVE THE NEXT ONE
def createClassesFromImages2(inputImages, inputMd, 
                             classesFn, ClassType, classLabel, 
                             alignType, getClassFn=None, preprocessImageRow=None):
    """ From an intermediate X.xmd file produced by xmipp, create
    the set of classes in which those images are classified.
    Params:
        inputImages: the SetOfImages that were initially classified by relion. 
        inputMd: the filename metadata.
        classesFn: filename where to write the classes.
        ClassType: the output type of the classes set ( usually SetOfClass2D or 3D )
        classLabel: label that is the class reference.
        classFnTemplate: the template to get the classes averages filenames
        iter: the iteration number, just used in Class template
    """
    mdIter = iterMdRows(inputMd)
    clsDict = {} # Dictionary to store the (classId, classSet) pairs
    clsSet = ClassType(filename=classesFn)
    clsSet.setImages(inputImages)
    hasCtf = inputImages.hasCTF()
    sampling = inputImages.getSamplingRate()
    
    for img, row in izip(inputImages, mdIter):
        ref = row.getValue(xmipp.MDL_REF)
        if ref is None:
            raise Exception('MDL_REF not found in metadata: %s' % inputMd)
        
        if not ref in clsDict: # Register a new class set if the ref was not found.
            classItem = clsSet.ITEM_TYPE(objId=ref)
            if getClassFn is None:
                refFn = ''
            else:
                refFn = getClassFn(ref)
            refLocation = xmippToLocation(refFn)
            rep = clsSet.REP_TYPE()
            rep.setLocation(refLocation)
            rep.setSamplingRate(sampling)
            classItem.setRepresentative(rep)
            
            clsDict[ref] = classItem
            classItem.copyInfo(inputImages)
            classItem.setAlignment(alignType)
            classItem.setAcquisition(inputImages.getAcquisition())
            clsSet.append(classItem)
        else:
            classItem = clsDict[ref] # Try to get the class set given its ref number
        
        img.setTransform(rowToAlignment(row, alignType))
        classItem.append(img)
        
    for classItem in clsDict.values():
        clsSet.update(classItem)
        
    clsSet.write()
    return clsSet
    
#FIXME: remove this function and use previous one
def createClassesFromImages(inputImages, inputMd, 
                            classesFn, ClassType, classLabel, classFnTemplate, 
                            alignType, iter, preprocessImageRow=None):
    """ From an intermediate X.xmd file produced by xmipp, create
    the set of classes in which those images are classified.
    Params:
        inputImages: the SetOfImages that were initially classified by relion. 
        inputMd: the filename metadata.
        classesFn: filename where to write the classes.
        ClassType: the output type of the classes set ( usually SetOfClass2D or 3D )
        classLabel: label that is the class reference.
        classFnTemplate: the template to get the classes averages filenames
        iter: the iteration number, just used in Class template
    """
    # We assume here that the volumes (classes3d) are in the same folder than imgsFn
    # rootDir here is defined to be used expanding locals()
    if "@" in inputMd:
        inputFn = inputMd.split('@')[1]
        tmpDir = os.path.dirname(inputFn)
    else:
        tmpDir = os.path.dirname(inputMd)
    
    def getClassFn(ref):
        args = {'rootDir': tmpDir, 'iter': iter, 'ref': ref}
        return classFnTemplate % args
    
    createClassesFromImages2(inputImages, inputMd, 
                             classesFn, ClassType, classLabel, 
                             alignType, getClassFn=getClassFn, 
                             preprocessImageRow=preprocessImageRow)


def createItemMatrix(item, row, align):
    item.setTransform(rowToAlignment(row, alignType=align))


def readShiftsMovieAlignment(xmdFn):
    shiftsMd = md.MetaData(xmdFn)
    shiftsMd.removeDisabled()

    return (shiftsMd.getColumnValues(md.MDL_SHIFT_X),
            shiftsMd.getColumnValues(md.MDL_SHIFT_Y))


def writeShiftsMovieAlignment(movie, xmdFn, s0, sN):
    
    movieAlignment=movie.getAlignment()
    shiftListX, shiftListY = movieAlignment.getShifts()
    # Generating metadata for global shifts
    a0, aN = movieAlignment.getRange()
    globalShiftsMD = xmipp.MetaData()
    alFrame = a0
    
    if s0 < a0:
        for i in range(s0, a0):
            objId = globalShiftsMD.addObject()
            imgFn = locationToXmipp(i, getMovieFileName(movie))
            globalShiftsMD.setValue(xmipp.MDL_IMAGE, imgFn, objId)
            globalShiftsMD.setValue(xmipp.MDL_SHIFT_X, 0.0, objId)
            globalShiftsMD.setValue(xmipp.MDL_SHIFT_Y, 0.0, objId)
            
    for shiftX, shiftY in izip(shiftListX, shiftListY):
        if alFrame >= s0 and alFrame <= sN:
            objId = globalShiftsMD.addObject()
            imgFn = locationToXmipp(alFrame, getMovieFileName(movie))
            globalShiftsMD.setValue(xmipp.MDL_IMAGE, imgFn, objId)
            globalShiftsMD.setValue(xmipp.MDL_SHIFT_X, shiftX, objId)
            globalShiftsMD.setValue(xmipp.MDL_SHIFT_Y, shiftY, objId)
        alFrame += 1

    if sN > aN:
        for j in range(aN, sN):
            objId = globalShiftsMD.addObject()
            imgFn = locationToXmipp(j+1, getMovieFileName(movie))
            globalShiftsMD.setValue(xmipp.MDL_IMAGE, imgFn, objId)
            globalShiftsMD.setValue(xmipp.MDL_SHIFT_X, 0.0, objId)
            globalShiftsMD.setValue(xmipp.MDL_SHIFT_Y, 0.0, objId)
    
    globalShiftsMD.write(xmdFn)


def createParamPhantomFile(filename, dimX, partSetMd, phFlip=False, ctfCorr=False):
    f = open(filename,'w')
    str = "# XMIPP_STAR_1 *\n#\ndata_block1\n_dimensions2D '%d %d'\n" % (dimX, dimX)
    str += "_projAngleFile %s\n" % partSetMd
    str += "_ctfPhaseFlipped %d\n_ctfCorrected %d\n" % (phFlip, ctfCorr)
    str += "_applyShift 1\n_noisePixelLevel    '0 0'\n"
    f.write(str)
    f.close()<|MERGE_RESOLUTION|>--- conflicted
+++ resolved
@@ -264,17 +264,8 @@
     because for mrc format is not possible to distinguish 
     between 3D volumes and 2D stacks. 
     """
-<<<<<<< HEAD
-    fn = image.getFileName()
-    if isinstance(image, Volume):
-        if fn.endswith('.mrc') or fn.endswith('.map'):
-            fn += ':mrc'
-        
-    return fn
-=======
     return ImageHandler.fixXmippVolumeFileName(image)
 
->>>>>>> d518cd8e
 
 def getMovieFileName(movie):
     """ Add the :mrcs or :ems extensions to movie files to be
@@ -288,10 +279,7 @@
 
     return fn
 
-<<<<<<< HEAD
-=======
-
->>>>>>> d518cd8e
+
 def getImageLocation(image):
     return ImageHandler.locationToXmipp(image)
 
