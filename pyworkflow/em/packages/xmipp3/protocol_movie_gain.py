--- conflicted
+++ resolved
@@ -121,11 +121,8 @@
                     "-i %s --oroot %s --iter 1 --singleRef --frameStep %d"
                     % (fnMovie, self._getPath("movie_%06d" % movieId), self.frameStep),
                     numberOfMpi=1)
-<<<<<<< HEAD
         cleanPath(self._getPath("movie_%06d_correction.xmp" % movieId))
-=======
-        cleanPath(self._getPath("movie_%06d_correction.xmp" % movieId))
-    
+
     #--------------------------- INFO functions -------------------------------
     def _summary(self):
         fnSummary = self._getPath("summary.txt")
@@ -149,5 +146,4 @@
         for line in fhSummary.readlines():
             summary.append(line.rstrip())
         fhSummary.close()
-        return summary
->>>>>>> faf554c2
+        return summary