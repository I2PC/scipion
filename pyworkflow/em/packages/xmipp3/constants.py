--- conflicted
+++ resolved
@@ -92,13 +92,6 @@
 SAME_AS_PICKING = 0
 OTHER = 1
 
-<<<<<<< HEAD
-SYM_URL = "[[http://xmipp.cnb.csic.es/twiki/bin/view/Xmipp/Symmetry][Symmetry]]"
-
-#Diccionario sym
-from pyworkflow.em.constants import SYM_CYCLIC, SYM_DIHEDRAL, SYM_TETRAHEDRAL, SYM_OCTAHEDRAL, SYM_I222, SYM_I222r, SYM_In25, SYM_In25r
-XMIPP_SYM_NAME={}
-=======
 SYM_URL = \
     "[[http://xmipp.cnb.csic.es/twiki/bin/view/Xmipp/Symmetry][Symmetry]]"
 
@@ -106,19 +99,23 @@
 from pyworkflow.em.constants import SYM_CYCLIC, SYM_DIHEDRAL, \
     SYM_TETRAHEDRAL, SYM_OCTAHEDRAL, SYM_I222, SYM_I222r, SYM_In25, SYM_In25r
 XMIPP_SYM_NAME = {}
->>>>>>> 39452550
 XMIPP_SYM_NAME[SYM_CYCLIC] = 'Cn'
 XMIPP_SYM_NAME[SYM_DIHEDRAL] = 'Dn'
 XMIPP_SYM_NAME[SYM_TETRAHEDRAL] = 'T'
 XMIPP_SYM_NAME[SYM_OCTAHEDRAL] = 'O'
-<<<<<<< HEAD
-XMIPP_SYM_NAME[SYM_I222]   = 'I1'
-XMIPP_SYM_NAME[SYM_I222r]  = 'I2'
-XMIPP_SYM_NAME[SYM_In25]   = 'I3'
-XMIPP_SYM_NAME[SYM_In25r]  = 'I4'
-=======
 XMIPP_SYM_NAME[SYM_I222] = 'I1'
 XMIPP_SYM_NAME[SYM_I222r] = 'I2'
 XMIPP_SYM_NAME[SYM_In25] = 'I3'
 XMIPP_SYM_NAME[SYM_In25r] = 'I4'
->>>>>>> 39452550
+
+#Diccionario sym
+from pyworkflow.em.constants import SYM_CYCLIC, SYM_DIHEDRAL, SYM_TETRAHEDRAL, SYM_OCTAHEDRAL, SYM_I222, SYM_I222r, SYM_In25, SYM_In25r
+XMIPP_SYM_NAME={}
+XMIPP_SYM_NAME[SYM_CYCLIC] = 'Cn'
+XMIPP_SYM_NAME[SYM_DIHEDRAL] = 'Dn'
+XMIPP_SYM_NAME[SYM_TETRAHEDRAL] = 'T'
+XMIPP_SYM_NAME[SYM_OCTAHEDRAL] = 'O'
+XMIPP_SYM_NAME[SYM_I222]   = 'I1'
+XMIPP_SYM_NAME[SYM_I222r]  = 'I2'
+XMIPP_SYM_NAME[SYM_In25]   = 'I3'
+XMIPP_SYM_NAME[SYM_In25r]  = 'I4'