# **************************************************************************
# *
# * Authors:     Carlos Oscar S. Sorzano (coss@cnb.csic.es)
# *              Amaya Jimenez (ajimenez@cnb.csic.es)
# *
# * Unidad de  Bioinformatica of Centro Nacional de Biotecnologia , CSIC
# *
# * This program is free software; you can redistribute it and/or modify
# * it under the terms of the GNU General Public License as published by
# * the Free Software Foundation; either version 2 of the License, or
# * (at your option) any later version.
# *
# * This program is distributed in the hope that it will be useful,
# * but WITHOUT ANY WARRANTY; without even the implied warranty of
# * MERCHANTABILITY or FITNESS FOR A PARTICULAR PURPOSE.  See the
# * GNU General Public License for more details.
# *
# * You should have received a copy of the GNU General Public License
# * along with this program; if not, write to the Free Software
# * Foundation, Inc., 59 Temple Place, Suite 330, Boston, MA
# * 02111-1307  USA
# *
# *  All comments concerning this program package may be sent to the
# *  e-mail address 'scipion@cnb.csic.es'
# *
# **************************************************************************

from os.path import join, exists, getmtime
from datetime import datetime

from pyworkflow.object import Set, String
import pyworkflow.em as em
import pyworkflow.em.metadata as md
import pyworkflow.protocol.params as params
import pyworkflow.protocol.constants as pwconst
import pyworkflow.utils as pwutils

from pyworkflow.em.packages.xmipp3.utils import isMdEmpty
from pyworkflow.em.packages.xmipp3.convert import mdToCTFModel, readCTFModel



class XmippProtCTFMicrographs(em.ProtCTFMicrographs):
    """ Protocol to estimate CTF on a set of micrographs using Xmipp. """
    _label = 'ctf estimation'

    _criterion = ("ctfCritFirstZero<5 OR ctfCritMaxFreq>20 OR "
                  "ctfCritfirstZeroRatio<0.9 OR ctfCritfirstZeroRatio>1.1 OR "
                  "ctfCritFirstMinFirstZeroRatio>10 OR ctfCritCorr13<0 OR "
                  "ctfCritCtfMargin<0 OR ctfCritNonAstigmaticValidty<0.3 OR "
                  "ctfCritNonAstigmaticValidty>25")

    def __init__(self, **args):
        em.ProtCTFMicrographs.__init__(self, **args)

    def _createFilenameTemplates(self):
        prefix = join('%(micDir)s', 'xmipp_ctf')
        _templateDict = {
                        # This templates are relative to a micDir
                        'micrographs': 'micrographs.xmd',
                        'prefix': prefix,
                        'ctfparam': prefix + '.ctfparam',
                        'ctfErrorParam': prefix + '_error.xmd',
                        'psd': prefix + '.psd',
                        'enhanced_psd': prefix + '_enhanced_psd.xmp',
                        'ctfmodel_quadrant': prefix + '_ctfmodel_quadrant.xmp',
                        'ctfmodel_halfplane': prefix + '_ctfmodel_halfplane.xmp',
                        'ctf': prefix + '.xmd'
                        }
        self._updateFilenamesDict(_templateDict)

    def _defineProcessParams(self, form):
        form.addParam('doInitialCTF', params.BooleanParam, default=False,
                      label="Use defoci from a previous CTF estimation")
        form.addParam('ctfRelations', params.RelationParam, allowsNull=True,
                      condition='doInitialCTF',
                      relationName=em.RELATION_CTF,
                      attributeName='getInputMicrographs',
                      label='Previous CTF estimation',
                      help='Choose some CTF estimation related to input '
                           'micrographs, in case you want to use the defocus '
                           'values found previously')

        form.addParam('doCTFAutoDownsampling', params.BooleanParam,
                      default=True,
                      label="Automatic CTF downsampling detection",
                      expertLevel=pwconst.LEVEL_ADVANCED,
                      help='If this option is chosen, the algorithm '
                           'automatically tries by default the suggested '
                           'Downsample factor; and if it fails, +1; '
                           'and if it fails, -1.')
        form.addParam('doFastDefocus', params.BooleanParam, default=True,
                      label="Fast defocus estimate",
                      expertLevel=pwconst.LEVEL_ADVANCED,
                      help='Perform fast defocus estimate.')
        form.addParam('doAutomaticRejection', params.BooleanParam,
                      default=False, label="Automatic rejection",
                      expertLevel=pwconst.LEVEL_ADVANCED,
                      help='Automatically reject micrographs whose CTF looks '
                           'suspicious.')

    # --------------------------- INSERT steps functions -----------------------
    def _stepsCheck(self):
        # The streaming is not allowed for recalculate CTF
        if self.recalculate:
            return

        # check if there are new micrographs and process them
        self._checkNewInput()
        self._checkNewOutput()
        return

    def _checkNewInput(self):
        """ Check if there are new ctf to be processed and add the necessary
        steps."""
        micFile = self.inputMicrographs.get().getFileName()

        now = datetime.now()
        self.lastCheck = getattr(self, 'lastCheck', now)
        mTime = datetime.fromtimestamp(getmtime(micFile))
        self.debug('Last check: %s, modification: %s'
                   % (pwutils.prettyTime(self.lastCheck),
                      pwutils.prettyTime(mTime)))

        # Open input micrographs.sqlite and close it as soon as possible
        self._loadInputList()
        # If the input micrographs.sqlite have not changed since our last check,
        # it does not make sense to check for new input data
        if self.lastCheck > mTime and hasattr(self, 'listOfMic'):
            return None

        self.lastCheck = now
        newMic = any(mic.getMicName() not in self.insertedDict
                     for mic in self.listOfMic)
        outputStep = self._getFirstJoinStep()

        if newMic:
            fDeps = self._insertEstimationSteps(self.insertedDict,
                                                  self.listOfMic)
            if outputStep is not None:
                outputStep.addPrerequisites(*fDeps)
            self.updateSteps()



    def _checkNewOutput(self):
        """ Check for already estimated CTF and update the output set. """

        # Load previously done items (from text file)
        doneList = self._readDoneList()

        # Check for newly done items
        ctfListName = self._readtCtfName()

        newDone = [ctfName for ctfName in ctfListName
                   if ctfName not in doneList]
        firstTime = len(doneList) == 0
        allDone = len(doneList) + len(newDone)

        # We have finished when there is not more input ctf (stream closed)
        # and the number of processed ctf is equal to the number of inputs
        self.finished = (self.isStreamClosed == Set.STREAM_CLOSED
                         and allDone == len(self.listOfMic))
        streamMode = Set.STREAM_CLOSED if self.finished else Set.STREAM_OPEN

        # reading the outputs
        fnOut = self._getPath('ctfs.sqlite')
        ctfSet = self._loadOutputSet(em.SetOfCTF, fnOut)

        if newDone:
            for micName in newDone:
                for m in self.listOfMic:
                    if m.getMicName() == micName:
                        self.mic = m
                        break
                micDir = self._getMicrographDir(self.mic)
                fnCTF = self._getFileName('ctf', micDir=micDir)
                if not exists(fnCTF):
                    fnError = self._getFileName('ctfErrorParam', micDir=micDir)
                    if not exists(fnError):
                        self._createErrorCtfParam(micDir)
                    mdCTF = md.MetaData(fnError)
                else:
                    mdCTF = md.MetaData(fnCTF)

                ctfModel = mdToCTFModel(mdCTF, self.mic)
                self._setPsdFiles(ctfModel, micDir)
                ctfSet.append(ctfModel)

            self._writeDoneList(newDone)

        elif not self.finished:
            # If we are not finished and no new output have been produced
            # it does not make sense to proceed and updated the outputs
            # so we exit from the function here
            return

        self._updateOutputSet('outputCTF', ctfSet, streamMode)

        if firstTime:
            # define relation just once
            self._defineSourceRelation(self.inputMicrographs.get(), ctfSet)
        else:
            ctfSet.close()

        if self.finished:  # Unlock createOutputStep if finished all jobs
            outputStep = self._getFirstJoinStep()
            if outputStep and outputStep.isWaiting():
                outputStep.setStatus(pwconst.STATUS_NEW)

        ctfSet.close()

    # --------------------------- STEPS functions ------------------------------
    def _estimateCTF(self, micFn, micDir, micName):
        """ Run the estimate CTF program """
        localParams = self.__params.copy()
        if self.doInitialCTF:
            if self.ctfDict[micName] > 0:
                localParams['defocusU'] = self.ctfDict[micName]
                localParams['defocus_range'] = 0.01 * self.ctfDict[micName]
        else:
            ma = self._params['maxDefocus']
            mi = self._params['minDefocus']
            localParams['defocusU'] = (ma + mi) / 2
            localParams['defocus_range'] = (ma - mi) / 2

        # Create micrograph dir under extra directory
        pwutils.path.makePath(micDir)
        if not exists(micDir):
            raise Exception("No created dir: %s " % micDir)

        finalName = micFn
        ctfDownFactor = self.ctfDownFactor.get()
        downsampleList = [ctfDownFactor]

        if self.doCTFAutoDownsampling:
            downsampleList.append(ctfDownFactor + 1)
            if ctfDownFactor >= 2:
                downsampleList.append(ctfDownFactor - 1)
            else:
                if ctfDownFactor > 1:
                    downsampleList.append((ctfDownFactor + 1) / 2)

        deleteTmp = ""
        
        for downFactor in downsampleList:
            # Downsample if necessary
            if downFactor != 1:
                # Replace extension by 'mrc' cause there are some formats that
                # cannot be written (such as dm3)
                baseFn = pwutils.path.replaceBaseExt(micFn, 'mrc')
                finalName = self._getTmpPath(baseFn)
                self.runJob("xmipp_transform_downsample",
                            "-i %s -o %s --step %f --method fourier"
                            % (micFn, finalName, downFactor))
                deleteTmp = finalName

            # Update _params dictionary with mic and micDir
            localParams['micFn'] = finalName
            localParams['micDir'] = self._getFileName('prefix', micDir=micDir)
            localParams['samplingRate'] = \
                self.inputMics.getSamplingRate() * downFactor

            # CTF estimation with Xmipp
            try:
                self.runJob(self._program,
                            self._args % localParams +
                            " --downSamplingPerformed %f" % downFactor)
            except Exception:
                break

            toWrite=False
            # Check the quality of the estimation and reject it necessary
            if self.evaluateSingleMicrograph(micFn, micDir):
                toWrite=True
                break

        if deleteTmp != "":
            pwutils.path.cleanPath(deleteTmp)

        fnCTF = self._getFileName('ctf', micDir=micDir)
        if exists(fnCTF) and toWrite:
            fn = self._getCtfEstimationFile()
            with open(fn, 'a') as f:
                f.write('%s\n' % micName)


    def createOutputStep(self):
        if self.recalculate:
            ctfSet = self._createSetOfCTF("_recalculated")
            prot = self.continueRun.get() or self
            micSet = prot.outputCTF.getMicrographs()
            # We suppose this is reading the ctf selection
            # (with enabled/disabled) to only consider the enabled ones
            # in the final SetOfCTF
            #TODO: maybe we can remove the need of the extra text file
            # with the recalculate parameters
            newCount = 0
            for ctfModel in self.recalculateSet:
                if ctfModel.isEnabled() and ctfModel.getObjComment():
                    mic = ctfModel.getMicrograph()
                    # Update the CTF models that where recalculated and append
                    # later to the set, we don't want to copy the id here since
                    # it is already correct
                    newCtf = self._createCtfModel(mic)
                    ctfModel.copy(newCtf, copyId=False)
                    ctfModel.setEnabled(True)
                    newCount += 1
                ctfSet.append(ctfModel)
            ctfSet.setMicrographs(micSet)
            self._defineOutputs(outputCTF=ctfSet)
            self._defineCtfRelation(micSet, ctfSet)
            self._computeDefocusRange(ctfSet)
            self.summaryVar.set("CTF Re-estimation of "
                                "%d micrographs" % newCount)

    def _restimateCTF(self, micId):
        """ Run the estimate CTF program """
        ctfModel = self.recalculateSet[micId]
        self._prepareRecalCommand(ctfModel)
        # CTF estimation with Xmipp
        self.runJob(self._program, self._args % self._params)

        mic = ctfModel.getMicrograph()
        micDir = self._getMicrographDir(mic)
        self.evaluateSingleMicrograph(mic.getFileName(), micDir)

    # --------------------------- INFO functions -------------------------------
    def _validate(self):
        validateMsgs = []
        # downsampling factor must be greater than 1
        if self.ctfDownFactor.get() < 1:
            validateMsgs.append('Downsampling factor must be >=1.')
        if self.doInitialCTF:
            if not self.ctfRelations.hasValue():
                validateMsgs.append('If you want to use a previous estimation '
                                    'of the CTF, the corresponding set of CTFs '
                                    'is needed')
        return validateMsgs

    def _summary(self):
        summary = em.ProtCTFMicrographs._summary(self)
        if self.methodsVar.hasValue():
            summary.append(self.methodsVar.get())
        return summary

    def _methods(self):
        strMsg = "We calculated the CTF of micrographs %s using Xmipp " \
                 "[Sorzano2007a]" % self.getObjectTag('inputMicrographs')
        if self.doFastDefocus and not self.doInitialCTF:
            str += " with a fast defocus estimate [Vargas2013a]"
        str += "."

        if self.methodsVar.hasValue():
            strMsg += " " + self.methodsVar.get()

        if self.hasAttribute('outputCTF'):
            strMsg += '\nOutput set is %s.' % self.getObjectTag('outputCTF')

        return [strMsg]

    def _citations(self):
        papers = ['Sorzano2007a']
        if self.doFastDefocus and not self.doInitialCTF:
            papers.append('Vargas2013a')
        return papers

    # --------------------------- UTILS functions ------------------------------
    def _prepareArgs(self, params):
        self._args = ("--micrograph %(micFn)s --oroot %(micDir)s --sampling_rate "
                      "%(samplingRate)s --defocusU %(defocusU)f --defocus_range "
<<<<<<< HEAD
                      "%(defocus_range)f --overlap 0.7 --acceleration1D")
        
=======
                      "%(defocus_range)f --overlap 0.7 ")

>>>>>>> be9e62d6
        for par, val in params.iteritems():
            self._args += " --%s %s" % (par, str(val))

        if self.doFastDefocus and not self.doInitialCTF:
            self._args += " --fastDefocus"

    def _prepareCommand(self):
        self._createFilenameTemplates()
        self._program = 'xmipp_ctf_estimate_from_micrograph'

        # Mapping between base protocol parameters and the package specific
        # command options
        self.__params = {'kV': self._params['voltage'],
                         'Cs': self._params['sphericalAberration'],
                         'ctfmodelSize': self._params['windowSize'],
                         'Q0': self._params['ampContrast'],
                         'min_freq': self._params['lowRes'],
                         'max_freq': self._params['highRes'],
                         'pieceDim': self._params['windowSize']
                         }
        self._prepareArgs(self.__params)

        if self.ctfRelations.hasValue():
            self.ctfDict = {}
            for ctf in self.ctfRelations.get():
                ctfName = ctf.getMicrograph().getMicName()
                self.ctfDict[ctfName] = ctf.getDefocusU()

    def _prepareRecalCommand(self, ctfModel):
        if self.recalculate:
            self._defineRecalValues(ctfModel)
            self._createFilenameTemplates()
            self._program = 'xmipp_ctf_estimate_from_psd'
            self._args = "--psd %(psdFn)s "
            line = ctfModel.getObjComment().split()

            # get the size and the image of psd

            imgPsd = ctfModel.getPsdFile()
            psdFile = pwutils.path.basename(imgPsd)
            imgh = em.ImageHandler()
            size, _, _, _ = imgh.getDimensions(imgPsd)

            mic = ctfModel.getMicrograph()
            micDir = self._getMicrographDir(mic)
            fnCTFparam = self._getFileName('ctfparam', micDir=micDir)
            mdCTFParam = md.MetaData(fnCTFparam)
            downFactor = mdCTFParam.getValue(md.MDL_CTF_DOWNSAMPLE_PERFORMED,
                                             mdCTFParam.firstObject())
            # cleanPath(fnCTFparam)

            params2 = {'psdFn': join(micDir, psdFile),
                       'defocusU': float(line[0]),
                       'defocusV': float(line[1]),
                       'angle': line[2],
                       }
            self._params = dict(self._params.items() + params2.items())

            # Mapping between base protocol parameters and the package specific
            # command options
            self.__params = {'sampling_rate': self._params['samplingRate']
                                              * downFactor,
                             'downSamplingPerformed': downFactor,
                             'kV': self._params['voltage'],
                             'Cs': self._params['sphericalAberration'],
                             'min_freq': line[3],
                             'max_freq': line[4],
                             'defocusU': self._params['defocusU'],
                             'defocusV': self._params['defocusV'],
                             'azimuthal_angle': self._params['angle'],
                             'Q0': self._params['ampContrast'],
                             'defocus_range': 5000,
                             'ctfmodelSize': size
                             }

            for par, val in self.__params.iteritems():
                self._args += " --%s %s" % (par, str(val))

    def _setPsdFiles(self, ctfModel, micDir):
        ctfModel._psdFile = String(self._getFileName('psd', micDir=micDir))
        ctfModel._xmipp_enhanced_psd = \
            String(self._getFileName('enhanced_psd', micDir=micDir))
        ctfModel._xmipp_ctfmodel_quadrant = \
            String(self._getFileName('ctfmodel_quadrant', micDir=micDir))
        ctfModel._xmipp_ctfmodel_halfplane = \
            String(self._getFileName('ctfmodel_halfplane', micDir=micDir))

    def evaluateSingleMicrograph(self, micFn, micDir):
        fnCTF = self._getFileName('ctfparam', micDir=micDir)
        mdCTFparam = md.MetaData(fnCTF)
        objId = mdCTFparam.firstObject()
        mdCTFparam.setValue(md.MDL_MICROGRAPH, micFn, objId)
        mdCTFparam.setValue(md.MDL_PSD,
                            str(self._getFileName('psd', micDir=micDir)), objId)
        mdCTFparam.setValue(md.MDL_PSD_ENHANCED,
                            str(self._getFileName('enhanced_psd',
                                                  micDir=micDir)), objId)
        mdCTFparam.setValue(md.MDL_CTF_MODEL,
                            str(self._getFileName('ctfparam',
                                                  micDir=micDir)), objId)
        mdCTFparam.setValue(md.MDL_IMAGE1,
                            str(self._getFileName('ctfmodel_quadrant',
                                                  micDir=micDir)), objId)
        mdCTFparam.setValue(md.MDL_IMAGE2,
                            str(self._getFileName('ctfmodel_halfplane',
                                                  micDir=micDir)), objId)

        fnEval = self._getFileName('ctf', micDir=micDir)
        mdCTFparam.write(fnEval)

        # Evaluate if estimated ctf is good enough
        try:
            self.runJob("xmipp_ctf_sort_psds", "-i %s" % (fnEval))
        except Exception:
            pass

        # Check if it is a good micrograph
        fnRejected = self._getTmpPath(pwutils.path.basename(micFn +
                                                        "_rejected.xmd"))
        self.runJob("xmipp_metadata_utilities",
                    '-i %s --query select "%s" -o %s'
                    % (fnEval, self._criterion, fnRejected))

        retval = True
        if not isMdEmpty(fnRejected):
            mdCTFparam = md.MetaData(fnEval)
            mdCTFparam.setValue(md.MDL_ENABLED, -1, mdCTFparam.firstObject())
            mdCTFparam.write(fnEval)
            retval = False

        pwutils.path.cleanPath(fnRejected)

        return retval

    def _readDoneList(self):
        """ Read from a text file the id's of the items that have been done. """
        doneFile = self._getAllDone()
        doneList = []
        # Check what items have been previously done
        if exists(doneFile):
            with open(doneFile) as f:
                doneList += [line.strip() for line in f]

        return doneList

    def _writeDoneList(self, ctfNameList):
        """ Write to a text file the items that have been done. """
        doneFile = self._getAllDone()
        with open(doneFile, 'a') as f:
            for ctfName in ctfNameList:
                f.write('%s\n' % ctfName)

    def _getAllDone(self):
        return self._getExtraPath('DONE_all.TXT')

    def _getCtfEstimationFile(self):
        return self._getExtraPath('estimation-ctf.txt')

    def _readtCtfName(self):
        fn = self._getCtfEstimationFile()
        ctfList = []
        # Check what items have been previously done
        if exists(fn):
            with open(fn) as f:
                ctfList += [line.strip() for line in f]
        return ctfList

    def _loadInputList(self):
        """ Load the input set of micrographs and create a list. """
        micSet = self._loadInputMicSet()
        self.isStreamClosed = micSet.getStreamState()
        self.listOfMic = [m.clone() for m in micSet]
        micSet.close()
        self.debug("Closed db.")

    def _loadInputMicSet(self):
        micFile = self.inputMicrographs().get().getFileName()
        self.debug("Loading input db: %s" % micFile)
        micSet = em.SetOfMicrographs(filename=micFile)
        micSet.loadAllProperties()
        return micSet

    def _loadOutputSet(self, SetClass, setFile):
        """
        Load the output set if it exists or create a new one.
        """
        #setFile = self._getPath(baseName)

        if exists(setFile):
            outputSet = SetClass(filename=setFile)
            if outputSet.getSize()>0:
                outputSet.loadAllProperties()
            outputSet.enableAppend()
        else:
            outputSet = SetClass(filename=setFile)
            outputSet.setStreamState(outputSet.STREAM_OPEN)

        micSet = self.inputMicrographs.get()

        if isinstance(outputSet, em.SetOfMicrographs):
            outputSet.copyInfo(micSet)
        elif isinstance(outputSet, em.SetOfCTF):
            outputSet.setMicrographs(micSet)

        return outputSet

    def _loadInputMicSet(self):
        micFile = self.inputMicrographs.get().getFileName()
        self.debug("Loading input db: %s" % micFile)
        micSet = em.SetOfMicrographs(filename=micFile)
        micSet.loadAllProperties()
        return micSet

    def _createCtfModel(self, mic):
        micDir = self._getMicrographDir(mic)
        ctfparam = self._getFileName('ctfparam', micDir=micDir)
        ctfModel2 = readCTFModel(ctfparam, mic)
        self._setPsdFiles(ctfModel2, micDir)
        return ctfModel2

    def _createErrorCtfParam(self, micDir):
        ctfparam = self._getFileName('ctfErrorParam', micDir=micDir)
        f = open(ctfparam, 'w+')
        lines = """# XMIPP_STAR_1 *
#
data_fullMicrograph
 _ctfSamplingRate -999
 _ctfVoltage -999
 _ctfDefocusU -999
 _ctfDefocusV -999
 _ctfDefocusAngle -999
 _ctfSphericalAberration -999
 _ctfChromaticAberration -999
 _ctfEnergyLoss -999
 _ctfLensStability -999
 _ctfConvergenceCone -999
 _ctfLongitudinalDisplacement -999
 _ctfTransversalDisplacement -999
 _ctfQ0 -999
 _ctfK -999
 _ctfEnvR0 -999
 _ctfEnvR1 -999
 _ctfEnvR2 -999
 _ctfBgGaussianK -999
 _ctfBgGaussianSigmaU -999
 _ctfBgGaussianSigmaV -999
 _ctfBgGaussianCU -999
 _ctfBgGaussianCV -999
 _ctfBgGaussianAngle -999
 _ctfBgSqrtK -999
 _ctfBgSqrtU -999
 _ctfBgSqrtV -999
 _ctfBgSqrtAngle -999
 _ctfBgBaseline -999
 _ctfBgGaussian2K -999
 _ctfBgGaussian2SigmaU -999
 _ctfBgGaussian2SigmaV -999
 _ctfBgGaussian2CU -999
 _ctfBgGaussian2CV -999
 _ctfBgGaussian2Angle -999
 _ctfBgR1 -999
 _ctfBgR2 -999
 _ctfBgR3 -999
 _ctfX0 -999
 _ctfXF -999
 _ctfY0 -999
 _ctfYF -999
 _ctfCritFitting -999
 _ctfCritCorr13 -999
 _CtfDownsampleFactor -999
 _ctfCritPsdStdQ -999
 _ctfCritPsdPCA1 -999
 _ctfCritPsdPCARuns -999
 _micrograph NULL
 _psd NULL
 _psdEnhanced NULL
 _ctfModel NULL
 _image1 NULL
 _image2 NULL
 _enabled -1
 _ctfCritFirstZero -999
 _ctfCritMaxFreq -999
 _ctfCritDamping -999
 _ctfCritfirstZeroRatio -999
 _ctfEnvelopePlot -999
 _ctfCritFirstMinFirstZeroRatio -999
 _ctfCritCtfMargin -999
 _ctfCritNonAstigmaticValidty -999
 _ctfCritPsdCorr90 -999
 _ctfCritPsdInt -999
 _ctfCritNormality -999
"""
        f.write(lines)
        f.close()
        return ctfparam<|MERGE_RESOLUTION|>--- conflicted
+++ resolved
@@ -369,13 +369,7 @@
     def _prepareArgs(self, params):
         self._args = ("--micrograph %(micFn)s --oroot %(micDir)s --sampling_rate "
                       "%(samplingRate)s --defocusU %(defocusU)f --defocus_range "
-<<<<<<< HEAD
                       "%(defocus_range)f --overlap 0.7 --acceleration1D")
-        
-=======
-                      "%(defocus_range)f --overlap 0.7 ")
-
->>>>>>> be9e62d6
         for par, val in params.iteritems():
             self._args += " --%s %s" % (par, str(val))
 
