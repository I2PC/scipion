# **************************************************************************
# *
# * Authors:     Carlos Oscar S. Sorzano (coss@cnb.csic.es)
# *              Amaya Jimenez (ajimenez@cnb.csic.es)
# *
# * Unidad de  Bioinformatica of Centro Nacional de Biotecnologia , CSIC
# *
# * This program is free software; you can redistribute it and/or modify
# * it under the terms of the GNU General Public License as published by
# * the Free Software Foundation; either version 2 of the License, or
# * (at your option) any later version.
# *
# * This program is distributed in the hope that it will be useful,
# * but WITHOUT ANY WARRANTY; without even the implied warranty of
# * MERCHANTABILITY or FITNESS FOR A PARTICULAR PURPOSE.  See the
# * GNU General Public License for more details.
# *
# * You should have received a copy of the GNU General Public License
# * along with this program; if not, write to the Free Software
# * Foundation, Inc., 59 Temple Place, Suite 330, Boston, MA
# * 02111-1307  USA
# *
# *  All comments concerning this program package may be sent to the
# *  e-mail address 'scipion@cnb.csic.es'
# *
# **************************************************************************

import sys
from os.path import join, exists, getmtime
from datetime import datetime

from pyworkflow.object import Set, String
import pyworkflow.em as em
import pyworkflow.em.metadata as md
import pyworkflow.protocol.params as params
import pyworkflow.protocol.constants as pwconst
import pyworkflow.utils as pwutils

from pyworkflow.em.packages.xmipp3.utils import isMdEmpty
from pyworkflow.em.packages.xmipp3.convert import mdToCTFModel, readCTFModel



class XmippProtCTFMicrographs(em.ProtCTFMicrographs):
    """ Protocol to estimate CTF on a set of micrographs using Xmipp. """
    _label = 'ctf estimation'

    _criterion = ("ctfCritFirstZero<5 OR ctfCritMaxFreq>20 OR "
                  "ctfCritfirstZeroRatio<0.9 OR ctfCritfirstZeroRatio>1.1 OR "
                  "ctfCritFirstMinFirstZeroRatio>10 OR ctfCritCorr13<0 OR "
                  "ctfCritCtfMargin<0 OR ctfCritNonAstigmaticValidty<0 OR "
                  "ctfCritNonAstigmaticValidty>25 OR ctfBgGaussianSigmaU>50000 OR ctfBgGaussianSigmaU<1000")

    _criterion_phaseplate = ("ctfCritFirstZero<5 OR ctfCritMaxFreq>20 OR "
                  "ctfCritfirstZeroRatio<0.9 OR ctfCritfirstZeroRatio>1.1 OR "
                  "ctfCritFirstMinFirstZeroRatio>10 OR ctfCritCorr13<0 OR "
                  "ctfCritCtfMargin>0 OR ctfCritNonAstigmaticValidty<0 OR "
                  "ctfCritNonAstigmaticValidty>25")

    def __init__(self, **args):
        em.ProtCTFMicrographs.__init__(self, **args)

    def _createFilenameTemplates(self):
        prefix = join('%(micDir)s', 'xmipp_ctf')
        _templateDict = {
                        # This templates are relative to a micDir
                        'micrographs': 'micrographs.xmd',
                        'prefix': prefix,
                        'ctfparam': prefix + '.ctfparam',
                        'ctfErrorParam': prefix + '_error.xmd',
                        'psd': prefix + '.psd',
                        'enhanced_psd': prefix + '_enhanced_psd.xmp',
                        'ctfmodel_quadrant': prefix + '_ctfmodel_quadrant.xmp',
                        'ctfmodel_halfplane': prefix + '_ctfmodel_halfplane.xmp',
                        'ctf': prefix + '.xmd'
                        }
        self._updateFilenamesDict(_templateDict)

    def _defineProcessParams(self, form):
        # Change default value for Automatic downsampling
        param = form.getParam("AutoDownsampling")
        param.setDefault(True)

        form.addParam('doInitialCTF', params.BooleanParam, default=False,
                      label="Use defoci from a previous CTF estimation")
        form.addParam('ctfRelations',params.RelationParam, allowsNull=True,
                      condition='doInitialCTF',
                      relationName=em.RELATION_CTF,
                      attributeName='inputMicrographs',
                      label='Previous CTF estimation',
                      help='Choose some CTF estimation related to input '
                           'micrographs, in case you want to use the defocus '
                           'values found previously')
        form.addParam('findPhaseShift', params.BooleanParam, default=False,
                      label="Find additional phase shift?",
                      #condition='doInitialCTF',
                      help='If the data was collected with phase plate, this will find '
                           'additional phase shift due to phase plate',
                      expertLevel=params.LEVEL_ADVANCED)

        group = form.addGroup('Phase shift parameters')
        group.addParam('minPhaseShift', params.FloatParam, default=0.0,
                       label="Minimum phase shift (rad)",
                       condition='findPhaseShift',
                       help='Lower bound of the search for additional phase shift. '
                            'Phase shift is of scattered electrons relative to '
                            'unscattered electrons. In radians.',
                       expertLevel=params.LEVEL_ADVANCED)
        group.addParam('maxPhaseShift', params.FloatParam, default=3.15,
                       label="Maximum phase shift (rad)",
                       condition='findPhaseShift',
                       help='Upper bound of the search for additional phase shift. '
                            'Phase shift is of scattered electrons relative to '
                            'unscattered electrons. In radians. '
                            'Please use value between 0.10 and 3.15',
                       expertLevel=params.LEVEL_ADVANCED)
        group.addParam('stepPhaseShift', params.FloatParam, default=0.2,
                       label="Phase shift search step (rad)",
                       condition='findPhaseShift',
                       help='Step size for phase shift search (radians)',
                       expertLevel=params.LEVEL_ADVANCED)
        
        form.addParam('doCTFAutoDownsampling', params.BooleanParam,
                      default=True,
                      label="Automatic CTF downsampling detection",
                      expertLevel=pwconst.LEVEL_ADVANCED,
                      help='If this option is chosen, the algorithm '
                           'automatically tries by default the suggested '
                           'Downsample factor; and if it fails, +1; '
                           'and if it fails, -1.')

        form.addParam('doFastDefocus', params.BooleanParam, default=True,
                      label="Fast defocus estimate",
                      expertLevel=pwconst.LEVEL_ADVANCED,
                      help='Perform fast defocus estimate.')
        form.addParam('doAutomaticRejection', params.BooleanParam,
                      default=False, label="Automatic rejection",
                      expertLevel=pwconst.LEVEL_ADVANCED,
                      help='Automatically reject micrographs whose CTF looks '
                           'suspicious.')

    # --------------------------- STEPS functions ------------------------------
    def _estimateCTF(self, micFn, micDir, micName):
        """ Run the estimate CTF program """
        doneFile = join(micDir, 'done.txt')

        localParams = self.__params.copy()
        if self.doInitialCTF:
            if self.ctfDict[micName] > 0:
                localParams['defocusU'], localParams['phaseShift0'] = self.ctfDict[micName]
                localParams['defocus_range'] = 0.1 * localParams['defocusU']
        else:
            ma = self._params['maxDefocus']
            mi = self._params['minDefocus']
            localParams['defocusU'] = (ma + mi) / 2
            localParams['defocus_range'] = (ma - mi) / 2
            if self.findPhaseShift:
                localParams['phaseShift0'] = self._params['phaseShift0']

        # Create micrograph dir under extra directory
        pwutils.path.makePath(micDir)
        if not exists(micDir):
            raise Exception("No created dir: %s " % micDir)

        finalName = micFn
        if self.AutoDownsampling:
            ctfDownFactor = em.calculateAutodownsampling(self.inputMics.getSamplingRate())
        else:
            ctfDownFactor = self.ctfDownFactor.get()
        downsampleList = [ctfDownFactor]

        if self.doCTFAutoDownsampling:
            downsampleList.append(ctfDownFactor + 1)
            if ctfDownFactor >= 2:
                downsampleList.append(ctfDownFactor - 1)
            else:
                if ctfDownFactor > 1:
                    downsampleList.append((ctfDownFactor + 1) / 2)

        deleteTmp = ""
        for downFactor in downsampleList:
            # Downsample if necessary
            if downFactor != 1:
                #downFactor = downFactor+1
                # Replace extension by 'mrc' cause there are some formats that
                # cannot be written (such as dm3)
                baseFn = pwutils.path.replaceBaseExt(micFn, 'mrc')
                finalName = self._getTmpPath(baseFn)
                self.runJob("xmipp_transform_downsample",
                            "-i %s -o %s --step %f --method fourier"
                            % (micFn, finalName, downFactor))
                deleteTmp = finalName

            # Update _params dictionary with mic and micDir
            localParams['micFn'] = finalName
            localParams['micDir'] = self._getFileName('prefix', micDir=micDir)
            localParams['samplingRate'] = \
                self.inputMics.getSamplingRate() * downFactor

            # CTF estimation with Xmipp
            try:
                self.runJob(self._program,
                            self._args % localParams +
                            " --downSamplingPerformed %f" % downFactor)
            except Exception, ex:
                print >> sys.stderr, "xmipp_ctf_estimate_from_micrograph has " \
                                     "failed with micrograph %s" % finalName

            # Check the quality of the estimation and reject it necessary
            if self.evaluateSingleMicrograph(micFn, micDir):
                break

        # Let's notify that this micrograph have been processed
        # just creating an empty file at the end (after success or failure)
        open(doneFile, 'w')
        
        if deleteTmp != "":
            pwutils.path.cleanPath(deleteTmp)

    def _restimateCTF(self, micId):
        """ Run the estimate CTF program """
        ctfModel = self.recalculateSet[micId]
        self._prepareRecalCommand(ctfModel)
        # CTF estimation with Xmipp
        self.runJob(self._program, self._args % self._params)
        mic = ctfModel.getMicrograph()
        micDir = self._getMicrographDir(mic)
        self.evaluateSingleMicrograph(mic.getFileName(), micDir)

    def _createOutputStep(self):
        pass
    
    # --------------------------- INFO functions -------------------------------
    def _validate(self):
        validateMsgs = []
        # downsampling factor must be greater than 1
        if self.ctfDownFactor.get() < 1:
            validateMsgs.append('Downsampling factor must be >=1.')
        if self.doInitialCTF:
            if not self.ctfRelations.hasValue():
                validateMsgs.append('If you want to use a previous estimation '
                                    'of the CTF, the corresponding set of CTFs '
                                    'is needed')

        valueStep = round(self.stepPhaseShift.get(), 2)
        valueMin = round(self.minPhaseShift.get(), 2)
        valueMax = round(self.maxPhaseShift.get(), 2)

        if not (self.minPhaseShift < self.maxPhaseShift and
                        valueStep <= (valueMax - valueMin) and
                            0.10 <= valueMax <= 3.15):
            validateMsgs.append('Wrong values for phase shift search.')
        return validateMsgs

    def _summary(self):
        summary = em.ProtCTFMicrographs._summary(self)
        if self.methodsVar.hasValue():
            summary.append(self.methodsVar.get())
        return summary

    def _methods(self):
        strMsg = "We calculated the CTF of micrographs %s using Xmipp " \
                 "[Sorzano2007a]" % self.getObjectTag('inputMicrographs')
        if self.doFastDefocus and not self.doInitialCTF:
            str += " with a fast defocus estimate [Vargas2013a]"
        str += "."

        if self.methodsVar.hasValue():
            strMsg += " " + self.methodsVar.get()

        if self.hasAttribute('outputCTF'):
            strMsg += '\nOutput set is %s.' % self.getObjectTag('outputCTF')

        return [strMsg]

    def _citations(self):
        papers = ['Sorzano2007a']
        if self.doFastDefocus and not self.doInitialCTF:
            papers.append('Vargas2013a')
        return papers

    # --------------------------- UTILS functions ------------------------------
    def _prepareArgs(self, params):
        if not self.findPhaseShift:
            self._args = ("--micrograph %(micFn)s --oroot %(micDir)s --sampling_rate "
                      "%(samplingRate)s --defocusU %(defocusU)f --defocus_range "
                      "%(defocus_range)f --overlap 0.7 --acceleration1D")
        else:
            self._args = ("--micrograph %(micFn)s --oroot %(micDir)s --sampling_rate "
                      "%(samplingRate)s --defocusU %(defocusU)f --defocus_range "
                      "%(defocus_range)f --overlap 0.7 --acceleration1D --phase_shift %(phaseShift0)f "
                      "--VPP_radius 0.005")

        for par, val in params.iteritems():
            self._args += " --%s %s" % (par, str(val))

        if self.doFastDefocus and not self.doInitialCTF:
            self._args += " --fastDefocus"

    def _prepareCommand(self):
        self._createFilenameTemplates()
        self._program = 'xmipp_ctf_estimate_from_micrograph'

        # Mapping between base protocol parameters and the package specific
        # command options
        self.__params = {'kV': self._params['voltage'],
                         'Cs': self._params['sphericalAberration'],
                         'ctfmodelSize': self._params['windowSize'],
                         'Q0': self._params['ampContrast'],
                         'min_freq': self._params['lowRes'],
                         'max_freq': self._params['highRes'],
                         'pieceDim': self._params['windowSize']
                         }
        self._prepareArgs(self.__params)

        if self.ctfRelations.hasValue():
            self.ctfDict = {}
            for ctf in self.ctfRelations.get():
                ctfName = ctf.getMicrograph().getMicName()
                phaseShift0 = 0
                if self.findPhaseShift:
                    if hasattr(ctf,"_gctf_ctfPhaseShift"):
                        phaseShift0=ctf._gctf_ctfPhaseShift
                    elif hasattr(ctf,"_ctffind4_ctfPhaseShift"):
                        phaseShift0=ctf._ctffind4_ctfPhaseShift
                    else:
                        phaseShift0 = 1.65 # pi/2
                self.ctfDict[ctfName] = (ctf.getDefocusU(),phaseShift0.get())


        if self.findPhaseShift and not self.ctfRelations.hasValue():
            self._params['phaseShift0'] = 1.65

    def _prepareRecalCommand(self, ctfModel):
        if self.recalculate:
            self._defineRecalValues(ctfModel)
            self._createFilenameTemplates()
            self._program = 'xmipp_ctf_estimate_from_psd_fast'
            self._args = "--psd %(psdFn)s "
            line = ctfModel.getObjComment().split()

            # get the size and the image of psd

            imgPsd = ctfModel.getPsdFile()
            psdFile = pwutils.path.basename(imgPsd)
            imgh = em.ImageHandler()
            size, _, _, _ = imgh.getDimensions(imgPsd)

            mic = ctfModel.getMicrograph()
            micDir = self._getMicrographDir(mic)
            fnCTFparam = self._getFileName('ctfparam', micDir=micDir)
            mdCTFParam = md.MetaData(fnCTFparam)
            downFactor = em.calculateAutodownsampling(mic.getSamplingRate())
            #mdCTFParam.setValue(md.MDL_CTF_DOWNSAMPLE_PERFORMED,downFactor)
                                             #mdCTFParam.firstObject())
            # cleanPath(fnCTFparam)
            params2 = {'psdFn': join(micDir, psdFile),
                       'defocusU': float(line[0]),
                       #'defocusV': float(line[1]),
                       #'angle': line[2],
                       }
            self._params = dict(self._params.items() + params2.items())
            # Mapping between base protocol parameters and the package specific
            # command options
            self.__params = {'sampling_rate': self._params['samplingRate']
                                              * downFactor,
                             'downSamplingPerformed': downFactor,
                             'kV': self._params['voltage'],
                             'Cs': self._params['sphericalAberration'],
                             'min_freq': line[3],
                             'max_freq': line[4],
                             'defocusU': self._params['defocusU'],
                             #'defocusV': self._params['defocusV'],
                             #'azimuthal_angle': self._params['angle'],
                             'Q0': self._params['ampContrast'],
                             'defocus_range': 5000,
                             'ctfmodelSize': size
                             }

            for par, val in self.__params.iteritems():
                self._args += " --%s %s" % (par, str(val))

            if self.findPhaseShift:
                self._params['phaseShift'] = "yes"
                self._params['minPhaseShift'] = self.minPhaseShift.get()
                self._params['maxPhaseShift'] = self.maxPhaseShift.get()
                self._params['stepPhaseShift'] = self.stepPhaseShift.get()
            else:
                self._params['phaseShift'] = "no"

    def _setPsdFiles(self, ctfModel, micDir):
        ctfModel._psdFile = String(self._getFileName('psd', micDir=micDir))
        ctfModel._xmipp_enhanced_psd = \
            String(self._getFileName('enhanced_psd', micDir=micDir))
        ctfModel._xmipp_ctfmodel_quadrant = \
            String(self._getFileName('ctfmodel_quadrant', micDir=micDir))
        ctfModel._xmipp_ctfmodel_halfplane = \
            String(self._getFileName('ctfmodel_halfplane', micDir=micDir))

    def evaluateSingleMicrograph(self, micFn, micDir):
        fnCTF = self._getFileName('ctfparam', micDir=micDir)
        mdCTFparam = md.MetaData(fnCTF)
        objId = mdCTFparam.firstObject()
        mdCTFparam.setValue(md.MDL_MICROGRAPH, micFn, objId)
        mdCTFparam.setValue(md.MDL_PSD,
                            str(self._getFileName('psd', micDir=micDir)), objId)
        mdCTFparam.setValue(md.MDL_PSD_ENHANCED,
                            str(self._getFileName('enhanced_psd',
                                                  micDir=micDir)), objId)
        mdCTFparam.setValue(md.MDL_CTF_MODEL,
                            str(self._getFileName('ctfparam',
                                                  micDir=micDir)), objId)
        mdCTFparam.setValue(md.MDL_IMAGE1,
                            str(self._getFileName('ctfmodel_quadrant',
                                                  micDir=micDir)), objId)
        mdCTFparam.setValue(md.MDL_IMAGE2,
                            str(self._getFileName('ctfmodel_halfplane',
                                                  micDir=micDir)), objId)

        fnEval = self._getFileName('ctf', micDir=micDir)
        mdCTFparam.write(fnEval)

        # Evaluate if estimated ctf is good enough
        try:
            #if fnEval == "Runs/003984_XmippProtCTFMicrographs/extra/FoilHole_2052784_Data_2047433_2047434_20161203_0346_frames_aligned_mic/xmipp_ctf.xmd":
                #print("Run xmipp_ctf_sort_psds -i %s"%fnEval)
                #aaaaa
            self.runJob("xmipp_ctf_sort_psds", "-i %s" % (fnEval))
        except Exception:
            pass

        # Check if it is a good micrograph
        fnRejected = self._getTmpPath(pwutils.path.basename(micFn +
                                                        "_rejected.xmd"))

        if self.findPhaseShift:
            self.runJob("xmipp_metadata_utilities",
                        '-i %s --query select "%s" -o %s'
                        % (fnEval, self._criterion_phaseplate, fnRejected))

        else:
            self.runJob("xmipp_metadata_utilities",
                    '-i %s --query select "%s" -o %s'
                    % (fnEval, self._criterion, fnRejected))

        retval = True
        if not isMdEmpty(fnRejected):
            mdCTFparam = md.MetaData(fnEval)
            mdCTFparam.setValue(md.MDL_ENABLED, -1, mdCTFparam.firstObject())
            mdCTFparam.write(fnEval)
            retval = False
            
        pwutils.path.cleanPath(fnRejected)

        return retval

    def _createCtfModel(self, mic, updateSampling=True):
        if updateSampling:
            newSampling = mic.getSamplingRate() * self.ctfDownFactor.get()
            mic.setSamplingRate(newSampling)

<<<<<<< HEAD
    def _createCtfModel(self, mic):

=======
>>>>>>> b313353f
        micDir = self._getMicrographDir(mic)
        ctfparam = self._getFileName('ctf', micDir=micDir)
        ctfModel2 = readCTFModel(ctfparam, mic)
        self._setPsdFiles(ctfModel2, micDir)
        return ctfModel2

    def _createErrorCtfParam(self, micDir):
        ctfparam = self._getFileName('ctfErrorParam', micDir=micDir)
        f = open(ctfparam, 'w+')
        lines = """# XMIPP_STAR_1 *
#
data_fullMicrograph
 _ctfSamplingRate -999
 _ctfVoltage -999
 _ctfDefocusU -999
 _ctfDefocusV -999
 _ctfDefocusAngle -999
 _ctfSphericalAberration -999
 _ctfChromaticAberration -999
 _ctfEnergyLoss -999
 _ctfLensStability -999
 _ctfConvergenceCone -999
 _ctfLongitudinalDisplacement -999
 _ctfTransversalDisplacement -999
 _ctfQ0 -999
 _ctfK -999
 _ctfEnvR0 -999
 _ctfEnvR1 -999
 _ctfEnvR2 -999
 _ctfBgGaussianK -999
 _ctfBgGaussianSigmaU -999
 _ctfBgGaussianSigmaV -999
 _ctfBgGaussianCU -999
 _ctfBgGaussianCV -999
 _ctfBgGaussianAngle -999
 _ctfBgSqrtK -999
 _ctfBgSqrtU -999
 _ctfBgSqrtV -999
 _ctfBgSqrtAngle -999
 _ctfBgBaseline -999
 _ctfBgGaussian2K -999
 _ctfBgGaussian2SigmaU -999
 _ctfBgGaussian2SigmaV -999
 _ctfBgGaussian2CU -999
 _ctfBgGaussian2CV -999
 _ctfBgGaussian2Angle -999
 _ctfBgR1 -999
 _ctfBgR2 -999
 _ctfBgR3 -999
 _ctfX0 -999
 _ctfXF -999
 _ctfY0 -999
 _ctfYF -999
 _ctfCritFitting -999
 _ctfCritCorr13 -999
 _CtfDownsampleFactor -999
 _ctfCritPsdStdQ -999
 _ctfCritPsdPCA1 -999
 _ctfCritPsdPCARuns -999
 _micrograph NULL
 _psd NULL
 _psdEnhanced NULL
 _ctfModel NULL
 _image1 NULL
 _image2 NULL
 _enabled -1
 _ctfCritFirstZero -999
 _ctfCritMaxFreq -999
 _ctfCritDamping -999
 _ctfCritfirstZeroRatio -999
 _ctfEnvelopePlot -999
 _ctfCritFirstMinFirstZeroRatio -999
 _ctfCritCtfMargin -999
 _ctfCritNonAstigmaticValidty -999
 _ctfCritPsdCorr90 -999
 _ctfCritPsdInt -999
 _ctfCritNormality -999
"""
        f.write(lines)
        f.close()
        return ctfparam<|MERGE_RESOLUTION|>--- conflicted
+++ resolved
@@ -458,12 +458,6 @@
         if updateSampling:
             newSampling = mic.getSamplingRate() * self.ctfDownFactor.get()
             mic.setSamplingRate(newSampling)
-
-<<<<<<< HEAD
-    def _createCtfModel(self, mic):
-
-=======
->>>>>>> b313353f
         micDir = self._getMicrographDir(mic)
         ctfparam = self._getFileName('ctf', micDir=micDir)
         ctfModel2 = readCTFModel(ctfparam, mic)
