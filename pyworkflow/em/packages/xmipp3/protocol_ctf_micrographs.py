--- conflicted
+++ resolved
@@ -100,7 +100,6 @@
                       help='Automatically reject micrographs whose CTF looks '
                            'suspicious.')
 
-<<<<<<< HEAD
     def getInputMicrographs(self):
         return self.inputMicrographs.get()
 
@@ -215,8 +214,6 @@
 
         ctfSet.close()
 
-=======
->>>>>>> 10c69a2b
     # --------------------------- STEPS functions ------------------------------
     def _estimateCTF(self, micFn, micDir, micName):
         """ Run the estimate CTF program """
@@ -286,7 +283,7 @@
         # Let's notify that this micrograph have been processed
         # just creating an empty file at the end (after success or failure)
         open(doneFile, 'w')
-        
+
         if deleteTmp != "":
             pwutils.path.cleanPath(deleteTmp)
 
@@ -303,7 +300,7 @@
 
     def _createOutputStep(self):
         pass
-    
+
     # --------------------------- INFO functions -------------------------------
     def _validate(self):
         validateMsgs = []
