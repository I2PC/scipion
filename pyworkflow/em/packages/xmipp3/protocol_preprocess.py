--- conflicted
+++ resolved
@@ -262,13 +262,8 @@
     #--------------------------- UTILS functions ---------------------------------------------------
     def _getSize(self):
         """ get the size of SetOfParticles object"""
-<<<<<<< HEAD
-        
-        Xdim, _, _, _ = self.inputParticles.get().getDimensions()
-=======
+
         Xdim = self.inputParticles.get().getDimensions()[0]
-        
->>>>>>> 19e50db5
         size = int(Xdim/2)
         return size
 
