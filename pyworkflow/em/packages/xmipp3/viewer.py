# **************************************************************************
# *
# * Authors:     J.M. De la Rosa Trevin (jmdelarosa@cnb.csic.es)
# *
# * Unidad de  Bioinformatica of Centro Nacional de Biotecnologia , CSIC
# *
# * This program is free software; you can redistribute it and/or modify
# * it under the terms of the GNU General Public License as published by
# * the Free Software Foundation; either version 2 of the License, or
# * (at your option) any later version.
# *
# * This program is distributed in the hope that it will be useful,
# * but WITHOUT ANY WARRANTY; without even the implied warranty of
# * MERCHANTABILITY or FITNESS FOR A PARTICULAR PURPOSE.  See the
# * GNU General Public License for more details.
# *
# * You should have received a copy of the GNU General Public License
# * along with this program; if not, write to the Free Software
# * Foundation, Inc., 59 Temple Place, Suite 330, Boston, MA
# * 02111-1307  USA
# *
# *  All comments concerning this program package may be sent to the
# *  e-mail address 'jmdelarosa@cnb.csic.es'
# *
# **************************************************************************
"""
This module implement the wrappers around xmipp_showj
visualization program.
"""

import os
from pyworkflow.viewer import Viewer, DESKTOP_TKINTER, WEB_DJANGO
from pyworkflow.em.data import *
from pyworkflow.em.protocol import *
from xmipp3 import getXmippPath
from protocol_preprocess_micrographs import XmippProtPreprocessMicrographs
from protocol_extract_particles import XmippProtExtractParticles, ProtImportParticles
from protocol_cl2d_align import XmippProtCL2DAlign
from protocol_cl2d import XmippProtCL2D
from protocol_kerdensom import XmippProtKerdensom
from protocol_rotational_spectra import XmippProtRotSpectra
from protocol_screen_classes import XmippProtScreenClasses
from protocol_helical_parameters import XmippProtHelicalParameters
from protocol_convert_to_pseudoatoms import XmippProtConvertToPseudoAtoms
from protocol_identify_outliers import XmippProtIdentifyOutliers
from protocol_preprocess import XmippProtPreprocessVolumes
from convert import *
from os.path import dirname, join
from pyworkflow.utils import makePath, runJob
import pyworkflow as pw
import xmipp


class XmippViewer(Viewer):
    """ Wrapper to visualize different type of objects
    with the Xmipp program xmipp_showj
    """
    _environments = [DESKTOP_TKINTER, WEB_DJANGO]
    _targets = [Image, SetOfImages, SetOfCoordinates, SetOfClasses2D, SetOfClasses3D, 
                SetOfMovies, ProtExtractParticles,
                XmippProtKerdensom, XmippProtRotSpectra,  
                SetOfCTF, NormalModes, XmippProtScreenClasses,
                XmippProtConvertToPseudoAtoms, XmippProtIdentifyOutliers]
    
    def __init__(self, **args):
        Viewer.__init__(self, **args)
        self._views = []
    
    def runShowJ(self, filename, **args):
        self._views.append(DataView(filename, **args))
        
    def runScipionShowJ(self, filename, *args):
        self._views.append(ObjectView(filename, *args))
        
    def visualize(self, obj, **args):
        self._visualize(obj, **args)
        
        for v in self._views:
            v.show()
            
    def _visualize(self, obj, **args):
        cls = type(obj)

        if issubclass(cls, Volume):
            fn = getImageLocation(obj)
            if fn.endswith('.mrc'):
                fn += ":mrc"
            self.runShowJ(fn)   
                 
        elif issubclass(cls, Image):
            fn = getImageLocation(obj)
            self.runShowJ(fn)
            
        elif issubclass(cls, NormalModes):
            self.runShowJ(obj.getFileName())         
              
        elif issubclass(cls, SetOfMicrographs):
            
            mdFn = getattr(obj, '_xmippMd', None)
            if mdFn:
                fn = mdFn.get()
            else:
                fn = self._getTmpPath(obj.getName() + '_micrographs.xmd')
                writeSetOfMicrographs(obj, fn)

            self.runScipionShowJ(fn, "Micrographs", self._project.getName(), obj.strId(), obj.strId())  
            
        elif issubclass(cls, SetOfMovies):
            fn = self._getTmpPath(obj.getName() + '_movies.xmd')
            writeSetOfMovies(obj, fn)
                
            self.runScipionShowJ(fn, "Micrographs", self._project.getName(), obj.strId(). obj.strId())  
                
        elif issubclass(cls, SetOfCoordinates):
            micSet = obj.getMicrographs()#accessing mics to provide metadata file
            if micSet is None:
                raise Exception('visualize: SetOfCoordinates has not micrographs set.')
            
            mdFn = getattr(micSet, '_xmippMd', None)
            tmpDir = self._getTmpPath(obj.getName()) 
            makePath(tmpDir)
            
            if mdFn:
                fn = mdFn.get()
            else: # happens if protocol is not an xmipp one
                fn = self._getTmpPath(micSet.getName() + '_micrographs.xmd')
                writeSetOfMicrographs(micSet, fn)
            posDir = getattr(obj, '_xmippMd', None)#extra dir istead of md file for SetOfCoordinates
            if posDir:
                copyTree(posDir.get(), tmpDir)
            else:
                writeSetOfCoordinates(tmpDir, obj)   
                           
            runScipionParticlePicker(fn, tmpDir, self._project.getName(), obj.strId())
        
        elif issubclass(cls, SetOfParticles) or issubclass(cls, SetOfVolumes):
            mdFn = getattr(obj, '_xmippMd', None)
            if mdFn:
                fn = mdFn.get()
            else:
                fn = self._getTmpPath(obj.getName() + '_images.xmd')
                #Set hasCTF to False to avoid problems
                if issubclass(cls, SetOfParticles):
                    writeSetOfParticles(obj, fn)
                else:
                    writeSetOfVolumes(obj, fn)
            if issubclass(cls, SetOfParticles):
                self.runScipionShowJ(fn, "Particles", self._project.getName(), obj.strId(), obj.strId())  
            else:
                self.runShowJ(fn)
        
        elif issubclass(cls, SetOfClasses2D):
            mdFn = getattr(obj, '_xmippMd', None)
            if mdFn:
                fn = mdFn.get()
            else:
                fn = self._getTmpPath(obj.getName() + '_classes.xmd')
                writeSetOfClasses2D(obj, fn)
            
            self.runScipionShowJ(fn, "Classes2D", self._project.getName(), obj.strId(), obj.getImages().strId())  
            
        elif issubclass(cls, SetOfClasses3D):
            mdFn = getattr(obj, '_xmippMd', None)
            if mdFn:
                fn = mdFn.get()
            else:
                fn = self._getTmpPath(obj.getName() + '_classes.xmd')
                writeSetOfClasses3D(obj, fn, self._getTmpPath())

            self.runScipionShowJ("classes@"+fn, "Classes3D", self._project.getName(), obj.strId(), obj.getImages().strId(), extraParams=args.get('extraParams', ''))
              
        elif issubclass(cls, SetOfCTF):
            mdFn = getattr(obj, '_xmippMd', None)
            if mdFn:
                fn = mdFn.get()
            else:
                fn = self._getTmpPath(obj.getName() + '_ctfs.xmd')
                writeSetOfCTFs(obj, fn)
<<<<<<< HEAD
            runShowJ(fn, extraParams=' --mode metadata --render psd psdEnhanced image1 image2')  
=======
            self.runShowJ(fn, extraParams=' --mode metadata --render first')  
>>>>>>> 8f690d14
         
        elif issubclass(cls, XmippProtExtractParticles):
            self._visualize(obj.outputParticles)
            fn = getattr(obj.outputParticles, '_xmippMd', None)
            if fn:
                md = xmipp.MetaData(fn) 
                # If Zscore on output images plot Zscore particle sorting
                if md.containsLabel(xmipp.MDL_ZSCORE):
                    from plotter import XmippPlotter
                    xplotter = XmippPlotter(windowTitle="Zscore particles sorting")
                    xplotter.createSubPlot("Particle sorting", "Particle number", "Zscore")
                    xplotter.plotMd(md, False, mdLabelY=xmipp.MDL_ZSCORE)
                    self._views.append(xplotter)
    
        elif issubclass(cls, XmippProtRotSpectra):
            self._visualize(obj.outputClasses, extraParams='--mode rotspectra --columns %d' % obj.SomXdim.get())
        
        elif issubclass(cls, XmippProtKerdensom):
            self._visualize(obj.outputClasses, extraParams='--columns %d' % obj.SomXdim.get())

        elif issubclass(cls, XmippProtScreenClasses) or issubclass(cls, XmippProtIdentifyOutliers):
            self.runShowJ(obj.getVisualizeInfo().get(), extraParams=' --mode metadata --render first')

        elif issubclass(cls, XmippProtConvertToPseudoAtoms):
            self._views.append(CommandView(obj._getPath('chimera.cmd')))

        return self._views
        
# ------------- Xmipp utilities function to launch Java applications ------------

def getArchitecture():
    import platform
    arch = platform.architecture()[0]
    for a in ['32', '64']:
        if a in arch:
            return a
    return 'NO_ARCH' 
    
def getJavaIJappArguments(memory, appName, appArgs):
    """ Build the command line arguments to launch 
    a Java application based on ImageJ. 
    memory: the amount of memory passed to the JVM.
    appName: the qualified name of the java application.
    appArgs: the arguments specific to the application.
    """ 
    if len(memory) == 0:
        memory = "1g"
        print "No memory size provided. Using default: " + memory
    imagej_home = getXmippPath("external", "imagej")
    lib = getXmippPath("lib")
    javaLib = getXmippPath('java', 'lib')
    plugins_dir = os.path.join(imagej_home, "plugins")
    arch = getArchitecture()
    args = "-Xmx%(memory)s -d%(arch)s -Djava.library.path=%(lib)s -Dplugins.dir=%(plugins_dir)s -cp %(imagej_home)s/*:%(javaLib)s/* %(appName)s %(appArgs)s" % locals()

    return args
    
def runJavaIJapp(memory, appName, args, batchMode=True, env=None):
    args = getJavaIJappArguments(memory, appName, args)
    runJob(None, "java", args, runInBackground=batchMode, env=env)
    
    
def runScipionParticlePicker(inputMics, inputCoords,  projectid, objid, memory="1g"):
    
    script = pw.join('apps', 'pw_create_coords_subset.py')
    command = "xmipp.viewer.particlepicker.training.SupervisedPickerRunner --input %s --output %s  --mode review --scipion %s %s \"%s\" %s" % (inputMics, inputCoords, pw.PYTHON, script, projectid, objid)
                                                                                                                                      
    runJavaIJapp(memory, command, True)
    


<|MERGE_RESOLUTION|>--- conflicted
+++ resolved
@@ -176,11 +176,8 @@
             else:
                 fn = self._getTmpPath(obj.getName() + '_ctfs.xmd')
                 writeSetOfCTFs(obj, fn)
-<<<<<<< HEAD
+
             runShowJ(fn, extraParams=' --mode metadata --render psd psdEnhanced image1 image2')  
-=======
-            self.runShowJ(fn, extraParams=' --mode metadata --render first')  
->>>>>>> 8f690d14
          
         elif issubclass(cls, XmippProtExtractParticles):
             self._visualize(obj.outputParticles)
