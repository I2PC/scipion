# **************************************************************************
# *
# * Authors:     J.M. De la Rosa Trevin (jmdelarosa@cnb.csic.es)
# *
# * Unidad de  Bioinformatica of Centro Nacional de Biotecnologia , CSIC
# *
# * This program is free software; you can redistribute it and/or modify
# * it under the terms of the GNU General Public License as published by
# * the Free Software Foundation; either version 2 of the License, or
# * (at your option) any later version.
# *
# * This program is distributed in the hope that it will be useful,
# * but WITHOUT ANY WARRANTY; without even the implied warranty of
# * MERCHANTABILITY or FITNESS FOR A PARTICULAR PURPOSE.  See the
# * GNU General Public License for more details.
# *
# * You should have received a copy of the GNU General Public License
# * along with this program; if not, write to the Free Software
# * Foundation, Inc., 59 Temple Place, Suite 330, Boston, MA
# * 02111-1307  USA
# *
# *  All comments concerning this program package may be sent to the
# *  e-mail address 'jmdelarosa@cnb.csic.es'
# *
# **************************************************************************
"""
This module implement the wrappers around xmipp_showj
visualization program.
"""

import os

from pyworkflow.viewer import Viewer, DESKTOP_TKINTER, WEB_DJANGO, CommandView
from pyworkflow.em.data import *
from pyworkflow.em.protocol import *

from xmipp3 import getXmippPath, getEnviron
from pyworkflow.em.data_tiltpairs import MicrographsTiltPair, ParticlesTiltPair, CoordinatesTiltPair
from convert import *
from os.path import dirname, join
from pyworkflow.utils import makePath, runJob, copyTree
import pyworkflow as pw
import xmipp

from protocol_cl2d_align import XmippProtCL2DAlign
from protocol_cl2d import XmippProtCL2D
from protocol_ctf_discrepancy import XmippProtCTFDiscrepancy
from protocol_extract_particles import XmippProtExtractParticles
from protocol_extract_particles_pairs import XmippProtExtractParticlesPairs
from protocol_helical_parameters import XmippProtHelicalParameters
from protocol_kerdensom import XmippProtKerdensom
from protocol_particle_pick_automatic import XmippParticlePickingAutomatic
from protocol_particle_pick import XmippProtParticlePicking
from protocol_particle_pick_pairs import XmippProtParticlePickingPairs
from protocol_preprocess import XmippProtPreprocessVolumes
from protocol_preprocess_micrographs import XmippProtPreprocessMicrographs
from protocol_projection_outliers import XmippProtProjectionOutliers
from protocol_rotational_spectra import XmippProtRotSpectra
from protocol_screen_classes import XmippProtScreenClasses
from protocol_screen_particles import XmippProtScreenParticles
from protocol_ctf_micrographs import XmippProtCTFMicrographs, XmippProtRecalculateCTF
from pyworkflow.em.showj import *
from protocol_movie_alignment import ProtMovieAlignment


class XmippViewer(Viewer):
    """ Wrapper to visualize different type of objects
    with the Xmipp program xmipp_showj
    """
    _environments = [DESKTOP_TKINTER, WEB_DJANGO]
    _targets = [                  
                CoordinatesTiltPair, 
                Image, 
                MicrographsTiltPair, 
                ParticlesTiltPair, 
                ProtExtractParticles, 
                SetOfClasses2D, 
                SetOfClasses3D, 
                SetOfCoordinates, 
                SetOfCTF, 
                SetOfImages, 
                SetOfMovies, 
                SetOfNormalModes, 
                XmippParticlePickingAutomatic, 
                XmippProtExtractParticlesPairs, 
                XmippProtKerdensom, 
                XmippProtParticlePicking, 
                XmippProtParticlePickingPairs,
                XmippProtProjectionOutliers, 
                XmippProtRotSpectra, 
                XmippProtScreenClasses, 
                XmippProtScreenParticles, 
                XmippProtCTFMicrographs, 
                XmippProtRecalculateCTF,
                ProtMovieAlignment
                ]
    
    def __init__(self, **args):
        Viewer.__init__(self, **args)
        self._views = []   
        
    def visualize(self, obj, **args):
        self._visualize(obj, **args)
        
        for v in self._views:
            v.show()
            
    def _visualize(self, obj, **args):
        cls = type(obj)
        def _getMicrographDir(mic):
            """ Return an unique dir name for results of the micrograph. """
            return obj._getExtraPath(removeBaseExt(mic.getFileName()))        
    
        def iterMicrographs(mics):
            """ Iterate over micrographs and yield
            micrograph name and a directory to process.
            """
            for mic in mics:
                micFn = mic.getFileName()
                micDir = _getMicrographDir(mic) 
                yield (micFn, micDir, mic)
    
        def visualizeCTFObjs(obj, setOfMics):
            
            if exists(obj._getPath("ctfs_temporary.sqlite")):
                os.remove(obj._getPath("ctfs_temporary.sqlite"))
            self.protocol._createFilenameTemplates()
            
            ctfSet = self.protocol._createSetOfCTF("_temporary")
            
            for fn, micDir, mic in iterMicrographs(setOfMics):
                ctfparam = self.protocol._getFileName('ctfparam', micDir=micDir)
                
                if exists(ctfparam) or exists('xmipp_default_ctf.ctfparam'):
                    if not os.path.exists(ctfparam):
                        ctfparam = 'xmipp_default_ctf.ctfparam'
                    
                    ctfModel = readCTFModel(ctfparam, mic)
                    self.protocol._setPsdFiles(ctfModel, micDir)
                    ctfSet.append(ctfModel)
            
            if ctfSet.getSize() < 1:
                raise Exception("Has not been completed the CTT estimation of any micrograph")
            else:
                ctfSet.write()
                ctfSet.close()
                self._visualize(ctfSet)

        if issubclass(cls, Volume):
            fn = getImageLocation(obj)
            self._views.append(DataView(fn, viewParams={RENDER: 'image', SAMPLINGRATE: obj.getSamplingRate()}))
                 
        elif issubclass(cls, Image):
            fn = getImageLocation(obj)

            self._views.append(ObjectView(self._project, obj.strId(), fn))
            
        elif issubclass(cls, SetOfNormalModes):
            fn = obj.getFileName()
            objCommands = '%s %s' % (OBJCMD_NMA_PLOTDIST, OBJCMD_NMA_VMD)
            self._views.append(ObjectView(self._project, obj.strId(), fn, self.protocol.strId(), viewParams={OBJCMDS: objCommands}, **args))

        elif issubclass(cls, SetOfMicrographs):            
            fn = obj.getFileName()
            self._views.append(ObjectView(self._project, obj.strId(), fn, **args))
            
        elif issubclass(cls, SetOfMovies):
            fn = self._getTmpPath(obj.getName() + '_movies.xmd')
            writeSetOfMovies(obj, fn)
            self._views.append(ObjectView(self._project, obj.strId(), fn, **args))


        elif issubclass(cls, MicrographsTiltPair):          
#             fnU = obj.getUntilted().getFileName()
#             fnT = obj.getTilted().getFileName()
#             self._views.append(ObjectView(self._project.getName(), obj.strId(), fnU, **args))            
#             self._views.append(ObjectView(self._project.getName(), obj.strId(), fnT, **args))
            labels = 'id enabled _untilted._filename _tilted._filename'
            self._views.append(ObjectView(self._project, obj.strId(), obj.getFileName(),
                                          viewParams={ORDER: labels, 
                                                      VISIBLE: labels, 
                                                      MODE: MODE_MD,
                                                      RENDER: '_untilted._filename _tilted._filename'}))
            
        elif issubclass(cls, ParticlesTiltPair):          
            labels = 'id enabled _untilted._filename _tilted._filename'
            self._views.append(ObjectView(self._project, obj.strId(), obj.getFileName(),
                                          viewParams={ORDER: labels, 
                                                      VISIBLE: labels, RENDER:'_untilted._filename _tilted._filename',
                                                      MODE: MODE_MD}))

                            
        elif issubclass(cls, SetOfCoordinates):
            micSet = obj.getMicrographs()  # accessing mics to provide metadata file
            if micSet is None:
                raise Exception('visualize: SetOfCoordinates has no micrographs set.')
            
            mdFn = getattr(micSet, '_xmippMd', None)
            tmpDir = self._getTmpPath(obj.getName())
            makePath(tmpDir)
            
            if mdFn:
                fn = mdFn.get()
            else:  # happens if protocol is not an xmipp one
                fn = self._getTmpPath(micSet.getName() + '_micrographs.xmd')
                writeSetOfMicrographs(micSet, fn)
            posDir = getattr(obj, '_xmippMd', None)  # extra dir istead of md file for SetOfCoordinates
            if posDir:
                copyTree(posDir.get(), tmpDir)
            else:
                writeSetOfCoordinates(tmpDir, obj)

            self._views.append(CoordinatesObjectView(fn, tmpDir))

        elif issubclass(cls, SetOfParticles):
            fn = obj.getFileName()
            labels = 'id enabled _index _filename _xmipp_zScore _xmipp_cumulativeSSNR _sampling '
            labels += '_ctfModel._defocusU _ctfModel._defocusV _ctfModel._defocusAngle _transform._matrix'
            self._views.append(ObjectView(self._project, obj.strId(), fn,
                                          viewParams={ORDER: labels, 
                                                      VISIBLE: labels, 
                                                      'sortby': '_xmipp_zScore asc', RENDER:'_filename'}))
               
        elif issubclass(cls, SetOfVolumes):
            fn = obj.getFileName()
            labels = 'id enabled comment _filename '
            self._views.append(ObjectView(self._project, obj.strId(), fn,
                                          viewParams={MODE: MODE_MD, ORDER: labels, VISIBLE: labels, RENDER: '_filename'}))
        
        elif issubclass(cls, SetOfClasses2D):
            fn = obj.getFileName()
            self._views.append(ClassesView(self._project, obj.strId(), fn, **args))
            
        elif issubclass(cls, SetOfClasses3D):
            fn = obj.getFileName()
            self._views.append(Classes3DView(self._project, obj.strId(), fn))
        
        if issubclass(cls, XmippProtCTFMicrographs) and not obj.hasAttribute("outputCTF"):
            mics = obj.inputMicrographs.get()
            visualizeCTFObjs(obj, mics)

        if issubclass(cls, XmippProtRecalculateCTF) and not obj.hasAttribute("outputCTF"):
            mics = obj.inputCtf.get().getMicrographs()
            visualizeCTFObjs(obj, mics)
        
        elif obj.hasAttribute("outputCTF"):
            self._visualize(obj.outputCTF)
        
        elif issubclass(cls, SetOfCTF):
            fn = obj.getFileName()
#            self._views.append(DataView(fn, viewParams={MODE: 'metadata'}))
            psdLabels = '_psdFile _xmipp_enhanced_psd _xmipp_ctfmodel_quadrant _xmipp_ctfmodel_halfplane'
            labels = 'id enabled label %s _defocusU _defocusV _defocusAngle _defocusRatio '\
                     '_xmipp_ctfCritFirstZero _xmipp_ctfCritCorr13 _xmipp_ctfCritFitting _micObj._filename' % psdLabels 
            self._views.append(ObjectView(self._project, obj.strId(), fn,
                                          viewParams={MODE: MODE_MD, ORDER: labels, VISIBLE: labels, ZOOM: 50, RENDER: psdLabels}))    

        elif issubclass(cls, CoordinatesTiltPair):
            tmpDir = self._getTmpPath(obj.getName()) 
            makePath(tmpDir)

            mdFn = join(tmpDir, 'input_micrographs.xmd')
            writeSetOfMicrographsPairs(obj.getUntilted().getMicrographs(),
                                        obj.getTilted().getMicrographs(), 
                                        mdFn) 
            parentProtId = obj.getObjParentId()
            parentProt = self.getProject().mapper.selectById(parentProtId)
            extraDir = parentProt._getExtraPath()
            
            extraDir = parentProt._getExtraPath()
            #TODO: Review this if ever a non Xmipp CoordinatesTiltPair is available
#             writeSetOfCoordinates(tmpDir, obj.getUntilted()) 
#             writeSetOfCoordinates(tmpDir, obj.getTilted()) 
            
            scipion =  "%s %s \"%s\" %s" % ( pw.PYTHON, pw.join('apps', 'pw_create_coords.py'), self.getProject().getDbPath(), obj.strId())
            app = "xmipp.viewer.particlepicker.tiltpair.TiltPairPickerRunner"
            args = " --input %(mdFn)s --output %(extraDir)s --mode readonly --scipion %(scipion)s"%locals()
        
            runJavaIJapp("2g", app, args)
         
        elif issubclass(cls, XmippProtExtractParticles) or issubclass(cls, XmippProtScreenParticles):
            particles = obj.outputParticles
            self._visualize(particles)
            
            fn = obj._getPath('images.xmd')
            md = xmipp.MetaData(fn) 
            # If Zscore on output images plot Zscore particle sorting
            if md.containsLabel(xmipp.MDL_ZSCORE):
                from plotter import XmippPlotter
                xplotter = XmippPlotter(windowTitle="Zscore particles sorting")
                xplotter.createSubPlot("Particle sorting", "Particle number", "Zscore")
                xplotter.plotMd(md, False, mdLabelY=xmipp.MDL_ZSCORE)
                self._views.append(xplotter)
    
        elif issubclass(cls, XmippProtRotSpectra):
            self._visualize(obj.outputClasses, viewParams={#'mode': 'rotspectra', 
                                                           'columns': obj.SomXdim.get(),
                                                           'render': 'average._filename spectraPlot._filename',
                                                           'labels': '_size',
                                                           'sortby': 'id'})
        
        elif issubclass(cls, XmippProtKerdensom):
            self._visualize(obj.outputClasses, viewParams={'columns': obj.SomXdim.get(),
                                                           'render': 'average._filename _representative._filename',
                                                           'labels': '_size',
                                                           'sortby': 'id'})
        
        elif issubclass(cls, XmippProtScreenClasses):
            if isinstance(obj.inputSet.get(), SetOfClasses2D):
                fn = obj.outputClasses
                labels = 'id enabled _size _representative._index _representative._filename _xmipp_maxCC'
                labelRender = "_representative._filename"
                self._visualize(fn, viewParams={ORDER: labels, 
                                                          VISIBLE: labels, 
                                                          'sortby': '_xmipp_maxCC des', RENDER:labelRender})
            else:
                fn = obj.outputAverages.getFileName()
                labels = 'id enabled _index _filename _xmipp_maxCC _transform._matrix'
                labelRender = "_filename"
                self._views.append(ObjectView(self._project, obj.outputAverages.strId(), fn,
                                              viewParams={ORDER: labels, 
                                                      VISIBLE: labels, 
                                                      'sortby': '_xmipp_maxCC des', RENDER:labelRender}))
        
        elif issubclass(cls, XmippProtProjectionOutliers):
            if isinstance(obj.inputSet.get(), SetOfClasses2D):
                fn = obj.outputClasses
                labels = 'id enabled _size _representative._index _representative._filename _xmipp_maxCC _xmipp_zScoreResCov _xmipp_zScoreResMean _xmipp_zScoreResVar'
                labelRender = "_representative._filename"
                self._visualize(fn, viewParams={ORDER: labels, 
                                                          VISIBLE: labels, 
                                                          'sortby': '_xmipp_zScoreResCov des', RENDER:labelRender})
            else:
                fn = obj.outputAverages.getFileName()
                labels = 'id enabled _index _filename  _xmipp_maxCC _xmipp_zScoreResCov _xmipp_zScoreResMean _xmipp_zScoreResVar _transform._matrix'
                labelRender = "_filename"
                self._views.append(ObjectView(self._project, obj.outputAverages.strId(), fn,
                                              viewParams={ORDER: labels, 
                                                      VISIBLE: labels, 
                                                      'sortby': '_xmipp_zScoreResCov des', RENDER:labelRender}))
            
        elif issubclass(cls, XmippProtParticlePicking):
            if obj.getOutputsSize() >= 1:
                self._visualize(obj.getCoords())
            
        elif issubclass(cls, XmippParticlePickingAutomatic):
            micSet = obj.getInputMicrographs()
            mdFn = getattr(micSet, '_xmippMd', None)
            if mdFn:
                micsfn = mdFn.get()
            else:  # happens if protocol is not an xmipp one
                micsfn = self._getTmpPath(micSet.getName() + '_micrographs.xmd')
                writeSetOfMicrographs(micSet, micsfn)
                
            posDir = getattr(obj.getCoords(), '_xmippMd').get()  # extra dir istead of md file for SetOfCoordinates
            scipion = "%s %s \"%s\" %s" % (pw.PYTHON, pw.join('apps', 'pw_create_coords.py'), self.getProject().getDbPath(), obj.strId())
            app = "xmipp.viewer.particlepicker.training.SupervisedPickerRunner"# Launch the particle picking GUI
            args = "--input %(micsfn)s --output %(posDir)s --mode review  --scipion %(scipion)s" % locals()
            runJavaIJapp("2g", app, args)
            # self._views.append(CoordinatesObjectView(fn, tmpDir, 'review', self._project.getName(), obj.strId()))

        elif issubclass(cls, XmippProtParticlePickingPairs):
            tmpDir = self._getTmpPath(obj.getName()) 
            makePath(tmpDir)

            mdFn = join(tmpDir, 'input_micrographs.xmd')
            writeSetOfMicrographsPairs(obj.outputCoordinatesTiltPair.getUntilted().getMicrographs(),
                                        obj.outputCoordinatesTiltPair.getTilted().getMicrographs(), 
                                        mdFn) 
            extraDir = obj._getExtraPath()
            scipion =  "%s %s \"%s\" %s" % ( pw.PYTHON, pw.join('apps', 'pw_create_coords.py'), self.getProject().getDbPath(), obj.strId())
            app = "xmipp.viewer.particlepicker.tiltpair.TiltPairPickerRunner"
            args = " --input %(mdFn)s --output %(extraDir)s --mode readonly --scipion %(scipion)s"%locals()
        
            runJavaIJapp("%dg" % obj.memory.get(), app, args)

        elif issubclass(cls, ProtMovieAlignment):
            outputMics = obj.outputMicrographs
            plotLabels = 'plotPolar._filename plotCart._filename'
            labels = plotLabels + ' _filename '
            objCommands = '%s %s %s' % (OBJCMD_MOVIE_ALIGNPOLAR, OBJCMD_MOVIE_ALIGNCARTESIAN, OBJCMD_MOVIE_ALIGNPOLARCARTESIAN)
<<<<<<< HEAD

            self._views.append(ObjectView(self._project, outputMics.strId(), outputMics.getFileName(), self.protocol.strId(), viewParams={MODE: MODE_MD,
=======
            self._views.append(ObjectView(self._project.getName(), outputMics.strId(), outputMics.getFileName(), 
                                          obj.strId(), 
                                          viewParams={MODE: MODE_MD,
>>>>>>> d3e9c0ba
                                                      ORDER: labels, VISIBLE: labels, RENDER: plotLabels, 'zoom': 50,
                                                      OBJCMDS: objCommands}))


        elif issubclass(cls, XmippProtExtractParticlesPairs):
            self._visualize(obj.outputParticlesTiltPair)

        return self._views
    
    
class ChimeraClient(CommandView):
    """ View for calling an external command. """
    def __init__(self, inputFile, projectionSize=256, 
                 angularDist=None, radius=None, sphere=None, **kwargs):
        cmd = 'xmipp_chimera_client --input "%(inputFile)s" --mode projector %(projectionSize)d' % locals()
        if angularDist:
            cmd += ' -a %(angularDist)s red %(radius)f' % locals() 
            if sphere > 0:
                cmd += ' %f' % sphere
        CommandView.__init__(self, cmd + ' &', env=getEnviron())
        
    def show(self):
        from subprocess import call
        call(self._cmd, shell=True, env=self._env)
        <|MERGE_RESOLUTION|>--- conflicted
+++ resolved
@@ -379,14 +379,9 @@
             plotLabels = 'plotPolar._filename plotCart._filename'
             labels = plotLabels + ' _filename '
             objCommands = '%s %s %s' % (OBJCMD_MOVIE_ALIGNPOLAR, OBJCMD_MOVIE_ALIGNCARTESIAN, OBJCMD_MOVIE_ALIGNPOLARCARTESIAN)
-<<<<<<< HEAD
-
-            self._views.append(ObjectView(self._project, outputMics.strId(), outputMics.getFileName(), self.protocol.strId(), viewParams={MODE: MODE_MD,
-=======
-            self._views.append(ObjectView(self._project.getName(), outputMics.strId(), outputMics.getFileName(), 
-                                          obj.strId(), 
-                                          viewParams={MODE: MODE_MD,
->>>>>>> d3e9c0ba
+
+
+            self._views.append(ObjectView(self._project, outputMics.strId(), outputMics.getFileName(), obj.strId(), viewParams={MODE: MODE_MD,
                                                       ORDER: labels, VISIBLE: labels, RENDER: plotLabels, 'zoom': 50,
                                                       OBJCMDS: objCommands}))
 
