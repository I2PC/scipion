--- conflicted
+++ resolved
@@ -105,11 +105,6 @@
         deps = [] # store volumes steps id to use as dependencies for last step
         commonParams    = self._getCommonParams()
         commonParamsRef = self._getCommonParamsRef()
-<<<<<<< HEAD
-
-        sym = self.symmetryGroup.get()
-=======
->>>>>>> d518cd8e
 
         sym = self.symmetryGroup.get()
         
@@ -138,13 +133,9 @@
                                                  commonParamsRef, 
                                                  prerequisites=[phanProjStepId])
 
-<<<<<<< HEAD
-
-=======
             if ( not (self.pseudoSymmetryGroup.get() == '') ):
                 sym = self.pseudoSymmetryGroup.get()
                 
->>>>>>> d518cd8e
             volStepId = self._insertFunctionStep('alignabilityStep', 
                                                  volName, volDir,
                                                  sym,
@@ -241,15 +232,9 @@
         self.runJob('xmipp_reconstruct_significant', 
                     params, numberOfMpi=nproc,numberOfThreads=nT)
         copyfile(volDir+'/angles_iter001_00.xmd', self._getTmpPath(anglesPath))
-<<<<<<< HEAD
         
     def alignabilityStep(self, volName,volDir,sym):
         
-=======
-        
-    def alignabilityStep(self, volName,volDir,sym):
-        
->>>>>>> d518cd8e
         nproc = self.numberOfMpi.get()
         nT=self.numberOfThreads.get()
          
@@ -304,11 +289,8 @@
 
     def createOutputStep(self):
         
-<<<<<<< HEAD
-=======
         outputVols = self._createSetOfVolumes()
 
->>>>>>> d518cd8e
         for i, vol in enumerate(self._iterInputVols()):        
         
             volDir = self._getVolDir(i+1)
@@ -325,10 +307,6 @@
             validationMd = self._getExtraPath(volPrefix + 'validation_alignability.xmd')
             moveFile(join(volDir, 'validationAlignability.xmd'), validationMd)
             
-<<<<<<< HEAD
-            outputVols = self._createSetOfVolumes()
-=======
->>>>>>> d518cd8e
             imgSet = self.inputParticles.get()                  
 
             outImgSet = self._createSetOfParticles(volPrefix)            
@@ -447,11 +425,7 @@
         item._xmipp_scoreAlignabilityPrecision    = Float(row.getValue(md.MDL_SCORE_BY_ALIGNABILITY_PRECISION))
         item._xmipp_scoreAlignabilityAccuracy = Float(row.getValue(md.MDL_SCORE_BY_ALIGNABILITY_ACCURACY))
         item._xmipp_scoreMirror = Float(row.getValue(md.MDL_SCORE_BY_MIRROR))
-<<<<<<< HEAD
-        item._xmipp_weight = Float( float(item._xmipp_scoreMirror)*float(item._xmipp_scoreAlignabilityAccuracy)*float(item._xmipp_scoreAlignabilityPrecision))
-=======
         item._xmipp_weight = Float( float(item._xmipp_scoreAlignabilityAccuracy)*float(item._xmipp_scoreAlignabilityPrecision))
->>>>>>> d518cd8e
         
     def createPlot2D(self,volPrefix,md):
         
