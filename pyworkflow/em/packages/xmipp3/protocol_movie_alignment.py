# **************************************************************************
# *
# * Authors:     Roberto Marabini (roberto@cnb.csic.es)
# *              J.M. de la Rosa Trevin (jmdelarosa@cnb.csic.es)
# *              Vahid Abrishami (vabrisahmi@cnb.csic.es)
# *
# * Unidad de  Bioinformatica of Centro Nacional de Biotecnologia , CSIC
# *
# * This program is free software; you can redistribute it and/or modify
# * it under the terms of the GNU General Public License as published by
# * the Free Software Foundation; either version 2 of the License, or
# * (at your option) any later version.
# *
# * This program is distributed in the hope that it will be useful,
# * but WITHOUT ANY WARRANTY; without even the implied warranty of
# * MERCHANTABILITY or FITNESS FOR A PARTICULAR PURPOSE.  See the
# * GNU General Public License for more details.
# *
# * You should have received a copy of the GNU General Public License
# * along with this program; if not, write to the Free Software
# * Foundation, Inc., 59 Temple Place, Suite 330, Boston, MA
# * 02111-1307  USA
# *
# *  All comments concerning this program package may be sent to the
# *  e-mail address 'jmdelarosa@cnb.csic.es'
# *
# **************************************************************************
"""
In this module are protocol base classes related to EM Micrographs
"""

import sys
from os.path import join
import numpy as np

from pyworkflow.object import String, Integer
from pyworkflow.protocol.params import IntParam, FloatParam, StringParam, BooleanParam, LEVEL_ADVANCED, LEVEL_ADVANCED, EnumParam
from pyworkflow.utils.path import moveFile
import pyworkflow.em as em
from pyworkflow.em.protocol import ProtProcessMovies
from pyworkflow.gui.plotter import Plotter
import matplotlib.pyplot as plt
import xmipp

#Alignment methods enum
AL_OPTICAL = 0
AL_AVERAGE = 1

class ProtMovieAlignment(ProtProcessMovies):
    """ Aligns movies, from direct detectors cameras, into micrographs.
    """
    _label = 'optical alignment'

    #--------------------------- DEFINE param functions --------------------------------------------
    def _defineParams(self, form):
        ProtProcessMovies._defineParams(self, form)

        form.addParam('alignMethod', EnumParam, choices=['optical flow', 'average'],
                      label="Alignment method", default=AL_OPTICAL,
                      display=EnumParam.DISPLAY_COMBO,
                      help='Method to use for movie alignment. ')
        line = form.addLine('Skip frames for alignment',
                            help='Skip frames for alignment.\n'
                                  'The first frame in the stack is *0*.' )
        line.addParam('alignFrame0', IntParam, default=0, label='Begin')
        line.addParam('alignFrameN', IntParam, default=0, label='End',
                      help='The number of frames to cut from the front and end')

        # GROUP GPU PARAMETERS
        group = form.addGroup('GPU', condition="alignMethod==%d" % AL_OPTICAL)
        group.addParam('doGPU', BooleanParam, default=False,
                      label="Use GPU (vs CPU)",
                      help="Set to true if you want the GPU implementation of Optical Flow")
        group.addParam('GPUCore', IntParam, default=0, expertLevel=LEVEL_ADVANCED,
                      label="Choose GPU core",
                      help="GPU may have several cores. Set it to zero if you do not know what we are talking about. First core index is 0, second 1 and so on.")
        
        # GROUP OPTICAL FLOW PARAMETERS
        group = form.addGroup('Parameters', expertLevel=LEVEL_ADVANCED, condition="alignMethod==%d" % AL_OPTICAL)
        group.addParam('winSize', IntParam, default=150,
                      label="Window size", help="Window size (shifts are assumed to be constant within this window).")
        group.addParam('groupSize', IntParam, default=1,
                      label="Group Size", help="In cases with low SNR, the average of a number of frames can be used in alignment")
        group.addParam('doSaveMovie', BooleanParam, default=False,
<<<<<<< HEAD
                      label="Save movie", help="Save Aligned movie")
=======
                      label="Save movie", expertLevel=LEVEL_ADVANCED,
                      help="Save Aligned movie")

        #---------------------------------- DosefGPU Params--------------------------------
        # GROUP DOSEFGPU PARAMETERS
        group = form.addGroup('DosefGPU/Croscorrelation parameters',condition="alignMethod==%d "
                                                              "or alignMethod==%d"
                                                              "or alignMethod==%d"
                                                              "or alignMethod==%d" %
                                                              (AL_DOSEFGPU,\
                                                               AL_DOSEFGPUOPTICAL,\
                                                               AL_CROSSCORRELATION,\
                                                               AL_CROSSCORRELATIONOPTICAL)
                              )
        
        line = group.addLine('Used in final sum',
                             help='First and last frames used in alignment.\n'
                                  'The first frame in the stack is *0*.' )
        line.addParam('sumFrame0', IntParam, default=0, label='First')
        line.addParam('sumFrameN', IntParam, default=0, label='Last',
                      help='If *0*, use maximum value')
        
        line = group.addLine('Crop offsets (px)')
        line.addParam('cropOffsetX', IntParam, default=0, label='X')
        line.addParam('cropOffsetY', IntParam, default=0, label='Y')
        
        line = group.addLine('Crop dimensions (px)',
                      help='How many pixels to crop from offset\n'
                           'If equal to 0, use maximum size.')
        line.addParam('cropDimX', IntParam, default=0, label='X')
        line.addParam('cropDimY', IntParam, default=0, label='Y')

        group.addParam('binFactor', IntParam, default=1,condition="alignMethod==%d "
                                                              "or alignMethod==%d" %
                                                                  (AL_DOSEFGPU,\
                                                                   AL_DOSEFGPUOPTICAL\
                       ),
                       label='Binning factor',
                       help='1x or 2x. Bin stack before processing.')

        group.addParam('maxFreq', FloatParam, default=4,condition="alignMethod==%d "
                                                              "or alignMethod==%d" %
                                                                  (AL_CROSSCORRELATION,\
                                                                   AL_CROSSCORRELATIONOPTICAL\
                       ),
                       label='Filter at (A)',
                       help="For the calculation of the shifts with Xmipp, micrographs are "
                            "filtered (and downsized accordingly) to this resolution. "
                            "Then shifts are calculated, and they are applied to the "
                            "original frames without any filtering and downsampling.")


        group.addParam('extraParams', StringParam, default='',
                      expertLevel=LEVEL_ADVANCED,
                      label='Additional parameters',
                      help="""
-bft       150               BFactor in pix^2.
-pbx       96                Box dimension for searching CC peak.
-fod       2                 Number of frame offset for frame comparison.
-nps       0                 Radius of noise peak.
-sub       0                 1: Save as sub-area corrected sum. 0: Not.
-srs       0                 1: Save uncorrected sum. 0: Not.
-ssc       0                 1: Save aligned stack. 0: Not.
-scc       0                 1: Save CC Map. 0: Not.
-slg       1                 1: Save Log. 0: Not.
-atm       1                 1: Align to middle frame. 0: Not.
-dsp       1                 1: Save quick results. 0: Not.
-fsc       0                 1: Calculate and log FSC. 0: Not.
                      """)
        form.addParallelSection(threads=1, mpi=1)

>>>>>>> 2420d467

    #--------------------------- STEPS functions ---------------------------------------------------
    def createOutputStep(self):

        inputMovies = self.inputMovies.get()
        micSet = self._createSetOfMicrographs()
        micSet.copyInfo(inputMovies)
        # Also create a Set of Movies with the alignment parameters
        if self.doSaveMovie:
            movieSet = self._createSetOfMovies()
            movieSet.copyInfo(inputMovies)
        alMethod = self.alignMethod.get()
        for movie in self.inputMovies.get():
            micName = self._getNameExt(movie.getFileName(),'_aligned', 'mrc')
            metadataName = self._getNameExt(movie.getFileName(), '_aligned', 'xmd')
            plotCartName = self._getNameExt(movie.getFileName(), '_plot_cart', 'png')
            psdCorrName = self._getNameExt(movie.getFileName(),'_aligned_corrected', 'psd')
            # Parse the alignment parameters and store the log files
            alignedMovie = movie.clone()
            #if self.run:
                #alignedMovie.setFileName(self._getExtraPath(self._getNameExt(movie.getFileName(),'_aligned', 'mrcs')))
            ####>>>This is wrong. Save an xmipp metadata
            alignedMovie.alignMetaData = String(self._getExtraPath(metadataName))
            alignedMovie.plotCart = self._getExtraPath(plotCartName)
            alignedMovie.psdCorr = self._getExtraPath(psdCorrName)
            if alMethod == AL_OPTICAL:
                movieCreatePlot(alignedMovie, True)
            if self.doSaveMovie:
                movieSet.append(alignedMovie)
            mic = em.Micrograph()
            # All micrograph are copied to the 'extra' folder after each step
            mic.setFileName(self._getExtraPath(micName))
            # The micName of a micrograph MUST be the same as the original movie
            #mic.setMicName(micName)
            mic.setMicName(movie.getMicName())
            if alMethod == AL_OPTICAL:
                mic.plotCart = em.Image()
                mic.plotCart.setFileName(self._getExtraPath(plotCartName))
            mic.psdCorr = em.Image()
            mic.psdCorr.setFileName(self._getExtraPath(psdCorrName))
            micSet.append(mic)
<<<<<<< HEAD
=======


            # TODO: Methods for dosefgpu should be transferred to here
            """
            if alMethod == AL_DOSEFGPU:
                # Parse the alignment parameters and store the log files
                alignedMovie = movie.clone()
                logFile = self._getExtraPath(self._getLogFile(movie.getObjId()))
                import pyworkflow.em.packages.motioncorr as dosefgpu
                alignment = dosefgpu.parseMovieAlignment(logFile)
                alignedMovie.setAlignment(alignment)
                movieSet.append(alignedMovie)
            """
>>>>>>> 2420d467
        self._defineOutputs(outputMicrographs=micSet)
        self._defineSourceRelation(self.inputMovies, micSet)
        if self.doSaveMovie:
            self._defineOutputs(outputMovies=movieSet)

    #--------------------------- UTILS functions ---------------------------------------------------
    #TODO: In methods calling 2 protocols we should:
    #      1) work with the original movie and not the resampled one
    #      2) output metadata with shifts should be given over
    #         orignal movie not intermediate one
    def _processMovie(self, movieId, movieName, movieFolder):
        """ Process the movie actions, remember to:
        1) Generate all output files inside movieFolder (usually with cwd in runJob)
        2) Copy the important result files after processing (movieFolder will be deleted!!!)
        """

        # Read the parameters
        #micName = self._getMicName(movieId)
        micName = self._getNameExt(movieName, '_aligned', 'mrc')
        metadataName = self._getNameExt(movieName, '_aligned', 'xmd')
        psdCorrName = self._getNameExt(movieName,'_aligned_corrected', 'psd')
        firstFrame = self.alignFrame0.get()
        lastFrame = self.alignFrameN.get()
        gpuId = self.GPUCore.get()
        alMethod = self.alignMethod.get()

        # Some movie have .mrc or .mrcs format but it is recognized as a volume
        if movieName.endswith('.mrcs') or movieName.endswith('.mrc'):
            movieSuffix = ':mrcs'
        else:
            movieSuffix = ''
        command = '-i %(movieName)s%(movieSuffix)s -o %(micName)s ' % locals()
        command += '--cutf %d --cute %d ' % (firstFrame, lastFrame)
        program = 'xmipp_movie_optical_alignment_cpu'
        if self.inputMovies.get().getDark():
            command += '--dark '+self.inputMovies.get().getDark()
        if self.inputMovies.get().getGain():
            command += '--gain '+self.inputMovies.get().getGain()

        # For simple average execution
        if alMethod == AL_AVERAGE:
<<<<<<< HEAD
            command += '--simpleAverage'
=======
            command = '-i %(movieName)s%(movieSuffix)s -o %(micName)s' % locals()
            command += ' --nst %d --ned %d --simpleAverage' % (firstFrame, lastFrame)

            if self.inputMovies.get().getDark():
                command += " --dark "+self.inputMovies.get().getDark()
                grayCorrected=True
            if self.inputMovies.get().getGain():
                command += " --gain "+self.inputMovies.get().getGain()
                grayCorrected=True
            try:
                self.runJob(program, command, cwd=movieFolder)
            except:
                print >> sys.stderr, program, " failed for movie %(movieName)s" % locals()

        # For DosefGPU Execution (and combination with optical flow)
        if alMethod == AL_DOSEFGPU or alMethod == AL_DOSEFGPUOPTICAL:
            logFile = self._getLogFile(movieId)
            #gainFile = self.inputMovies.get().getGain()
            args = {'-crx': self.cropOffsetX.get(),
                    '-cry': self.cropOffsetY.get(),
                    '-cdx': self.cropDimX.get(),
                    '-cdy': self.cropDimY.get(),
                    '-bin': self.binFactor.get(),
                    '-nst': self.alignFrame0.get(),
                    '-ned': self.alignFrameN.get(),
                    '-nss': self.sumFrame0.get(),
                    '-nes': self.sumFrameN.get(),
                    '-gpu': gpuId,
                    '-flg': logFile,
                    }
            command = '%(movieName)s -fcs %(micName)s ' % locals()
            command += ' '.join(['%s %s' % (k, v) for k, v in args.iteritems()])
            if alMethod == AL_DOSEFGPUOPTICAL:
                program = 'dosefgpu_driftcorr'
                corrMovieName = self._getCorrMovieName(movieId)
                command += ' ' + '-fct %(corrMovieName)s -ssc 1 ' % locals()
            command += ' ' + self.extraParams.get()
            import pyworkflow.em.packages.motioncorr as dosefgpu
            try:
                self.runJob(program, command, cwd=movieFolder,
                            env=dosefgpu.getEnviron())
            except:
                print >> sys.stderr, program, " failed for movie %(movieName)s" % locals()
        
        if alMethod == AL_CROSSCORRELATION or alMethod == AL_CROSSCORRELATIONOPTICAL: #not dosefgpu
            program = 'xmipp_movie_alignment_correlation'
            corrMovieName = self._getCorrMovieName(movieId)
            command  = '-i %s%s ' % (movieName, movieSuffix)
            command += '-o %s '% metadataNameInterMediate
            command += '--sampling %f ' % self.samplingRate
            command += '--max_freq %f ' % self.maxFreq
            command += '--cropULCorner %d %d '%(self.cropOffsetX.get(),self.cropOffsetY.get())
            command += '--cropDRCorner %d %d '%(self.cropOffsetX.get() + self.cropDimX.get() -1
                                               ,self.cropOffsetY.get() + self.cropDimY.get() -1)
            _lastFrame = -1
            if lastFrame != 0:
                _lastFrame = lastFrame
            command += '--frameRange %d %d '%(firstFrame,_lastFrame)
            command += '--max_shift %d ' % 16#TODO expert param
            command += '--oavg %s ' % micName
            command += ' --oaligned %s ' % corrMovieName
            if self.inputMovies.get().getDark():
                command += " --dark "+self.inputMovies.get().getDark()
                grayCorrected=True
            if self.inputMovies.get().getGain():
                command += " --gain "+self.inputMovies.get().getGain()
                grayCorrected=True
            
            try:
                self.runJob(program, command, cwd=movieFolder)
            except:
                print >> sys.stderr, program, " failed for movie %(movieName)s" % locals()
>>>>>>> 2420d467

        # For optical flow execution
        else:
            winSize = self.winSize.get()
            doSaveMovie = self.doSaveMovie.get()
            groupSize = self.groupSize.get()
            command += '--winSize %(winSize)d --groupSize %(groupSize)d ' % locals()
            if self.doGPU:
                program = 'xmipp_movie_optical_alignment_gpu'
                command += '--gpu %d ' % gpuId
            if doSaveMovie:
                command += '--ssc'
        try:
            self.runJob(program, command, cwd=movieFolder)
        except:
            print >> sys.stderr, program, " failed for movie %(movieName)s" % locals()
        if alMethod == AL_OPTICAL:
            moveFile(join(movieFolder, metadataName), self._getExtraPath())
            if doSaveMovie:
                outMovieName = self._getNameExt(movieName,'_aligned', 'mrcs')
                moveFile(join(movieFolder, outMovieName), self._getExtraPath())

        # Compute half-half PSD
        ih = em.ImageHandler()
        print join(movieFolder, '%(movieName)s' % locals())
        avg = ih.computeAverage(join(movieFolder, movieName))
        avg.write(join(movieFolder, 'uncorrectedmic.mrc'))
        command = '--micrograph uncorrectedmic.mrc --oroot uncorrectedpsd --dont_estimate_ctf --pieceDim 400 --overlap 0.7'
        program = 'xmipp_ctf_estimate_from_micrograph'
        self.runJob(program, command, cwd=movieFolder)
        command = '--micrograph %(micName)s --oroot correctedpsd --dont_estimate_ctf --pieceDim 400 --overlap 0.7' % locals()
        self.runJob(program, command, cwd=movieFolder)
        correctedPSD = em.ImageHandler().createImage()
        unCorrectedPSD = em.ImageHandler().createImage()
        correctedPSD.read(join(movieFolder, 'correctedpsd.psd'))
        unCorrectedPSD.read(join(movieFolder, 'uncorrectedpsd.psd'))
        x, y, z, n = correctedPSD.getDimensions()
        for i in range(1,y):
            for j in range(1,x//2):
                unCorrectedPSD.setPixel(i, j, correctedPSD.getPixel(i,j))
        unCorrectedPSD.write(join(movieFolder, psdCorrName))

        # Move output micrograph and related information to 'extra' folder
        moveFile(join(movieFolder, micName), self._getExtraPath())
        moveFile(join(movieFolder, psdCorrName), self._getExtraPath())

     #--------------------------- INFO functions --------------------------------------------
    def _validate(self):
        errors = []
        numThreads = self.numberOfThreads;
        alMethod = self.alignMethod.get()
        if numThreads>1:
            if self.doGPU:
                errors.append("GPU and Parallelization can not be used together")
        return errors

    def _citations(self):
        return ['Abrishami2015']

    def _methods(self):
        methods = []
        alMethod = self.alignMethod.get()
        gpuId = self.GPUCore.get()
        if alMethod == AL_AVERAGE:
            methods.append('Aligning method: Simple average')
        else:
            methods.append('Aligning method: Optical Flow')
            methods.append('- Used a window size of: *%d*' % self.winSize.get())
            methods.append('- Used a pyramid size of: *6*')
            if self.doGPU:
                methods.append('- Used GPU *%d* for processing' % gpuId)

        return methods

    def _summary(self):
        firstFrame = self.alignFrame0.get()
        lastFrame = self.alignFrameN.get()
        summary = []
        if self.inputMovies.get():
            summary.append('Number of input movies: *%d*' % self.inputMovies.get().getSize())
        summary.append('The number of frames to cut from the front: *%d* to *%s* (first frame is 0)' % (firstFrame, 'Last Frame'))

        return summary

def createPlots(plotType, protocol, movieId):

    movie = protocol.outputMovies[movieId]
    return movieCreatePlot(movie, False)

def movieCreatePlot(movie, saveFig):
    meanX = []
    meanY = []
    figureSize = (8, 6)

    alignedMovie = movie.alignMetaData
    md = xmipp.MetaData(alignedMovie)
    plotter = Plotter(*figureSize)
    figure = plotter.getFigure()

    preX = 0.0
    preY = 0.0
    meanX.append(0.0)
    meanY.append(0.0)
    ax = figure.add_subplot(111)
    ax.grid()
    ax.set_title('Cartesian representation')
    ax.set_xlabel('Drift x (pixels)')
    ax.set_ylabel('Drift y (pixels)')
    ax.plot(0, 0, 'yo-')
    for objId in md:
        preX += md.getValue(xmipp.MDL_OPTICALFLOW_MEANX, objId)
        preY += md.getValue(xmipp.MDL_OPTICALFLOW_MEANY, objId)
        meanX.append(preX)
        meanY.append(preY)
        ax.plot(preX, preY, 'yo-')
        ax.text(preX-0.02, preY+0.01, str(objId+1))
    ax.plot(np.asarray(meanX), np.asarray(meanY))
    if saveFig:
        plotter.savefig(movie.plotCart)
    return plotter<|MERGE_RESOLUTION|>--- conflicted
+++ resolved
@@ -82,81 +82,6 @@
         group.addParam('groupSize', IntParam, default=1,
                       label="Group Size", help="In cases with low SNR, the average of a number of frames can be used in alignment")
         group.addParam('doSaveMovie', BooleanParam, default=False,
-<<<<<<< HEAD
-                      label="Save movie", help="Save Aligned movie")
-=======
-                      label="Save movie", expertLevel=LEVEL_ADVANCED,
-                      help="Save Aligned movie")
-
-        #---------------------------------- DosefGPU Params--------------------------------
-        # GROUP DOSEFGPU PARAMETERS
-        group = form.addGroup('DosefGPU/Croscorrelation parameters',condition="alignMethod==%d "
-                                                              "or alignMethod==%d"
-                                                              "or alignMethod==%d"
-                                                              "or alignMethod==%d" %
-                                                              (AL_DOSEFGPU,\
-                                                               AL_DOSEFGPUOPTICAL,\
-                                                               AL_CROSSCORRELATION,\
-                                                               AL_CROSSCORRELATIONOPTICAL)
-                              )
-        
-        line = group.addLine('Used in final sum',
-                             help='First and last frames used in alignment.\n'
-                                  'The first frame in the stack is *0*.' )
-        line.addParam('sumFrame0', IntParam, default=0, label='First')
-        line.addParam('sumFrameN', IntParam, default=0, label='Last',
-                      help='If *0*, use maximum value')
-        
-        line = group.addLine('Crop offsets (px)')
-        line.addParam('cropOffsetX', IntParam, default=0, label='X')
-        line.addParam('cropOffsetY', IntParam, default=0, label='Y')
-        
-        line = group.addLine('Crop dimensions (px)',
-                      help='How many pixels to crop from offset\n'
-                           'If equal to 0, use maximum size.')
-        line.addParam('cropDimX', IntParam, default=0, label='X')
-        line.addParam('cropDimY', IntParam, default=0, label='Y')
-
-        group.addParam('binFactor', IntParam, default=1,condition="alignMethod==%d "
-                                                              "or alignMethod==%d" %
-                                                                  (AL_DOSEFGPU,\
-                                                                   AL_DOSEFGPUOPTICAL\
-                       ),
-                       label='Binning factor',
-                       help='1x or 2x. Bin stack before processing.')
-
-        group.addParam('maxFreq', FloatParam, default=4,condition="alignMethod==%d "
-                                                              "or alignMethod==%d" %
-                                                                  (AL_CROSSCORRELATION,\
-                                                                   AL_CROSSCORRELATIONOPTICAL\
-                       ),
-                       label='Filter at (A)',
-                       help="For the calculation of the shifts with Xmipp, micrographs are "
-                            "filtered (and downsized accordingly) to this resolution. "
-                            "Then shifts are calculated, and they are applied to the "
-                            "original frames without any filtering and downsampling.")
-
-
-        group.addParam('extraParams', StringParam, default='',
-                      expertLevel=LEVEL_ADVANCED,
-                      label='Additional parameters',
-                      help="""
--bft       150               BFactor in pix^2.
--pbx       96                Box dimension for searching CC peak.
--fod       2                 Number of frame offset for frame comparison.
--nps       0                 Radius of noise peak.
--sub       0                 1: Save as sub-area corrected sum. 0: Not.
--srs       0                 1: Save uncorrected sum. 0: Not.
--ssc       0                 1: Save aligned stack. 0: Not.
--scc       0                 1: Save CC Map. 0: Not.
--slg       1                 1: Save Log. 0: Not.
--atm       1                 1: Align to middle frame. 0: Not.
--dsp       1                 1: Save quick results. 0: Not.
--fsc       0                 1: Calculate and log FSC. 0: Not.
-                      """)
-        form.addParallelSection(threads=1, mpi=1)
-
->>>>>>> 2420d467
 
     #--------------------------- STEPS functions ---------------------------------------------------
     def createOutputStep(self):
@@ -198,22 +123,7 @@
             mic.psdCorr = em.Image()
             mic.psdCorr.setFileName(self._getExtraPath(psdCorrName))
             micSet.append(mic)
-<<<<<<< HEAD
-=======
-
-
-            # TODO: Methods for dosefgpu should be transferred to here
-            """
-            if alMethod == AL_DOSEFGPU:
-                # Parse the alignment parameters and store the log files
-                alignedMovie = movie.clone()
-                logFile = self._getExtraPath(self._getLogFile(movie.getObjId()))
-                import pyworkflow.em.packages.motioncorr as dosefgpu
-                alignment = dosefgpu.parseMovieAlignment(logFile)
-                alignedMovie.setAlignment(alignment)
-                movieSet.append(alignedMovie)
-            """
->>>>>>> 2420d467
+
         self._defineOutputs(outputMicrographs=micSet)
         self._defineSourceRelation(self.inputMovies, micSet)
         if self.doSaveMovie:
@@ -255,83 +165,7 @@
 
         # For simple average execution
         if alMethod == AL_AVERAGE:
-<<<<<<< HEAD
             command += '--simpleAverage'
-=======
-            command = '-i %(movieName)s%(movieSuffix)s -o %(micName)s' % locals()
-            command += ' --nst %d --ned %d --simpleAverage' % (firstFrame, lastFrame)
-
-            if self.inputMovies.get().getDark():
-                command += " --dark "+self.inputMovies.get().getDark()
-                grayCorrected=True
-            if self.inputMovies.get().getGain():
-                command += " --gain "+self.inputMovies.get().getGain()
-                grayCorrected=True
-            try:
-                self.runJob(program, command, cwd=movieFolder)
-            except:
-                print >> sys.stderr, program, " failed for movie %(movieName)s" % locals()
-
-        # For DosefGPU Execution (and combination with optical flow)
-        if alMethod == AL_DOSEFGPU or alMethod == AL_DOSEFGPUOPTICAL:
-            logFile = self._getLogFile(movieId)
-            #gainFile = self.inputMovies.get().getGain()
-            args = {'-crx': self.cropOffsetX.get(),
-                    '-cry': self.cropOffsetY.get(),
-                    '-cdx': self.cropDimX.get(),
-                    '-cdy': self.cropDimY.get(),
-                    '-bin': self.binFactor.get(),
-                    '-nst': self.alignFrame0.get(),
-                    '-ned': self.alignFrameN.get(),
-                    '-nss': self.sumFrame0.get(),
-                    '-nes': self.sumFrameN.get(),
-                    '-gpu': gpuId,
-                    '-flg': logFile,
-                    }
-            command = '%(movieName)s -fcs %(micName)s ' % locals()
-            command += ' '.join(['%s %s' % (k, v) for k, v in args.iteritems()])
-            if alMethod == AL_DOSEFGPUOPTICAL:
-                program = 'dosefgpu_driftcorr'
-                corrMovieName = self._getCorrMovieName(movieId)
-                command += ' ' + '-fct %(corrMovieName)s -ssc 1 ' % locals()
-            command += ' ' + self.extraParams.get()
-            import pyworkflow.em.packages.motioncorr as dosefgpu
-            try:
-                self.runJob(program, command, cwd=movieFolder,
-                            env=dosefgpu.getEnviron())
-            except:
-                print >> sys.stderr, program, " failed for movie %(movieName)s" % locals()
-        
-        if alMethod == AL_CROSSCORRELATION or alMethod == AL_CROSSCORRELATIONOPTICAL: #not dosefgpu
-            program = 'xmipp_movie_alignment_correlation'
-            corrMovieName = self._getCorrMovieName(movieId)
-            command  = '-i %s%s ' % (movieName, movieSuffix)
-            command += '-o %s '% metadataNameInterMediate
-            command += '--sampling %f ' % self.samplingRate
-            command += '--max_freq %f ' % self.maxFreq
-            command += '--cropULCorner %d %d '%(self.cropOffsetX.get(),self.cropOffsetY.get())
-            command += '--cropDRCorner %d %d '%(self.cropOffsetX.get() + self.cropDimX.get() -1
-                                               ,self.cropOffsetY.get() + self.cropDimY.get() -1)
-            _lastFrame = -1
-            if lastFrame != 0:
-                _lastFrame = lastFrame
-            command += '--frameRange %d %d '%(firstFrame,_lastFrame)
-            command += '--max_shift %d ' % 16#TODO expert param
-            command += '--oavg %s ' % micName
-            command += ' --oaligned %s ' % corrMovieName
-            if self.inputMovies.get().getDark():
-                command += " --dark "+self.inputMovies.get().getDark()
-                grayCorrected=True
-            if self.inputMovies.get().getGain():
-                command += " --gain "+self.inputMovies.get().getGain()
-                grayCorrected=True
-            
-            try:
-                self.runJob(program, command, cwd=movieFolder)
-            except:
-                print >> sys.stderr, program, " failed for movie %(movieName)s" % locals()
->>>>>>> 2420d467
-
         # For optical flow execution
         else:
             winSize = self.winSize.get()
