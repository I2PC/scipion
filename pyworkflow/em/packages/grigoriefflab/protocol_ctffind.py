# **************************************************************************
# *
# * Authors:     Josue Gomez BLanco (jgomez@cnb.csic.es)
# *              J.M. De la Rosa Trevin (jmdelarosa@cnb.csic.es)
# *
# * Unidad de  Bioinformatica of Centro Nacional de Biotecnologia , CSIC
# *
# * This program is free software; you can redistribute it and/or modify
# * it under the terms of the GNU General Public License as published by
# * the Free Software Foundation; either version 2 of the License, or
# * (at your option) any later version.
# *
# * This program is distributed in the hope that it will be useful,
# * but WITHOUT ANY WARRANTY; without even the implied warranty of
# * MERCHANTABILITY or FITNESS FOR A PARTICULAR PURPOSE.  See the
# * GNU General Public License for more details.
# *
# * You should have received a copy of the GNU General Public License
# * along with this program; if not, write to the Free Software
# * Foundation, Inc., 59 Temple Place, Suite 330, Boston, MA
# * 02111-1307  USA
# *
# *  All comments concerning this program package may be sent to the
# *  e-mail address 'scipion@cnb.csic.es'
# *
# **************************************************************************

import os
import sys
import pyworkflow.utils as pwutils
import pyworkflow.em as em
import pyworkflow.protocol.params as params
from grigoriefflab import (CTFFIND_PATH, CTFFINDMP_PATH,
                           CTFFIND4_PATH, getVersion)
from convert import (readCtfModel, parseCtffindOutput,
                     parseCtffind4Output)



class ProtCTFFind(em.ProtCTFMicrographs):
    """
    Estimates CTF on a set of micrographs
    using either ctffind3 or ctffind4 program.
    
    To find more information about ctffind4 go to:
    http://grigoriefflab.janelia.org/ctffind4
    """
    _label = 'ctffind'

    def _defineProcessParams(self, form):
        form.addParam('useCtffind4', params.BooleanParam, default=True,
                      label="Use ctffind4 to estimate the CTF?",
                      help='If is true, the protocol will use ctffind4 instead of ctffind3')
        form.addParam('astigmatism', params.FloatParam, default=100.0,
                      label='Expected (tolerated) astigmatism (A)',
                      expertLevel=params.LEVEL_ADVANCED,
                      help='Astigmatism values much larger than this will be penalised '
                           '(Angstroms; set negative to remove this restraint)',
                      condition='useCtffind4')
        form.addParam('findPhaseShift', params.BooleanParam, default=False,
                      label="Find additional phase shift?", condition='useCtffind4',
                      help='If the data was collected with phase plate, this will find '
                           'additional phase shift due to phase plate',
                      expertLevel=params.LEVEL_ADVANCED)

        group = form.addGroup('Phase shift parameters')
        group.addParam('minPhaseShift', params.FloatParam, default=0.0,
                       label="Minimum phase shift (rad)", condition='findPhaseShift',
                       help='Lower bound of the search for additional phase shift. '
                            'Phase shift is of scattered electrons relative to '
                            'unscattered electrons. In radians.',
                       expertLevel=params.LEVEL_ADVANCED)
        group.addParam('maxPhaseShift', params.FloatParam, default=3.15,
                       label="Maximum phase shift (rad)", condition='findPhaseShift',
                       help='Upper bound of the search for additional phase shift. '
                            'Phase shift is of scattered electrons relative to '
                            'unscattered electrons. In radians. '
                            'Please use value between 0.10 and 3.15',
                       expertLevel=params.LEVEL_ADVANCED)
        group.addParam('stepPhaseShift', params.FloatParam, default=0.2,
                       label="Phase shift search step (rad)", condition='findPhaseShift',
                       help='Step size for phase shift search (radians)',
                       expertLevel=params.LEVEL_ADVANCED)

        form.addParam('resamplePix', params.BooleanParam, default=True,
                      label="Resample micrograph if pixel size too small?",
                      condition='useCtffind4 and _isNewCtffind4',
                      help='When the pixel is too small, Thon rings appear very thin '
                           'and near the origin of the spectrum, which can lead to '
                           'suboptimal fitting. This options resamples micrographs to '
                           'a more reasonable pixel size if needed',
                      expertLevel=params.LEVEL_ADVANCED)
    
    #--------------------------- STEPS functions ---------------------------------------------------
    def _estimateCTF(self, micFn, micDir, micName):
        """ Run ctffind, 3 or 4, with required parameters """
        # Create micrograph dir 
        pwutils.makePath(micDir)
        downFactor = self.ctfDownFactor.get()
        scannedPixelSize = self.inputMicrographs.get().getScannedPixelSize()
        micFnMrc = self._getTmpPath(pwutils.replaceBaseExt(micFn, 'mrc'))

        if downFactor != 1:
            # Replace extension by 'mrc' because there are some formats
            # that cannot be written (such as dm3)
            import pyworkflow.em.packages.xmipp3 as xmipp3
            args = "-i %s -o %s --step %f --method fourier" % (micFn, micFnMrc, downFactor)
            self.runJob("xmipp_transform_downsample",
                        args, env=xmipp3.getEnviron())
            self._params['scannedPixelSize'] =  scannedPixelSize * downFactor
        else:
            micFnMrc = self._getTmpPath(pwutils.replaceBaseExt(micFn, "mrc"))
            em.ImageHandler().convert(micFn, micFnMrc, em.DT_FLOAT)

        # Update _params dictionary
        self._params['micFn'] = micFnMrc
        self._params['micDir'] = micDir
        self._params['ctffindOut'] = self._getCtfOutPath(micDir)
        self._params['ctffindPSD'] = self._getPsdPath(micDir)
        try:
            self.runJob(self._program, self._args % self._params)
        except Exception, ex:
            print >> sys.stderr, "ctffind has failed with micrograph %s" % micFnMrc

        # Let's notify that this micrograph have been processed
        # just creating an empty file at the end (after success or failure)
        open(os.path.join(micDir, 'done.txt'), 'w')
        # Let's clean the temporary mrc micrographs
        pwutils.cleanPath(micFnMrc)

    def _restimateCTF(self, ctfId):
        """ Run ctffind3 with required parameters """

        ctfModel = self.recalculateSet[ctfId]
        mic = ctfModel.getMicrograph()
        micFn = mic.getFileName()
        micDir = self._getMicrographDir(mic)

        out = self._getCtfOutPath(micDir)
        psdFile = self._getPsdPath(micDir)

        pwutils.cleanPath(out)
        micFnMrc = self._getTmpPath(pwutils.replaceBaseExt(micFn, "mrc"))
        em.ImageHandler().convert(micFn, micFnMrc, em.DT_FLOAT)

        # Update _params dictionary
        self._prepareRecalCommand(ctfModel)
        self._params['micFn'] = micFnMrc
        self._params['micDir'] = micDir
        self._params['ctffindOut'] = out
        self._params['ctffindPSD'] = psdFile

        pwutils.cleanPath(psdFile)
        try:
            self.runJob(self._program, self._args % self._params)
        except Exception, ex:
            print >> sys.stderr, "ctffind has failed with micrograph %s" % micFnMrc
        pwutils.cleanPattern(micFnMrc)

    def _createCtfModel(self, mic, updateSampling=True):
        #  When downsample option is used, we need to update the
        # sampling rate of the micrograph associeted with the CTF
        # since it could be downsampled
        if updateSampling:
            newSampling = mic.getSamplingRate() * self.ctfDownFactor.get()
            mic.setSamplingRate(newSampling)

        micDir = self._getMicrographDir(mic)
        out = self._getCtfOutPath(micDir)
        psdFile = self._getPsdPath(micDir)

        ctfModel = em.CTFModel()
        readCtfModel(ctfModel, out, ctf4=self.useCtffind4.get())
        ctfModel.setPsdFile(psdFile)
        ctfModel.setMicrograph(mic)

        return ctfModel

    def _createOutputStep(self):
        pass

    #--------------------------- INFO functions ----------------------------------------------------
    def _validate(self):
        errors = []
        thr = self.numberOfThreads.get()
        ctffind = CTFFIND4_PATH if self.useCtffind4 else CTFFIND_PATH
        if thr > 1 and not self.useCtffind4:
            ctffind = CTFFINDMP_PATH
        if not os.path.exists(ctffind):
            errors.append('Missing %s' % ctffind)

        valueStep = round(self.stepPhaseShift.get(), 2)
        valueMin = round(self.minPhaseShift.get(), 2)
        valueMax = round(self.maxPhaseShift.get(), 2)

        if not (self.minPhaseShift < self.maxPhaseShift and
                valueStep <= (valueMax-valueMin) and
                0.10 <= valueMax <= 3.15):
            errors.append('Wrong values for phase shift search.')

        return errors

    def _citations(self):
        return ['Rohou2015'] if self.useCtffind4 else ['Mindell2003']

    def _methods(self):
        if self.inputMicrographs.get() is None:
            return ['Input micrographs not available yet.']
        methods = "We calculated the CTF of %s using CTFFind [Midell2003]. " % self.getObjectTag('inputMicrographs')
        methods += self.methodsVar.get('')
        methods += 'Output CTFs: %s' % self.getObjectTag('outputCTF')

        return [methods]

    #--------------------------- UTILS functions ---------------------------------------------------
    def _isNewCtffind4(self):
        if self.useCtffind4 and getVersion('CTFFIND4') != '4.0.15':
            return True
        else:
            return False

    def _prepareCommand(self):
        sampling = self.inputMics.getSamplingRate() * self.ctfDownFactor.get()
        # Convert digital frequencies to spatial frequencies
        self._params['sampling'] = sampling
        self._params['lowRes'] = sampling / self._params['lowRes']
        if self._params['lowRes'] > 50:
            self._params['lowRes'] = 50
        self._params['highRes'] = sampling / self._params['highRes']
        self._params['step_focus'] = 500.0
        if not self.useCtffind4:
            self._argsCtffind3()
        else:
            self._params['astigmatism'] = self.astigmatism.get()
            if self.findPhaseShift:
                self._params['phaseShift'] = "yes"
                self._params['minPhaseShift'] = self.minPhaseShift.get()
                self._params['maxPhaseShift'] = self.maxPhaseShift.get()
                self._params['stepPhaseShift'] = self.stepPhaseShift.get()
            else:
                self._params['phaseShift'] = "no"
            if self.resamplePix:  # ctffind v4.1.5
                self._params['resamplePix'] = "yes"
            else:
                self._params['resamplePix'] = "no"

            self._argsCtffind4()

    def _prepareRecalCommand(self, ctfModel):
        line = ctfModel.getObjComment().split()
        self._defineRecalValues(ctfModel)
        # get the size and the image of psd

        imgPsd = ctfModel.getPsdFile()
        imgh = em.ImageHandler()
        size, _, _, _ = imgh.getDimensions(imgPsd)

        mic = ctfModel.getMicrograph()

        # Convert digital frequencies to spatial frequencies
        sampling = mic.getSamplingRate()
        self._params['step_focus'] = 1000.0
        self._params['sampling'] = sampling
        self._params['lowRes'] = sampling / float(line[3])
        self._params['highRes'] = sampling / float(line[4])
        self._params['minDefocus'] = min([float(line[0]), float(line[1])])
        self._params['maxDefocus'] = max([float(line[0]), float(line[1])])
        self._params['windowSize'] = size
        if not self.useCtffind4:
            self._argsCtffind3()
        else:
            self._params['astigmatism'] = self.astigmatism.get()
            if self.findPhaseShift:
                self._params['phaseShift'] = "yes"
                self._params['minPhaseShift'] = self.minPhaseShift.get()
                self._params['maxPhaseShift'] = self.maxPhaseShift.get()
                self._params['stepPhaseShift'] = self.stepPhaseShift.get()
            else:
                self._params['phaseShift'] = "no"
            if self.resamplePix:  # ctffind v4.1.5
                self._params['resamplePix'] = "yes"
            else:
                self._params['resamplePix'] = "no"

            self._argsCtffind4()

    def _argsCtffind3(self):
        self._program = 'export NATIVEMTZ=kk ; '
        if self.numberOfThreads.get() > 1:
            self._program += 'export NCPUS=%d ;' % self.numberOfThreads.get() + CTFFINDMP_PATH
        else:
            self._program += CTFFIND_PATH
        self._args = """   << eof > %(ctffindOut)s
%(micFn)s
%(ctffindPSD)s
%(sphericalAberration)f,%(voltage)f,%(ampContrast)f,%(magnification)f,%(scannedPixelSize)f
%(windowSize)d,%(lowRes)f,%(highRes)f,%(minDefocus)f,%(maxDefocus)f,%(step_focus)f
eof
"""

    def _argsCtffind4(self):
<<<<<<< HEAD
        self._program = 'export OMP_NUM_THREADS=%d; ' % 1#self.numberOfThreads.get()
=======
        # Avoid threads multiplication
        # self._program = 'export OMP_NUM_THREADS=%d; ' % self.numberOfThreads.get()
        self._program = 'export OMP_NUM_THREADS=1; '
>>>>>>> 13bc3590
        self._program += CTFFIND4_PATH
        self._args = """ << eof
%(micFn)s
%(ctffindPSD)s
%(sampling)f
%(voltage)f
%(sphericalAberration)f
%(ampContrast)f
%(windowSize)d
%(lowRes)f
%(highRes)f
%(minDefocus)f
%(maxDefocus)f
%(step_focus)f"""

        if getVersion('CTFFIND4') == '4.1.5':
            if self.findPhaseShift:
                self._args += """
no
no
yes
%(astigmatism)f
%(phaseShift)s
%(minPhaseShift)f
%(maxPhaseShift)f
%(stepPhaseShift)f
yes
%(resamplePix)s
eof
"""
            else:
                self._args += """
no
no
yes
%(astigmatism)f
%(phaseShift)s
yes
%(resamplePix)s
eof
"""
        elif getVersion('CTFFIND4') == '4.0.15':
            if self.findPhaseShift:
                self._args += """
%(astigmatism)f
%(phaseShift)s
%(minPhaseShift)f
%(maxPhaseShift)f
%(stepPhaseShift)f
eof
"""
            else:
                self._args += """
%(astigmatism)f
%(phaseShift)s
eof
"""

    def _getPsdPath(self, micDir):
        return os.path.join(micDir, 'ctfEstimation.mrc')

    def _getCtfOutPath(self, micDir):
        return os.path.join(micDir, 'ctfEstimation.txt')

    def _parseOutput(self, filename):
        """ Try to find the output estimation parameters
        from filename. It search for a line containing: Final Values.
        """
        if not self.useCtffind4:
            return parseCtffindOutput(filename)
        else:
            return parseCtffind4Output(filename)

    def _getCTFModel(self, defocusU, defocusV, defocusAngle, psdFile):
        ctf = em.CTFModel()
        ctf.setStandardDefocus(defocusU, defocusV, defocusAngle)
        ctf.setPsdFile(psdFile)

        return ctf<|MERGE_RESOLUTION|>--- conflicted
+++ resolved
@@ -299,13 +299,10 @@
 """
 
     def _argsCtffind4(self):
-<<<<<<< HEAD
-        self._program = 'export OMP_NUM_THREADS=%d; ' % 1#self.numberOfThreads.get()
-=======
+
         # Avoid threads multiplication
         # self._program = 'export OMP_NUM_THREADS=%d; ' % self.numberOfThreads.get()
         self._program = 'export OMP_NUM_THREADS=1; '
->>>>>>> 13bc3590
         self._program += CTFFIND4_PATH
         self._args = """ << eof
 %(micFn)s
