--- conflicted
+++ resolved
@@ -246,28 +246,17 @@
             numOfFrames = self._getNumberOfFrames(movie)
             s0, sN = self._getFrameRange(numOfFrames, 'sum')
             fstFrame, lstFrame, _ = movie.getFramesRange()
-<<<<<<< HEAD
-
-=======
-            
->>>>>>> d5faff3c
+
             if self.useAlignment and (fstFrame > s0 or lstFrame < sN):
                 self.summaryVar.set("Warning!!! You have selected a frame range "
                                     "wider than the range selected to align. All "
                                     "the frames selected without alignment "
                                     "information, will be aligned by setting "
                                     "alignment to 0")
-<<<<<<< HEAD
 
     def _getNumberOfFrames(self, movie):
         _, lstFrame, _ = movie.getFramesRange()
 
-=======
-    
-    def _getNumberOfFrames(self, movie):
-        _, lstFrame, _ = movie.getFramesRange()
-        
->>>>>>> d5faff3c
         if movie.hasAlignment():
             _, lastFrmAligned = movie.getAlignment().getRange()
             if lastFrmAligned != lstFrame:
@@ -281,17 +270,9 @@
         n = self._getNumberOfFrames(movie)
         iniFrame, _, indxFrame = movie.getFramesRange()
         first, last = self._getFrameRange(n, prefix)
-<<<<<<< HEAD
 
         if iniFrame != indxFrame:
             first -= (iniFrame - 1)
             last -= (iniFrame - 1)
 
-=======
-        
-        if iniFrame != indxFrame:
-            first -= (iniFrame - 1)
-            last -= (iniFrame - 1)
-        
->>>>>>> d5faff3c
-        return first, last+        return first, last
