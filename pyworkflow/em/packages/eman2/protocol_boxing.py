'''
Created on Apr 12, 2013

@author: antonio
'''

from pyworkflow.em import *  
from pyworkflow.utils import * 
from pyworkflow.em.packages.eman2.data import *
import os

class EmanDefParticlePicking(Form):
    """Create the definition of parameters for
    the Eman Boxing protocol.
    """
    def __init__(self):
        Form.__init__(self)        
        self.addSection(label='Input')
        self.addParam('inputMicrographs', PointerParam, label="Micrographs", pointerClass='SetOfMicrographs')
        self.addParam('boxSize', IntParam, label='Box size', validators=[Positive()])

class EmanProtBoxing(ProtParticlePicking):
    
    _definition = EmanDefParticlePicking()
    
    def __init__(self, **args):     
        ProtParticlePicking.__init__(self, **args)
        # The following attribute is only for testing
        self.importFolder = String(args.get('importFolder', None))
        
        
    def _runSteps(self, startIndex):
        # Redefine run to change to workingDir path
        # Change to protocol working directory
        self._enterWorkingDir()
        Protocol._runSteps(self, startIndex)
        
    def _defineSteps(self):
        micList = [os.path.relpath(mic.getFileName(), self.workingDir.get()) for mic in self.inputMicrographs.get()]
        self._params = {'inputMics': ' '.join(micList), 
                        'boxSize': self.boxSize.get()}      
        # Launch Boxing GUI
        if not self.importFolder.hasValue():
            self._insertFunctionStep('launchBoxingGUI', isInteractive=True)
        else: # This is only used for test purposes
            self._insertFunctionStep('_importFromFolder')  
        # Insert step to create output objects       
        self._insertFunctionStep('createOutput')
    
    def launchBoxingGUI(self):
        # First we go to runs directory (we create if it does not exist)
        #path.makePath("runs")
        # Program to execute and it arguments
        program = "e2boxer.py"
        arguments = "%(inputMics)s --gui --boxsize=%(boxSize)i"
        # Run the command with formatted parameters
        self._log.info('Launching: ' + program + ' ' + arguments % self._params)
        self.runJob(None, program, arguments % self._params)
        
    def createOutput(self):
        # Get the box size store in Eman db
        self._params['boxSize'] = int(EmanDbd.getEmanParamValue('box_size'))
        if not self.importFolder.hasValue():
            program = "pwd; e2boxer.py"
            arguments = "%(inputMics)s --boxsize=%(boxSize)i --write_dbbox"
            self._log.info('Creating output: ' + program + ' ' + arguments % self._params)
            self.runJob(None, program, arguments % self._params) 
  
        # Create the SetOfCoordinates object on the database 
        outputCoordinates = EmanSetOfCoordinates(filename=self.workingDir.get())
        outputCoordinates.setBoxSize(self._params['boxSize'])
        outputCoordinates.setMicrographs(self.inputMicrographs.get())
        particlesWritten = bool(EmanDbd.getEmanParamValue('write_particles'))
        particlesFormat = str(EmanDbd.getEmanParamValue('format'))
        # As we move to workingDir we must leave it. 
        self._leaveWorkingDir()    
        
        self._defineOutputs(outputCoordinates=outputCoordinates) 
        
        if particlesWritten:
            print 'siiii tenemos particulas con format %s ' % particlesFormat.strip()
<<<<<<< HEAD
            outputParticles = EmanSetOfParticles(filename=self.workingDir.get(), format=particlesFormat.strip())
            self._defineOutputs(outputParticles=outputParticles) 

=======
            self.outputParticles = EmanSetOfImages(filename=self.workingDir.get(), format=particlesFormat.strip())
            
        self._defineOutputs(outputCoordinates=self.outputCoordinates) 
>>>>>>> fa73d86c
    
    def getFiles(self):
        filePaths = self.inputMicrographs.get().getFiles() | ProtParticlePicking.getFiles(self)
        return filePaths
      
        
    def _importFromFolder(self):
        """ This function will copy Xmipp .pos files for
        simulating an particle picking run...this is only
        for testing purposes.
        """
        from pyworkflow.utils.path import copyTree

        print "COPYTREE from %s TO %s" % (self.importFolder.get(), os.getcwd())
        
        copyTree(self.importFolder.get(), os.getcwd())
<|MERGE_RESOLUTION|>--- conflicted
+++ resolved
@@ -79,15 +79,9 @@
         
         if particlesWritten:
             print 'siiii tenemos particulas con format %s ' % particlesFormat.strip()
-<<<<<<< HEAD
             outputParticles = EmanSetOfParticles(filename=self.workingDir.get(), format=particlesFormat.strip())
             self._defineOutputs(outputParticles=outputParticles) 
 
-=======
-            self.outputParticles = EmanSetOfImages(filename=self.workingDir.get(), format=particlesFormat.strip())
-            
-        self._defineOutputs(outputCoordinates=self.outputCoordinates) 
->>>>>>> fa73d86c
     
     def getFiles(self):
         filePaths = self.inputMicrographs.get().getFiles() | ProtParticlePicking.getFiles(self)
