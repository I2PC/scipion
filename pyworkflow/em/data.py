--- conflicted
+++ resolved
@@ -838,10 +838,6 @@
     def __str__(self):
          return "Sequence (name = {})\n".format(self.getSeqName())
 
-<<<<<<< HEAD
-
-=======
->>>>>>> 82b80ee9
 class AtomStruct(EMFile):
     """Represents an PDB file. """
 
@@ -898,17 +894,11 @@
         self._origin = newOrigin
 
 class PdbFile(AtomStruct):
-<<<<<<< HEAD
     def __init__(self, filename=None, pseudoatoms=False, **kwargs):
         AtomStruct.__init__(self, filename, pseudoatoms, **kwargs)
         print "This class has been renamed to AtomStruct. Please" \
               " update your code"
-=======
-    def __init__(self, **kwargs):
-        AtomStruct.__init__(self, **kwargs)
-        print ("use AtomStruct instead of PdbFile")
-
->>>>>>> 82b80ee9
+
 
 class EMSet(Set, EMObject):
 
@@ -1332,8 +1322,6 @@
         self._avgSet.set(value)
 
 
-
-<<<<<<< HEAD
 class SetOfAtomStructs(EMSet):
     """ Set containing PDB items. """
     ITEM_TYPE = AtomStruct
@@ -1344,17 +1332,7 @@
         SetOfAtomStructs.__init__(self)
         print "SetOfPDBs class has been renamed to SetOfAtomStructs. Please" \
               " update your code"
-=======
-class SetOfAtomStruct(EMSet):
-    """ Set containing PDB items. """
-    ITEM_TYPE = AtomStruct
-
-class SetOfPDBs(SetOfAtomStruct):
-    """ Set containing PDB items. """
-    def __init__(self, **kwargs):
-        SetOfAtomStruct.__init__(self, **kwargs)
-        print ("use SetOfAtomStruct instead of SetOfPDBs")
->>>>>>> 82b80ee9
+
 
 class SetOfSequences(EMSet):
     """Set containing Sequence items."""
