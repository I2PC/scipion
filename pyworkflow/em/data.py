--- conflicted
+++ resolved
@@ -95,7 +95,6 @@
         self.defocusV = Float()
         self.defocusAngle = Float()
         self.psdFile = String()
-<<<<<<< HEAD
     
     def getDefocusU(self):
         return self.defocusU.get()
@@ -106,10 +105,6 @@
     def getDefocusAngle(self):
         return self.defocusAngle.get()
 
-=======
-        self.micFile = String()
-        
->>>>>>> 8ed5b44a
     def copyInfo(self, other):
         self.copyAttributes(other, 'defocusU', 'defocusV',
                             'defocusAngle', 'psdFile')
