/***************************************************************************
 *
 * Authors:     Carlos Oscar S. Sorzano (coss@cnb.csic.es)
 *
 * Unidad de  Bioinformatica of Centro Nacional de Biotecnologia , CSIC
 *
 * This program is free software; you can redistribute it and/or modify
 * it under the terms of the GNU General Public License as published by
 * the Free Software Foundation; either version 2 of the License, or
 * (at your option) any later version.
 *
 * This program is distributed in the hope that it will be useful,
 * but WITHOUT ANY WARRANTY; without even the implied warranty of
 * MERCHANTABILITY or FITNESS FOR A PARTICULAR PURPOSE.  See the
 * GNU General Public License for more details.
 *
 * You should have received a copy of the GNU General Public License
 * along with this program; if not, write to the Free Software
 * Foundation, Inc., 59 Temple Place, Suite 330, Boston, MA
 * 02111-1307  USA
 *
 *  All comments concerning this program package may be sent to the
 *  e-mail address 'xmipp@cnb.csic.es'
 ***************************************************************************/

#ifndef MATRIX2D_H_
#define MATRIX2D_H_

#include <fstream>
#include <errno.h>
#include <fcntl.h>
#include "../../external/bilib/headers/linearalgebra.h"
#include "xmipp_macros.h"
#include "xmipp_filename.h"
#include "xmipp_error.h"
#include "matrix1d.h"

#ifdef XMIPP_MMAP
#include <sys/mman.h>
#endif


// Forward declarations
template<typename T>
class Matrix2D;

template<typename T>
void ludcmp(const Matrix2D<T>& A, Matrix2D<T>& LU, Matrix1D< int >& indx, T& d);

template<typename T>
void lubksb(const Matrix2D<T>& LU, Matrix1D< int >& indx, Matrix1D<T>& b);

template<typename T>
void svdcmp(const Matrix2D< T >& a,
            Matrix2D< double >& u,
            Matrix1D< double >& w,
            Matrix2D< double >& v);

void svbksb(Matrix2D< double >& u,
            Matrix1D< double >& w,
            Matrix2D< double >& v,
            Matrix1D< double >& b,
            Matrix1D< double >& x);


/** Cholesky decomposition.
 * Given M, this function decomposes M as M=L*L^t where L is a lower triangular matrix.
 * M must be positive semi-definite.
 */
void cholesky(const Matrix2D<double> &M, Matrix2D<double> &L);

/** @defgroup Matrices Matrix2D Matrices
 * @ingroup DataLibrary
 */
//@{
/** @name Matrices speed up macros */
//@{

/** Array access.
 *
 * This macro gives you access to the array (T)
 */
#define MATRIX2D_ARRAY(m) ((m).mdata)

/** For all elements in the array
 *
 * This macro is used to generate loops for the matrix in an easy way. It
 * defines internal indexes 'i' and 'j' which ranges the matrix using its
 * mathematical definition (ie, logical access).
 *
 * @code
 * FOR_ALL_ELEMENTS_IN_MATRIX2D(m)
 * {
 *     std::cout << m(i, j) << " ";
 * }
 * @endcode
 */
#define FOR_ALL_ELEMENTS_IN_MATRIX2D(m) \
<<<<<<< HEAD
    for (int i=0; i<(m).mdimy; ++i) \
        for (int j=0; j<(m).mdimx; ++j)
=======
    for (size_t i=0; i<(m).mdimy; i++) \
        for (size_t j=0; j<(m).mdimx; j++)
>>>>>>> 6d1c099d

/** Access to a matrix element
 * v is the array, i and j define the element v_ij.
 *
  * @code
 * MAT_ELEM(m, 0, 0) = 1;
 * val = MAT_ELEM(m, 0, 0);
 * @endcode
 */
#define MAT_ELEM(m,i,j) ((m).mdata[((size_t)i)*(m).mdimx+((size_t)j)])

/** X dimension of the matrix
 */
#define MAT_XSIZE(m) ((m).mdimx)

/** Y dimension of the matrix
 */
#define MAT_YSIZE(m) ((m).mdimy)

/** Total elements of the matrix
 */
#define MAT_SIZE(m) ((m).mdim)

/** Matrix element: Element access
 *
 * This is just a redefinition
 * of the function above
 * @code
 * dMij(m, -2, 1) = 1;
 * val = dMij(m, -2, 1);
 * @endcode
 */
#define dMij(m, i, j)  MAT_ELEM(m, i, j)

/** Matrix element: Element access
 *
 * This is just a redefinition
 * of the function above
 */
#define dMn(m, n)  ((m).mdata[(n)])

/** Matrix (3x3) by vector (3x1) (a=M*b)
 *
 * You must "load" the temporary variables, and create the result vector with
 * the appropiate size. You can reuse the vector b to store the results (that
 * is, M3x3_BY_V3x1(b, M, b);, is allowed).
 *
 * @code
 * double example
 * {
 *     SPEED_UP_temps;
 *
 *     Matrix1D< double > a(3), b(3);
 *     Matrix2D< double > M(3, 3);
 *
 *     M.init_random(0, 1);
 *     b.init_random(0, 1);
 *     M3x3_BY_V3x1(a, M, b);
 *
 *     return a.sum();
 * }
 * @endcode
 */
#define M3x3_BY_V3x1(a, M, b) { \
        spduptmp0 = dMn(M, 0) * XX(b) + dMn(M, 1) * YY(b) + dMn(M, 2) * ZZ(b); \
        spduptmp1 = dMn(M, 3) * XX(b) + dMn(M, 4) * YY(b) + dMn(M, 5) * ZZ(b); \
        spduptmp2 = dMn(M, 6) * XX(b) + dMn(M, 7) * YY(b) + dMn(M, 8) * ZZ(b); \
        XX(a) = spduptmp0; YY(a) = spduptmp1; ZZ(a) = spduptmp2; }

/** Matrix (3x3) by Matrix (3x3) (A=B*C)
 *
 * You must "load" the temporary variables, and create the result vector with
 * the appropiate size. You can reuse any of the multiplicands to store the
 * results (that is, M3x3_BY_M3x3(A, A, B);, is allowed).
 */
#define M3x3_BY_M3x3(A, B, C) { \
        spduptmp0 = dMn(B,0) * dMn(C,0) + dMn(B,1) * dMn(C,3) + dMn(B,2) * dMn(C,6); \
        spduptmp1 = dMn(B,0) * dMn(C,1) + dMn(B,1) * dMn(C,4) + dMn(B,2) * dMn(C,7); \
        spduptmp2 = dMn(B,0) * dMn(C,2) + dMn(B,1) * dMn(C,5) + dMn(B,2) * dMn(C,8); \
        spduptmp3 = dMn(B,3) * dMn(C,0) + dMn(B,4) * dMn(C,3) + dMn(B,5) * dMn(C,6); \
        spduptmp4 = dMn(B,3) * dMn(C,1) + dMn(B,4) * dMn(C,4) + dMn(B,5) * dMn(C,7); \
        spduptmp5 = dMn(B,3) * dMn(C,2) + dMn(B,4) * dMn(C,5) + dMn(B,5) * dMn(C,8); \
        spduptmp6 = dMn(B,6) * dMn(C,0) + dMn(B,7) * dMn(C,3) + dMn(B,8) * dMn(C,6); \
        spduptmp7 = dMn(B,6) * dMn(C,1) + dMn(B,7) * dMn(C,4) + dMn(B,8) * dMn(C,7); \
        spduptmp8 = dMn(B,6) * dMn(C,2) + dMn(B,7) * dMn(C,5) + dMn(B,8) * dMn(C,8); \
        dMn(A, 0) = spduptmp0; \
        dMn(A, 1) = spduptmp1; \
        dMn(A, 2) = spduptmp2; \
        dMn(A, 3) = spduptmp3; \
        dMn(A, 4) = spduptmp4; \
        dMn(A, 5) = spduptmp5; \
        dMn(A, 6) = spduptmp6; \
        dMn(A, 7) = spduptmp7; \
        dMn(A, 8) = spduptmp8; }

/** Matrix (2x2) by vector (2x1) (a=M*b)
 *
 * You must "load" the temporary variables, and create the result vector with
 * the appropiate size. You can reuse the vector b to store the results (that
 * is, M2x2_BY_V2x1(b, M, b);, is allowed).
 *
 * @code
 * double example
 * {
 *     SPEED_UP_temps;
 *
 *     Matrix1D< double > a(2), b(2);
 *     Matrix2D< double > M(2, 2);
 *
 *     M.init_random(0, 1);
 *     b.init_random(0, 1);
 *
 *     M2x2_BY_V2x1(a, M, b);
 *
 *     return a.sum();
 * }
 * @endcode
 */
#define M2x2_BY_V2x1(a, M, b) { \
        spduptmp0 = dMn(M, 0) * XX(b) + dMn(M, 1) * YY(b); \
        spduptmp1 = dMn(M, 2) * XX(b) + dMn(M, 3) * YY(b); \
        XX(a) = spduptmp0; \
        YY(a) = spduptmp1; }

/** Matrix (2x2) by constant (M2=M1*k)
 *
 * You must create the result matrix with the appropriate size. You can reuse
 * the matrix M1 to store the results (that is, M2x2_BY_CT(M, M, k);, is
 * allowed).
 */
#define M2x2_BY_CT(M2, M1, k) { \
        dMn(M2, 0) = dMn(M1, 0) * k; \
        dMn(M2, 1) = dMn(M1, 1) * k; \
        dMn(M2, 2) = dMn(M1, 2) * k; \
        dMn(M2, 3) = dMn(M1, 3) * k; }

/** Matrix (3x3) by constant (M2=M1*k)
 *
 * You must create the result matrix with the appropiate size. You can reuse the
 * matrix M1 to store the results (that is, M2x2_BY_CT(M, M, k);, is allowed).
 */
#define M3x3_BY_CT(M2, M1, k) { \
        dMn(M2, 0) = dMn(M1, 0) * k; \
        dMn(M2, 1) = dMn(M1, 1) * k; \
        dMn(M2, 2) = dMn(M1, 2) * k; \
        dMn(M2, 3) = dMn(M1, 3) * k; \
        dMn(M2, 4) = dMn(M1, 4) * k; \
        dMn(M2, 5) = dMn(M1, 5) * k; \
        dMn(M2, 6) = dMn(M1, 6) * k; \
        dMn(M2, 7) = dMn(M1, 7) * k; \
        dMn(M2, 8) = dMn(M1, 8) * k; }
/** Matrix (4x4) by constant (M2=M1*k)
 *
 * You must create the result matrix with the appropiate size. You can reuse the
 * matrix M1 to store the results (that is, M2x2_BY_CT(M, M, k);, is allowed).
 */
#define M4x4_BY_CT(M2, M1, k) { \
        dMn(M2, 0) = dMn(M1, 0) * k; \
        dMn(M2, 1) = dMn(M1, 1) * k; \
        dMn(M2, 2) = dMn(M1, 2) * k; \
        dMn(M2, 3) = dMn(M1, 3) * k; \
        dMn(M2, 4) = dMn(M1, 4) * k; \
        dMn(M2, 5) = dMn(M1, 5) * k; \
        dMn(M2, 6) = dMn(M1, 6) * k; \
        dMn(M2, 7) = dMn(M1, 7) * k; \
        dMn(M2, 8) = dMn(M1, 8) * k; \
  dMn(M2, 9) = dMn(M1, 9) * k; \
  dMn(M2,10) = dMn(M1,10) * k; \
  dMn(M2,11) = dMn(M1,11) * k; \
  dMn(M2,12) = dMn(M1,12) * k; \
  dMn(M2,13) = dMn(M1,13) * k; \
  dMn(M2,14) = dMn(M1,14) * k; \
  dMn(M2,15) = dMn(M1,15) * k;}

/** Inverse of a matrix (2x2)
 *
 * Input and output matrix cannot be the same one. The output is supposed to be
 * already resized.
 */
#define M2x2_INV(Ainv, A) { \
  spduptmp0 = dMn(A,0) * dMn(A,3) - dMn(A,1) * dMn(A,2);\
  if (spduptmp0==0.0) \
   REPORT_ERROR(ERR_NUMERICAL,"2x2 matrix is not invertible"); \
        spduptmp0 = 1.0 / spduptmp0; \
        dMn(Ainv, 0) =  dMn(A,3); \
        dMn(Ainv, 1) = -dMn(A,1); \
        dMn(Ainv, 2) = -dMn(A,2); \
        dMn(Ainv, 3) =  dMn(A,0); \
        M2x2_BY_CT(Ainv, Ainv, spduptmp0); }

/** Inverse of a matrix (3x3)
 *
 * Input and output matrix cannot be the same one. The output is supposed to be
 * already resized.
 */
#define M3x3_INV(Ainv, A) { \
        dMn(Ainv, 0) =   dMn(A,8)*dMn(A,4)-dMn(A,7)*dMn(A,5); \
        dMn(Ainv, 1) = -(dMn(A,8)*dMn(A,1)-dMn(A,7)*dMn(A,2)); \
        dMn(Ainv, 2) =   dMn(A,5)*dMn(A,1)-dMn(A,4)*dMn(A,2); \
        dMn(Ainv, 3) = -(dMn(A,8)*dMn(A,3)-dMn(A,6)*dMn(A,5)); \
        dMn(Ainv, 4) =   dMn(A,8)*dMn(A,0)-dMn(A,6)*dMn(A,2); \
        dMn(Ainv, 5) = -(dMn(A,5)*dMn(A,0)-dMn(A,3)*dMn(A,2)); \
        dMn(Ainv, 6) =   dMn(A,7)*dMn(A,3)-dMn(A,6)*dMn(A,4); \
        dMn(Ainv, 7) = -(dMn(A,7)*dMn(A,0)-dMn(A,6)*dMn(A,1)); \
        dMn(Ainv, 8) =   dMn(A,4)*dMn(A,0)-dMn(A,3)*dMn(A,1); \
        spduptmp0 = dMn(A,0)*dMn(Ainv,0)+dMn(A,3)*dMn(Ainv,1)+dMn(A,6)*dMn(Ainv,2); \
  if (spduptmp0==0.0) \
   REPORT_ERROR(ERR_NUMERICAL,"3x3 matrix is not invertible"); \
     spduptmp0 = 1.0 / spduptmp0; \
        M3x3_BY_CT(Ainv, Ainv, spduptmp0); }

/** Inverse of a matrix (4x4)
 *
 * Input and output matrix cannot be the same one. The output is supposed to be
 * already resized.
 */
#define M4x4_INV(Ainv, A) { \
        dMn(Ainv, 0) =   dMn(A,5)*(dMn(A,10)*dMn(A,15)-dMn(A,11)*dMn(A,14))+\
             dMn(A,6)*(dMn(A,11)*dMn(A,13)-dMn(A,9) *dMn(A,15))+\
             dMn(A,7)*(dMn(A,9) *dMn(A,14)-dMn(A,10)*dMn(A,13));\
  dMn(Ainv, 1) =   dMn(A,1)*(dMn(A,11)*dMn(A,14)-dMn(A,10)*dMn(A,15))+\
       dMn(A,2)*(dMn(A,9) *dMn(A,15)-dMn(A,11)*dMn(A,13))+\
       dMn(A,3)*(dMn(A,10)*dMn(A,13)-dMn(A,9) *dMn(A,14));\
  dMn(Ainv, 2) =   dMn(A,1)*(dMn(A,6) *dMn(A,15)-dMn(A,7) *dMn(A,14))+\
       dMn(A,2)*(dMn(A,7) *dMn(A,13)-dMn(A,5) *dMn(A,15))+\
       dMn(A,3)*(dMn(A,5) *dMn(A,14)-dMn(A,6) *dMn(A,13));\
  dMn(Ainv, 3) =   dMn(A,1)*(dMn(A,7) *dMn(A,10)-dMn(A,6) *dMn(A,11))+\
       dMn(A,2)*(dMn(A,5) *dMn(A,11)-dMn(A,7) *dMn(A,9))+\
       dMn(A,3)*(dMn(A,6) *dMn(A,9) -dMn(A,5) *dMn(A,10));\
  dMn(Ainv, 4) =   dMn(A,4)*(dMn(A,11)*dMn(A,14)-dMn(A,10)*dMn(A,15))+\
       dMn(A,6)*(dMn(A,8) *dMn(A,15)-dMn(A,11)*dMn(A,12))+\
       dMn(A,7)*(dMn(A,10)*dMn(A,12)-dMn(A,8) *dMn(A,14));\
  dMn(Ainv, 5) =   dMn(A,0)*(dMn(A,10)*dMn(A,15)-dMn(A,11)*dMn(A,14))+\
       dMn(A,2)*(dMn(A,11)*dMn(A,12)-dMn(A,8) *dMn(A,15))+\
       dMn(A,3)*(dMn(A,8) *dMn(A,14)-dMn(A,10)*dMn(A,12));\
  dMn(Ainv, 6) =   dMn(A,0)*(dMn(A,7) *dMn(A,14)-dMn(A,6) *dMn(A,15))+\
       dMn(A,2)*(dMn(A,4) *dMn(A,15)-dMn(A,7) *dMn(A,12))+\
       dMn(A,3)*(dMn(A,6) *dMn(A,12)-dMn(A,4) *dMn(A,14));\
  dMn(Ainv, 7) =   dMn(A,0)*(dMn(A,6) *dMn(A,11)-dMn(A,7) *dMn(A,10))+\
       dMn(A,2)*(dMn(A,7) *dMn(A,8) -dMn(A,4) *dMn(A,11))+\
       dMn(A,3)*(dMn(A,4) *dMn(A,10)-dMn(A,6) *dMn(A,8));\
  dMn(Ainv, 8) =   dMn(A,4)*(dMn(A,9) *dMn(A,15)-dMn(A,11)*dMn(A,13))+\
       dMn(A,5)*(dMn(A,11)*dMn(A,12)-dMn(A,8) *dMn(A,15))+\
       dMn(A,7)*(dMn(A,8) *dMn(A,13)-dMn(A,9) *dMn(A,12));\
  dMn(Ainv, 9) =   dMn(A,0)*(dMn(A,11)*dMn(A,13)-dMn(A,9) *dMn(A,15))+\
       dMn(A,1)*(dMn(A,8) *dMn(A,15)-dMn(A,11)*dMn(A,12))+\
       dMn(A,3)*(dMn(A,9) *dMn(A,12)-dMn(A,8) *dMn(A,13));\
  dMn(Ainv,10) =   dMn(A,0)*(dMn(A,5) *dMn(A,15)-dMn(A,7) *dMn(A,13))+\
       dMn(A,1)*(dMn(A,7) *dMn(A,12)-dMn(A,4) *dMn(A,15))+\
       dMn(A,3)*(dMn(A,4) *dMn(A,13)-dMn(A,5) *dMn(A,12));\
  dMn(Ainv,11) =   dMn(A,0)*(dMn(A,7) *dMn(A,9) -dMn(A,5) *dMn(A,11))+\
       dMn(A,1)*(dMn(A,4) *dMn(A,11)-dMn(A,7) *dMn(A,8))+\
       dMn(A,3)*(dMn(A,5) *dMn(A,8) -dMn(A,4) *dMn(A,9));\
  dMn(Ainv,12) =   dMn(A,4)*(dMn(A,10)*dMn(A,13)-dMn(A,9) *dMn(A,14))+\
       dMn(A,5)*(dMn(A,8) *dMn(A,14)-dMn(A,10)*dMn(A,12))+\
       dMn(A,6)*(dMn(A,9) *dMn(A,12)-dMn(A,8) *dMn(A,13));\
  dMn(Ainv,13) =   dMn(A,0)*(dMn(A,9) *dMn(A,14)-dMn(A,10)*dMn(A,13))+\
       dMn(A,1)*(dMn(A,10)*dMn(A,12)-dMn(A,8) *dMn(A,14))+\
       dMn(A,2)*(dMn(A,8) *dMn(A,13)-dMn(A,9) *dMn(A,12));\
  dMn(Ainv,14) =   dMn(A,0)*(dMn(A,6) *dMn(A,13)-dMn(A,5) *dMn(A,14))+\
       dMn(A,1)*(dMn(A,4) *dMn(A,14)-dMn(A,6) *dMn(A,12))+\
       dMn(A,2)*(dMn(A,5) *dMn(A,12)-dMn(A,4) *dMn(A,13));\
  dMn(Ainv,15) =   dMn(A,0)*(dMn(A,5) *dMn(A,10)-dMn(A,6) *dMn(A,9))+\
       dMn(A,1)*(dMn(A,6) *dMn(A,8) -dMn(A,4) *dMn(A,10))+\
       dMn(A,2)*(dMn(A,4) *dMn(A,9) -dMn(A,5) *dMn(A,8));\
        spduptmp0 = dMn(A,0)*(dMn(A,5)*(dMn(A,10)*dMn(A,15)-dMn(A,11)*dMn(A,14))\
                              +dMn(A,6)*(dMn(A,11)*dMn(A,13)-dMn(A,9) *dMn(A,15))\
                              +dMn(A,7)*(dMn(A,9) *dMn(A,14)-dMn(A,10)*dMn(A,13)))\
                    +dMn(A,1)*(dMn(A,4)*(dMn(A,11)*dMn(A,14)-dMn(A,10)*dMn(A,15))\
                              +dMn(A,6)*(dMn(A,8) *dMn(A,15)-dMn(A,11)*dMn(A,12))\
                              +dMn(A,7)*(dMn(A,10)*dMn(A,12)-dMn(A,8) *dMn(A,14)))\
        +dMn(A,2)*(dMn(A,4)*(dMn(A,9) *dMn(A,15)-dMn(A,11)*dMn(A,13))\
         +dMn(A,5)*(dMn(A,11)*dMn(A,12)-dMn(A,8) *dMn(A,15))\
         +dMn(A,7)*(dMn(A,8) *dMn(A,13)-dMn(A,9) *dMn(A,12)))\
        +dMn(A,3)*(dMn(A,4)*(dMn(A,10)*dMn(A,13)-dMn(A,9) *dMn(A,14))\
         +dMn(A,5)*(dMn(A,8) *dMn(A,14)-dMn(A,10)*dMn(A,12))\
         +dMn(A,6)*(dMn(A,9) *dMn(A,12)-dMn(A,8) *dMn(A,13))); \
  if (spduptmp0==0.0) \
   REPORT_ERROR(ERR_NUMERICAL,"4x4 matrix is not invertible"); \
  spduptmp0 = 1.0 / spduptmp0; \
        M4x4_BY_CT(Ainv, Ainv, spduptmp0); }

/** Matrix2D class */
template<typename T>
class Matrix2D
{
public:
    // The array itself
    T* mdata;

    // Destroy data
    bool destroyData;

    // Mapped data
    bool mappedData;

    // File descriptor for mapped files
    int fdMap;

    // Mapped data original pointer
    char* mdataOriginal;

    // Number of elements in X
    size_t mdimx;

    // Number of elements in Y
    size_t mdimy;

    // Total number of elements
    size_t mdim;
    //@}

    /// @name Constructors
    //@{
    /** Empty constructor
     */
    Matrix2D()
    {
        coreInit();
    }

    Matrix2D(const FileName &fnMappedMatrix, int Ydim, int Xdim, size_t offset=0)
    {
        coreInit(fnMappedMatrix,Ydim,Xdim,offset);
    }

    /** Dimension constructor
     */
    Matrix2D(int Ydim, int Xdim)
    {
        coreInit();
        initZeros(Ydim, Xdim);
    }

    /** Copy constructor
     */
    Matrix2D(const Matrix2D<T>& v)
    {
        coreInit();
        *this = v;
    }

    /** Destructor.
     */
    ~Matrix2D()
    {
        coreDeallocate();
    }

    /** Assignment.
     *
     * You can build as complex assignment expressions as you like. Multiple
     * assignment is allowed.
     *
     * @code
     * v1 = v2 + v3;
     * v1 = v2 = v3;
     * @endcode
     */
    Matrix2D<T>& operator=(const Matrix2D<T>& op1)
    {
        if (&op1 != this)
        {
            if (MAT_XSIZE(*this)!=MAT_XSIZE(op1) ||
                MAT_YSIZE(*this)!=MAT_YSIZE(op1))
                resizeNoCopy(op1);
            memcpy(mdata,op1.mdata,op1.mdim*sizeof(T));
        }

        return *this;
    }
    //@}

    /// @name Core memory operations for Matrix2D
    //@{
    /** Clear.
     */
    void clear()
    {
        coreDeallocate();
        coreInit();
    }

    /** Core init from mapped file.
     * Offset is in bytes. */
    void coreInit(const FileName &fn, int Ydim, int Xdim, size_t offset=0)
    {
#ifdef XMIPP_MMAP

        mdimx=Xdim;
        mdimy=Ydim;
        mdim=mdimx*mdimy;
        destroyData=false;
        mappedData=true;
        fdMap = open(fn.c_str(),  O_RDWR, S_IREAD | S_IWRITE);
        if (fdMap == -1)
            REPORT_ERROR(ERR_IO_NOTOPEN,fn);
        const size_t pagesize=sysconf(_SC_PAGESIZE);
        size_t offsetPages=(offset/pagesize)*pagesize;
        size_t offsetDiff=offset-offsetPages;
        if ( (mdataOriginal = (char*) mmap(0,Ydim*Xdim*sizeof(T)+offsetDiff, PROT_READ | PROT_WRITE, MAP_SHARED, fdMap, offsetPages)) == MAP_FAILED )
            REPORT_ERROR(ERR_MMAP_NOTADDR,(String)"mmap failed "+integerToString(errno));
        mdata=(T*)(mdataOriginal+offsetDiff);
#else

        REPORT_ERROR(ERR_MMAP,"Mapping not supported in Windows");
#endif

    }

    /** Core init.
     * Initialize everything to 0
     */
    void coreInit()
    {
        mdimx=mdimy=mdim=0;
        mdata=NULL;
        mdataOriginal=NULL;
        destroyData=true;
        mappedData=false;
        fdMap=-1;
    }

    /** Core allocate.
     */
    void coreAllocate( int _mdimy, int _mdimx)
    {
        if (_mdimy <= 0 ||_mdimx<=0)
        {
            clear();
            return;
        }

        mdimx=_mdimx;
        mdimy=_mdimy;
        mdim=_mdimx*_mdimy;
        mdata = new T [mdim];
        mdataOriginal = NULL;
        mappedData=false;
        fdMap=-1;
        if (mdata == NULL)
            REPORT_ERROR(ERR_MEM_NOTENOUGH, "coreAllocate: No space left");
    }

    /** Core deallocate.
     * Free all mdata.
     */
    void coreDeallocate()
    {
        if (mdata != NULL && destroyData)
            delete[] mdata;
        if (mappedData)
        {
#ifdef XMIPP_MMAP
            munmap(mdataOriginal,mdimx*mdimy*sizeof(T));
            close(fdMap);
#else

            REPORT_ERROR(ERR_MMAP,"Mapping not supported in Windows");
#endif

        }
        mdata=NULL;
        mdataOriginal=NULL;
    }
    //@}

    /// @name Size and shape of Matrix2D
    //@{
    /** Resize to a given size
     */
    void resize(size_t Ydim, size_t Xdim, bool noCopy=false)
    {

        if (Xdim == mdimx && Ydim == mdimy)
            return;

        if (Xdim <= 0 || Ydim <= 0)
        {
            clear();
            return;
        }

        T * new_mdata;
        size_t YXdim=Ydim*Xdim;

        try
        {
            new_mdata = new T [YXdim];
        }
        catch (std::bad_alloc &)
        {
            REPORT_ERROR(ERR_MEM_NOTENOUGH, "Allocate: No space left");
        }

        // Copy needed elements, fill with 0 if necessary
        if (!noCopy)
        {
        	T zero=0; // Useful for complexes
            for (size_t i = 0; i < Ydim; i++)
                for (size_t j = 0; j < Xdim; j++)
                {
                    T *val=NULL;
                    if (i >= mdimy)
                        val = &zero;
                    else if (j >= mdimx)
                        val = &zero;
                    else
                        val = &mdata[i*mdimx + j];
                    new_mdata[i*Xdim+j] = *val;
                }
        }
        else
            memset(new_mdata,0,YXdim*sizeof(T));

        // deallocate old vector
        coreDeallocate();

        // assign *this vector to the newly created
        mdata = new_mdata;
        mdimx = Xdim;
        mdimy = Ydim;
        mdim = Xdim * Ydim;
        mappedData = false;
    }

    /** Resize according to a pattern.
     *
     * This function resize the actual array to the same size and origin
     * as the input pattern. If the actual array is larger than the pattern
     * then the trailing values are lost, if it is smaller then 0's are
     * added at the end
     *
     * @code
     * v2.resize(v1);
     * // v2 has got now the same structure as v1
     * @endcode
     */
    template<typename T1>
    void resize(const Matrix2D<T1> &v)
    {
        if (mdimx != v.mdimx || mdimy != v.mdimy)
            resize(v.mdimy, v.mdimx);
    }

    /** Resize to a given size (don't copy old elements)
     */
    inline void resizeNoCopy(int Ydim, int Xdim)
    {
        resize(Ydim, Xdim, true);
    }

    /** Resize according to a pattern.
     *  Do not copy old elements.
     */
    template<typename T1>
    inline void resizeNoCopy(const Matrix2D<T1> &v)
    {
        if (mdimx != v.mdimx || mdimy != v.mdimy)
            resize(v.mdimy, v.mdimx, true);
    }

    /** Map to file.
     * The matrix is mapped to a file. The file is presumed to be already created with
     * enough space for a matrix of size Ydim x Xdim.
     * Offset is in bytes.
     */
    void mapToFile(const FileName &fn, int Ydim, int Xdim, size_t offset=0)
    {
        if (mdata!=NULL)
            clear();

#ifdef XMIPP_MMAP

        coreInit(fn,Ydim,Xdim,offset);
#else

        resizeNoCopy(Ydim, Xdim);
#endif

    }

    /** Extract submatrix and assign to this object.
     */
    void submatrix(int i0, int j0, int iF, int jF)
    {
        if (i0 < 0 || j0 < 0 || iF >= MAT_YSIZE(*this) || jF >= MAT_XSIZE(*this))
            REPORT_ERROR(ERR_INDEX_OUTOFBOUNDS,"Submatrix indexes out of bounds");
        Matrix2D<T> result(iF - i0 + 1, jF - j0 + 1);

        FOR_ALL_ELEMENTS_IN_MATRIX2D(result)
        MAT_ELEM(result, i, j) = MAT_ELEM(*this, i+i0, j+j0);

        *this = result;
    }

    /** Same shape.
     *
     * Returns true if this object has got the same shape (origin and size)
     * than the argument
     */
    template <typename T1>
    bool sameShape(const Matrix2D<T1>& op) const
    {
        return ((mdimx == op.mdimx) && (mdimy == op.mdimy));
    }

    /** X dimension
     *
     * Returns X dimension
     */
    inline size_t Xdim() const
    {
        return mdimx;
    }

    /** Y dimension
     *
     * Returns Y dimension
     */
    inline size_t Ydim() const
    {
        return mdimy;
    }
    //@}

    /// @name Initialization of Matrix2D values
    //@{
    /** Same value in all components.
     *
     * The constant must be of a type compatible with the array type, ie,
     * you cannot  assign a double to an integer array without a casting.
     * It is not an error if the array is empty, then nothing is done.
     *
     * @code
     * v.initConstant(3.14);
     * @endcode
     */
    void initConstant(T val)
    {
        for (size_t j = 0; j < mdim; j++)
            mdata[j] = val;
    }

    /** Initialize to zeros with a given size.
     */
    void initConstant(size_t Ydim, size_t Xdim, T val)
    {
        if (mdimx!=Xdim || mdimy!=Ydim)
            resizeNoCopy(Ydim, Xdim);
        initConstant(val);
    }

    /** Initialize to zeros with current size.
     *
     * All values are set to 0. The current size and origin are kept. It is not
     * an error if the array is empty, then nothing is done.
     *
     * @code
     * v.initZeros();
     * @endcode
     */
    void initZeros()
    {
        memset(mdata,0,mdimx*mdimy*sizeof(T));
    }

    /** Initialize to zeros with a given size.
     */
    void initZeros(size_t Ydim, size_t Xdim)
    {
        if (mdimx!=Xdim || mdimy!=Ydim)
            resizeNoCopy(Ydim, Xdim);
        memset(mdata,0,mdimx*mdimy*sizeof(T));
    }

    /** Initialize to zeros following a pattern.
      *
      * All values are set to 0, and the origin and size of the pattern are
      * adopted.
      *
      * @code
      * v2.initZeros(v1);
      * @endcode
      */
    template <typename T1>
    void initZeros(const Matrix2D<T1>& op)
    {
        if (mdimx!=op.mdimx || mdimy!=op.mdimy)
            resizeNoCopy(op);
        memset(mdata,0,mdimx*mdimy*sizeof(T));
    }

    /** Initialize to random random numbers, uniform or gaussian
     */
    void initRandom(size_t Ydim, size_t Xdim, double op1, double op2, RandomMode mode = RND_UNIFORM)
    {
        if (mdimx!=Xdim || mdimy!=Ydim)
            resizeNoCopy(Ydim, Xdim);
        for (size_t j = 0; j < mdim; j++)
           mdata[j] = static_cast< T > (mode == RND_UNIFORM ? rnd_unif(op1, op2) : rnd_gaus(op1, op2));
    }

    /** Initialize to gaussian numbers */
    void initGaussian(int Ydim, int Xdim, double op1=0., double op2=1.)
    {
      initRandom(Ydim, Xdim, op1, op2, RND_GAUSSIAN);
    }

    /** 2D Identity matrix of current size
     *
     * If actually the matrix is not squared then an identity matrix is
     * generated of size (Xdim x Xdim).
     *
     * @code
     * m.initIdentity();
     * @endcode
     */
    void initIdentity()
    {
        initIdentity(MAT_XSIZE(*this));
    }

    /** 2D Identity matrix of a given size
     *
     * A (dim x dim) identity matrix is generated.
     *
     * @code
     * m.initIdentity(3);
     * @endcode
     */
    void initIdentity(int dim)
    {
        initZeros(dim, dim);
        for (int i = 0; i < dim; i++)
            MAT_ELEM(*this,i,i) = 1;
    }
    /** 2D gaussian matrix of a given size and with a given variance. The amplitude of the Gaussian is set to 1.
     *
     * A (dim x dim) gaussian matrix is generated.
     *
     * @code
     * m.initGaussian(3,1);
     * @endcode
     */
    void initGaussian(int dim, double var)
    {
        double center = ((double)dim)/2;
        initZeros(dim, dim);
        for (int i = 0; i < dim; i++)
            for (int j = 0; j < dim; j++)
                MAT_ELEM(*this,i,j) = std::exp(-( (i-center)*(i-center)+(j-center)*(j-center) )/(2*var*var));
    }
    //@}

    /// @name Operators for Matrix2D
    //@{

    /** Matrix element access
     */
    T& operator()(int i, int j) const
    {
        return MAT_ELEM((*this),i,j);
    }
    /** Parenthesis operator for phyton
    */
    void setVal(T val,int y, int x)
    {
        MAT_ELEM((*this),y,x)=val;
    }
    /** Parenthesis operator for phyton
    */
    T getVal( int y, int x) const
    {
        return MAT_ELEM((*this),y,x);
    }

    /** v3 = v1 * k.
     */
    Matrix2D<T> operator*(T op1) const
    {
        Matrix2D<T> tmp(*this);
        for (size_t i=0; i < mdim; i++)
            tmp.mdata[i] = mdata[i] * op1;
        return tmp;
    }

    /** v3 = v1 / k.
     */
    Matrix2D<T> operator/(T op1) const
    {
        Matrix2D<T> tmp(*this);
        for (size_t i=0; i < mdim; i++)
            tmp.mdata[i] = mdata[i] / op1;
        return tmp;
    }

    /** v3 = k * v2.
     */
    friend Matrix2D<T> operator*(T op1, const Matrix2D<T>& op2)
    {
        Matrix2D<T> tmp(op2);
        for (size_t i=0; i < op2.mdim; i++)
            tmp.mdata[i] = op1 * op2.mdata[i];
        return tmp;
    }

    /** v3 *= k.
      */
    void operator*=(T op1)
    {
        for (size_t i=0; i < mdim; i++)
            mdata[i] *= op1;
    }

    /** v3 /= k.
      */
    void operator/=(T op1)
    {
        for (size_t i=0; i < mdim; i++)
            mdata[i] /= op1;
    }

    /** Matrix by vector multiplication
     *
     * @code
     * v2 = A*v1;
     * @endcode
     */
    Matrix1D<T> operator*(const Matrix1D<T>& op1) const
    {
        Matrix1D<T> result;

        if (mdimx != VEC_XSIZE(op1))
            REPORT_ERROR(ERR_MATRIX_SIZE, "Not compatible sizes in matrix by vector");

        if (!op1.isCol())
            REPORT_ERROR(ERR_MATRIX, "Vector is not a column");

        result.initZeros(mdimy);
        for (size_t i = 0; i < mdimy; i++)
            for (size_t j = 0; j < mdimx; j++)
                VEC_ELEM(result,i) += MAT_ELEM(*this,i, j) * VEC_ELEM(op1,j);

        result.setCol();
        return result;
    }

    /** Matrix by Matrix multiplication
     *
     * @code
     * C = A*B;
     * @endcode
     */
    Matrix2D<T> operator*(const Matrix2D<T>& op1) const
    {
        Matrix2D<T> result;
        if (mdimx != op1.mdimy)
            REPORT_ERROR(ERR_MATRIX_SIZE, "Not compatible sizes in matrix multiplication");

        result.initZeros(mdimy, op1.mdimx);
        for (size_t i = 0; i < mdimy; i++)
            for (size_t j = 0; j < op1.mdimx; j++)
                for (size_t k = 0; k < mdimx; k++)
                    MAT_ELEM(result,i, j) += MAT_ELEM(*this,i, k) * MAT_ELEM(op1, k, j);
        return result;
    }

    /** Matrix summation
     *
     * @code
     * C = A + B;
     * @endcode
     */
    Matrix2D<T> operator+(const Matrix2D<T>& op1) const
    {
        Matrix2D<T> result;
        if (mdimx != op1.mdimx || mdimy != op1.mdimy)
            REPORT_ERROR(ERR_MATRIX_SIZE, "operator+: Not same sizes in matrix summation");

        result.initZeros(mdimy, mdimx);
        for (size_t i = 0; i < mdimy; i++)
            for (size_t j = 0; j < mdimx; j++)
                result(i, j) = (*this)(i, j) + op1(i, j);

        return result;
    }

    /** Matrix summation
     *
     * @code
     * A += B;
     * @endcode
     */
    void operator+=(const Matrix2D<T>& op1) const
    {
        if (mdimx != op1.mdimx || mdimy != op1.mdimy)
            REPORT_ERROR(ERR_MATRIX_SIZE, "operator+=: Not same sizes in matrix summation");

        for (size_t i = 0; i < mdimy; i++)
            for (size_t j = 0; j < mdimx; j++)
                MAT_ELEM(*this,i, j) += MAT_ELEM(op1, i, j);
    }

    /** Matrix subtraction
     *
     * @code
     * C = A - B;
     * @endcode
     */
    Matrix2D<T> operator-(const Matrix2D<T>& op1) const
    {
        Matrix2D<T> result;
        if (mdimx != op1.mdimx || mdimy != op1.mdimy)
            REPORT_ERROR(ERR_MATRIX_SIZE, "operator-: Not same sizes in matrix summation");

        result.initZeros(mdimy, mdimx);
        for (size_t i = 0; i < mdimy; i++)
            for (size_t j = 0; j < mdimx; j++)
                result(i, j) = (*this)(i, j) - op1(i, j);

        return result;
    }

    /** Matrix substraction
     *
     * @code
     * A -= B;
     * @endcode
     */
    void operator-=(const Matrix2D<T>& op1) const
    {
        if (mdimx != op1.mdimx || mdimy != op1.mdimy)
            REPORT_ERROR(ERR_MATRIX_SIZE, "operator-=: Not same sizes in matrix summation");

        for (size_t i = 0; i < mdimy; i++)
            for (size_t j = 0; j < mdimx; j++)
                MAT_ELEM(*this,i, j) -= MAT_ELEM(op1, i, j);
    }
    /** Equality.
     *
     * Returns true if this object has got the same shape (origin and size)
     * than the argument and the same values (within accuracy).
     */
    bool equal(const Matrix2D<T>& op,
               double accuracy = XMIPP_EQUAL_ACCURACY) const
    {
        if (!sameShape(op))
            return false;
<<<<<<< HEAD
        for (int i = 0; i < mdimy; i++)
            for (int j = 0; j < mdimx; j++)
=======
        for (size_t i = 0; i < mdimy; i++)
            for (size_t j = 0; j < mdimx; j++)
>>>>>>> 6d1c099d
                if (fabs( MAT_ELEM(*this,i,j) - MAT_ELEM(op,i,j) ) > accuracy)
                    return false;
        return true;
    }
    //@}

    /// @name Utilities for Matrix2D
    //@{
    /** Maximum of the values in the array.
      *
      * The returned value is of the same type as the type of the array.
      */
    T computeMax() const
    {
        if (mdim <= 0)
            return static_cast< T >(0);

        T maxval = mdata[0];
        for (size_t n = 0; n < mdim; n++)
            if (mdata[n] > maxval)
                maxval = mdata[n];
        return maxval;
    }

    /** Minimum of the values in the array.
       *
       * The returned value is of the same type as the type of the array.
       */
    T computeMin() const
    {
        if (mdim <= 0)
            return static_cast< T >(0);

        T minval = mdata[0];
        for (size_t n = 0; n < mdim; n++)
            if (mdata[n] < minval)
                minval = mdata[n];
        return minval;
    }

    /** Produce a 2D array suitable for working with Numerical Recipes
    *
    * This function must be used only as a preparation for routines which need
    * that the first physical index is 1 and not 0 as it usually is in C. New
    * memory is needed to hold the new double pointer array.
    */
    T** adaptForNumericalRecipes() const
    {
        T** m = NULL;
        ask_Tmatrix(m, 1, mdimy, 1, mdimx);

        for (int i = 0; i < mdimy; i++)
            for (int j = 0; j < mdimx; j++)
                m[i+1][j+1] = mdata[i*mdimx + j];

        return m;
    }

    /** Produce a 1D pointer suitable for working with Numerical Recipes (2)
     *
     * This function meets the same goal as the one before, however this one
     * work with 2D arrays as a single pointer. The first element of the array
     * is pointed by result[1*Xdim+1], and in general result[i*Xdim+j]
     */
    T* adaptForNumericalRecipes2() const
    {
        return mdata - 1 - mdimx;
    }

    /** Load 2D array from numerical recipes result.
     */
    void loadFromNumericalRecipes(T** m, int Ydim, int Xdim)
    {
        if (mdimx!=Xdim || mdimy!=Ydim)
            resizeNoCopy(Ydim, Xdim);

        for (int i = 1; i <= Ydim; i++)
            for (int j = 1; j <= Xdim; j++)
                MAT_ELEM(*this,i - 1, j - 1) = m[i][j];
    }

    /** Kill a 2D array produced for numerical recipes
     *
     * The allocated memory is freed.
     */
    void killAdaptationForNumericalRecipes(T** m) const
    {
        free_Tmatrix(m, 1, mdimy, 1, mdimx);
    }

    /** Kill a 2D array produced for numerical recipes, 2.
     *
     * Nothing needs to be done.
     */
    void killAdaptationForNumericalRecipes2(T** m) const
        {}

    /** Read this matrix from file.
     *  The matrix is assumed to be already resized.
      */
    void read(const FileName &fn)
    {
        std::ifstream fhIn;
        fhIn.open(fn.c_str());
        if (!fhIn)
            REPORT_ERROR(ERR_IO_NOTEXIST,fn);
        FOR_ALL_ELEMENTS_IN_MATRIX2D(*this)
        fhIn >> MAT_ELEM(*this,i,j);
        fhIn.close();
    }

    /** Write this matrix to file
      */
    void write(const FileName &fn) const
    {
        std::ofstream fhOut;
        fhOut.open(fn.c_str());
        if (!fhOut)
            REPORT_ERROR(ERR_IO_NOTOPEN,(std::string)"write: Cannot open "+fn+" for output");
        fhOut << *this;
        fhOut.close();
    }

    /** Show matrix
      */
    friend std::ostream& operator<<(std::ostream& ostrm, const Matrix2D<T>& v)
    {
        if (v.Xdim() == 0 || v.Ydim() == 0)
            ostrm << "NULL matrix\n";
        else
        {
            ostrm << std::endl;
            double max_val = v.computeMax();
            int prec = bestPrecision(max_val, 10);

            for (size_t i = 0; i < v.Ydim(); i++)
            {
                for (size_t j = 0; j < v.Xdim(); j++)
                {
                    ostrm << floatToString((double) v(i, j), 10, prec) << ' ';
                }
                ostrm << std::endl;
            }
        }

        return ostrm;
    }

    /** Makes a matrix from a vector
     *
     * The origin of the matrix is set such that it has one of the index origins
     * (X or Y) to the same value as the vector, and the other set to 0
     * according to the shape.
     *
     * @code
     * Matrix2D< double > m = fromVector(v);
     * @endcode
     */
    void fromVector(const Matrix1D<T>& op1)
    {
        // Null vector => Null matrix
        if (op1.size() == 0)
        {
            clear();
            return;
        }

        // Look at shape and copy values
        if (op1.isRow())
        {
            if (mdimy!=1 || mdimx!=VEC_XSIZE(op1))
                resizeNoCopy(1, VEC_XSIZE(op1));

            for (size_t j = 0; j < VEC_XSIZE(op1); j++)
                MAT_ELEM(*this,0, j) = VEC_ELEM(op1,j);
        }
        else
        {
            if (mdimy!=1 || mdimx!=VEC_XSIZE(op1))
                resizeNoCopy(VEC_XSIZE(op1), 1);

            for (size_t i = 0; i < VEC_XSIZE(op1); i++)
                MAT_ELEM(*this, i, 0) = VEC_ELEM(op1,i);
        }
    }

    /** Makes a vector from a matrix
     *
     * An exception is thrown if the matrix is not a single row or a single
     * column. The origin of the vector is set according to the one of the
     * matrix.
     *
     * @code
     * Matrix1D< double > v;
     * m.toVector(v);
     * @endcode
     */
    void toVector(Matrix1D<T>& op1) const
    {
        // Null matrix => Null vector
        if (mdimx == 0 || mdimy == 0)
        {
            op1.clear();
            return;
        }

        // If matrix is not a vector, produce an error
        if (!(mdimx == 1 || mdimy == 1))
            REPORT_ERROR(ERR_MATRIX_DIM,
                         "toVector: Matrix cannot be converted to vector");

        // Look at shape and copy values
        if (mdimy == 1)
        {
            // Row vector
            if (VEC_XSIZE(op1)!=mdimx)
                op1.resizeNoCopy(mdimx);

            memcpy(&VEC_ELEM(op1,0),&MAT_ELEM(*this,0,0),mdimx*sizeof(double));

            op1.setRow();
        }
        else
        {
            // Column vector
            if (VEC_XSIZE(op1)!=mdimy)
                op1.resizeNoCopy(mdimy);

            for (size_t i = 0; i < mdimy; i++)
                VEC_ELEM(op1,i) = MAT_ELEM(*this,i, 0);

            op1.setCol();
        }
    }

    /**Copy matrix to stl::vector
     */
    void copyToVector(std::vector<T> &v)
    {
        v.assign(mdata, mdata+mdim);
    }
    /**Copy stl::vector to matrix
      */
    void copyFromVector(std::vector<T> &v,int Xdim, int Ydim)
    {
        if (mdimx!=Xdim || mdimy!=Ydim)
            resizeNoCopy(Ydim, Xdim);
        copy( v.begin(), v.begin()+v.size(), mdata);
    }

    /** Get row
     *
     * This function returns a row vector corresponding to the choosen
     * row inside the nth 2D matrix, the numbering of the rows is also
     * logical not physical.
     *
     * @code
     * std::vector< double > v;
     * m.getRow(-2, v);
     * @endcode
     */
    void getRow(size_t i, Matrix1D<T>& v) const
    {
        if (mdimx == 0 || mdimy == 0)
        {
            v.clear();
            return;
        }

        if (i < 0 || i >= mdimy)
            REPORT_ERROR(ERR_INDEX_OUTOFBOUNDS, "getRow: Matrix subscript (i) greater than matrix dimension");

        if (VEC_XSIZE(v)!=mdimx)
            v.resizeNoCopy(mdimx);
        memcpy(&VEC_ELEM(v,0),&MAT_ELEM(*this,i,0),mdimx*sizeof(double));

        v.setRow();
    }

    /** Get Column
     *
     * This function returns a column vector corresponding to the
     * choosen column.
     *
     * @code
     * std::vector< double > v;
     * m.getCol(-1, v);
     * @endcode
     */
    void getCol(size_t j, Matrix1D<T>& v) const
    {
        if (mdimx == 0 || mdimy == 0)
        {
            v.clear();
            return;
        }

        if (j < 0 || j >= mdimx)
            REPORT_ERROR(ERR_INDEX_OUTOFBOUNDS,"getCol: Matrix subscript (j) greater than matrix dimension");

        if (VEC_XSIZE(v)!=mdimy)
            v.resizeNoCopy(mdimy);
        for (size_t i = 0; i < mdimy; i++)
            VEC_ELEM(v,i) = MAT_ELEM(*this,i, j);

        v.setCol();
    }

    /** Set Row
     *
     * This function sets a row vector corresponding to the choosen row in the 2D Matrix
     *
     * @code
     * m.setRow(-2, m.row(1)); // Copies row 1 in row -2
     * @endcode
     */
    void setRow(size_t i, const Matrix1D<T>& v)
    {
        if (mdimx == 0 || mdimy == 0)
            REPORT_ERROR(ERR_MATRIX_EMPTY, "setRow: Target matrix is empty");

        if (i < 0 || i >= mdimy)
            REPORT_ERROR(ERR_INDEX_OUTOFBOUNDS, "setRow: Matrix subscript (i) out of range");

        if (VEC_XSIZE(v) != mdimx)
            REPORT_ERROR(ERR_MATRIX_SIZE,
                         "setRow: Vector dimension different from matrix one");

        if (!v.isRow())
            REPORT_ERROR(ERR_MATRIX_DIM, "setRow: Not a row vector in assignment");

        memcpy(&MAT_ELEM(*this,i,0),&VEC_ELEM(v,0),mdimx*sizeof(double));
    }

    /** Set Column
     *
     * This function sets a column vector corresponding to the choosen column
     * inside matrix.
     *
     * @code
     * m.setCol(0, (m.row(1)).transpose()); // Copies row 1 in column 0
     * @endcode
     */
    void setCol(size_t j, const Matrix1D<T>& v)
    {
        if (mdimx == 0 || mdimy == 0)
            REPORT_ERROR(ERR_MATRIX_EMPTY, "setCol: Target matrix is empty");

        if (j < 0 || j>= mdimx)
            REPORT_ERROR(ERR_INDEX_OUTOFBOUNDS, "setCol: Matrix subscript (j) out of range");

        if (VEC_XSIZE(v) != mdimy)
            REPORT_ERROR(ERR_MATRIX_SIZE,
                         "setCol: Vector dimension different from matrix one");

        if (!v.isCol())
            REPORT_ERROR(ERR_MATRIX_DIM, "setCol: Not a column vector in assignment");

        for (size_t i = 0; i < mdimy; i++)
            MAT_ELEM(*this,i, j) = VEC_ELEM(v,i);
    }

    /** Determinant of a matrix
     *
     * An exception is thrown if the matrix is not squared or it is empty.
     *
     * @code
     * double det = m.det();
     * @endcode
     */
    T det() const
    {
        // (see Numerical Recipes, Chapter 2 Section 5)
        if (mdimx == 0 || mdimy == 0)
            REPORT_ERROR(ERR_MATRIX_EMPTY, "determinant: Matrix is empty");

        if (mdimx != mdimy)
            REPORT_ERROR(ERR_MATRIX_SIZE, "determinant: Matrix is not squared");

        for (size_t i = 0; i < mdimy; i++)
        {
            bool all_zeros = true;
            for (size_t j = 0; j < mdimx; j++)
                if (fabs(MAT_ELEM((*this),i, j)) > XMIPP_EQUAL_ACCURACY)
                {
                    all_zeros = false;
                    break;
                }

            if (all_zeros)
                return 0;
        }

        // Perform decomposition
        Matrix1D< int > indx;
        T d;
        Matrix2D<T> LU;
        ludcmp(*this, LU, indx, d);

        // Calculate determinant
        for (size_t i = 0; i < mdimx; i++)
            d *= (T) MAT_ELEM(LU,i , i);

        return d;
    }
    ///determinat of 3x3 matrix
    T det3x3() const
    {
        return (
                   dMij(*this,0,0)*( dMij(*this,2,2)*dMij(*this,1,1)-
                                     dMij(*this,2,1)*dMij(*this,1,2) )-
                   dMij(*this,1,0)*( dMij(*this,2,2)*dMij(*this,0,1)-
                                     dMij(*this,2,1)*dMij(*this,0,2) )+
                   dMij(*this,2,0)*( dMij(*this,1,2)*dMij(*this,0,1)-
                                     dMij(*this,1,1)*dMij(*this,0,2) )
               );
    }
    /** Algebraic transpose of a Matrix
     *
     * You can use the transpose in as complex expressions as you like. The
     * origin of the vector is not changed.
     *
     * @code
     * v2 = v1.transpose();
     * @endcode
     */
    Matrix2D<T> transpose() const
    {
        Matrix2D<T> result(mdimx, mdimy);
        FOR_ALL_ELEMENTS_IN_MATRIX2D(result)
        MAT_ELEM(result,i,j) = MAT_ELEM((*this),j,i);
        return result;
    }

    /** Inverse of a matrix
     *
     * The matrix is inverted using a SVD decomposition. In fact the
     * pseudoinverse is returned.
     *
     * @code
     * Matrix2D< double > m1_inv;
     * m1.inv(m1_inv);
     * @endcode
     */
    void inv(Matrix2D<double>& result) const
    {
        if (mdimx == 0 || mdimy == 0)
            REPORT_ERROR(ERR_MATRIX_EMPTY, "Inverse: Matrix is empty");
        result.initZeros(mdimx, mdimy);
        SPEED_UP_temps0;
        if (mdimx==2)
        {
            M2x2_INV(result,*this);
        }
        else if (mdimx==3)
        {
            M3x3_INV(result,*this);
        }
        else if (mdimx==4)
        {
            M4x4_INV(result,*this);
        }
        else
        {
            // Perform SVD decomposition
            Matrix2D< double > u, v;
            Matrix1D< double > w;
            svdcmp(*this, u, w, v); // *this = U * W * V^t

            double tol = computeMax() * XMIPP_MAX(mdimx, mdimy) * 1e-14;

            // Compute W^-1
            bool invertible = false;
            FOR_ALL_ELEMENTS_IN_MATRIX1D(w)
            {
                if (fabs(VEC_ELEM(w,i)) > tol)
                {
                    VEC_ELEM(w,i) = 1.0 / VEC_ELEM(w,i);
                    invertible = true;
                }
                else
                    VEC_ELEM(w,i) = 0.0;
            }

            if (!invertible)
                return;

            // Compute V*W^-1
            FOR_ALL_ELEMENTS_IN_MATRIX2D(v)
            MAT_ELEM(v,i,j) *= VEC_ELEM(w,j);

            // Compute Inverse
            for (size_t i = 0; i < mdimx; i++)
                for (size_t j = 0; j < mdimy; j++)
                    for (size_t k = 0; k < mdimx; k++)
                        MAT_ELEM(result,i,j) += MAT_ELEM(v,i,k) * MAT_ELEM(u,j,k);
        }
    }

    /** Perform SVD decomposition
     *  *this = U * W * V^t
     * */

    void svd(Matrix2D<double> &U, Matrix1D<double> &W, Matrix2D<double> &V) const
    {
      svdcmp(*this, U, W, V);
    }

    /** Perform SVD decomposition and add an index vector
     * with the descending order of eigenvalues
     */
    void eigs(Matrix2D<double> &U, Matrix1D<double> &W, Matrix2D<double> &V, Matrix1D<int> &indexes) const
    {
      svdcmp(*this, U, W, V);
      indexes.resizeNoCopy(W);
      indexes.enumerate();

      double dAux;
      int iAux;

      FOR_ALL_ELEMENTS_IN_MATRIX1D(W)
      {
          for (int j = i; j > 0 && dMi(W, j) > dMi(W, j-1); --j)
          {
            VEC_SWAP(W, j, j-1, dAux);
            VEC_SWAP(indexes, j, j-1, iAux);
          }
      }
    }

    /** Inverse of a matrix
     */
    Matrix2D<double> inv() const
    {
        Matrix2D<double> result;
        inv(result);

        return result;
    }

    /** Inverse the current matrix
     */
    void selfInverse()
    {
        Matrix2D<T> auxMatrix(*this);
        auxMatrix.inv(*this);
    }

    /** True if the matrix is identity
     *
     * @code
     * if (m.isIdentity())
     *     std::cout << "The matrix is identity\n";
     * @endcode
     */
    bool isIdentity() const
    {
        for (size_t i = 0; i < mdimy; i++)
            for (size_t j = 0; j < mdimx; j++)
                if (i != j)
                {
                    if (MAT_ELEM(*this,i,j)!=0)
                        return false;
                }
                else
                {
                    if (MAT_ELEM(*this,i,j)!=1)
                        return false;
                }
        return true;
    }
    //@}
};

typedef Matrix2D<double> DMatrix;
typedef Matrix2D<int> IMatrix;

template<typename T>
bool operator==(const Matrix2D<T>& op1, const Matrix2D<T>& op2)
{
    return op1.equal(op2);
}

/**@name Matrix Related functions
 * These functions are not methods of Matrix2D
 */
//@{
/** LU Decomposition
 */
template<typename T>
void ludcmp(const Matrix2D<T>& A, Matrix2D<T>& LU, Matrix1D< int >& indx, T& d)
{
    LU = A;
    if (VEC_XSIZE(indx)!=A.mdimx)
        indx.resizeNoCopy(A.mdimx);
    ludcmp(LU.adaptForNumericalRecipes2(), A.mdimx,
           indx.adaptForNumericalRecipes(), &d);
}


/** LU Backsubstitution
 */
template<typename T>
void lubksb(const Matrix2D<T>& LU, Matrix1D< int >& indx, Matrix1D<T>& b)
{
    lubksb(LU.adaptForNumericalRecipes2(), indx.size(),
           indx.adaptForNumericalRecipes(),
           b.adaptForNumericalRecipes());
}

/** SVD Backsubstitution
 */
void svbksb(Matrix2D< double >& u,
            Matrix1D< double >& w,
            Matrix2D< double >& v,
            Matrix1D< double >& b,
            Matrix1D< double >& x);

//#define VIA_NR
#define VIA_BILIB
/** SVD Decomposition
 */
template<typename T>
void svdcmp(const Matrix2D< T >& a,
            Matrix2D< double >& u,
            Matrix1D< double >& w,
            Matrix2D< double >& v)
{
    // svdcmp only works with double
    typeCast(a, u);

    // Set size of matrices
    w.initZeros(u.mdimx);
    v.initZeros(u.mdimx, u.mdimx);

    // Call to the numerical recipes routine
#ifdef VIA_NR

    svdcmp(u.mdata,
           u.mdimy, u.mdimx,
           w.vdata,
           v.mdata);
#endif

#ifdef VIA_BILIB

    int status;
    SingularValueDecomposition(u.mdata,
                               u.mdimy, u.mdimx,
                               w.vdata,
                               v.mdata,
                               5000, &status);
#endif
}
#undef VIA_NR
#undef VIA_BILIB

/** Conversion from one type to another.
 *
 * If we have an integer array and we need a double one, we can use this
 * function. The conversion is done through a type casting of each element
 * If n >= 0, only the nth volumes will be converted, otherwise all NSIZE volumes
 */
template<typename T1, typename T2>
void typeCast(const Matrix2D<T1>& v1,  Matrix2D<T2>& v2)
{
    if (v1.mdim == 0)
    {
        v2.clear();
        return;
    }

    if (v1.mdimx!=v2.mdimx || v1.mdimy!=v2.mdimy)
        v2.resizeNoCopy(v1);
    for (unsigned long int n = 0; n < v1.mdim; n++)
        v2.mdata[n] = static_cast< T2 > (v1.mdata[n]);
}

/** Conversion from one type to another.
 * In some cases, the two types are the same. So a faster way is simply by assignment.
 */
template<typename T1>
void typeCast(const Matrix2D<T1>& v1,  Matrix2D<T1>& v2)
{
    v2=v1;
}

/** Helper class for solving linear systems */
class PseudoInverseHelper
{
public:
    Matrix2D<double> A, AtA, AtAinv;
    Matrix1D<double> Atb, b, bpredicted;
};

/** Helper class for solving Weighted Least Squares */
class WeightedLeastSquaresHelper: public PseudoInverseHelper
{
public:
    Matrix1D<double> w; //Weights
};

/** Solve Linear system Ax=b with pseudoinverse.
 * A and b must be set inside the PseudoInverseHelper, the rest of the
 * fields in PseudoInverseHelper are used by this routine to avoid
 * several allocation/deallocations */
void solveLinearSystem(PseudoInverseHelper &h, Matrix1D<double> &result);

/** Solve Weighted least square problem Ax=b with pseudoinverse and weights w.
 * A, w and b must be set inside the WeightedLeastSquaresHelper, the rest of the
 * fields in WeightedLeastSquaresHelper are used by this routine to avoid
 * several allocation/deallocations.
 *
 * The normal equations of this problem are A^t W A x = A^t W b,
 * where W is a diagonal matrix whose entries are in the vector w. */
void weightedLeastSquares(WeightedLeastSquaresHelper &h, Matrix1D<double> &result);

/** Solve Weighted least square problem Ax=b and weights w, with RANSAC.
 * Tol is a tolerance value: if an equation is fulfilled with an error smaller than tol,
 * then it is considered to fulfill the model. Niter is the number of RANSAC iterations to perform.
 * The outlier fraction is the fraction of equations that, at maximum, can be considered as outliers.
 */
void ransacWeightedLeastSquares(WeightedLeastSquaresHelper &h, Matrix1D<double> &result,
		double tol, int Niter=10000, double outlierFraction=0.25, int Nthreads=1);

/** Normalize columns.
 * So that they have zero mean and unit variance.
 */
void normalizeColumns(Matrix2D<double> &A);

/** Sparse element.
 *  This class is used to create the SparseMatrices. */
class SparseElement
{
public:
    size_t i;
    size_t j;
    double value;
};

/** Function to sort the sparse elements by their i,j position */
inline bool operator< (const SparseElement& _x, const SparseElement& _y)
{
    return ( _x.i < _y.i) || (( _x.i== _y.i) && ( _x.j< _y.j));
}

//@}
//@}

// Implementation of the vector*matrix
// Documented in matrix1D.h
template<typename T>
Matrix1D<T> Matrix1D<T>::operator*(const Matrix2D<T>& M)
{
    Matrix1D<T> result;

    if (VEC_XSIZE(*this) != MAT_YSIZE(M))
        REPORT_ERROR(ERR_MATRIX_SIZE, "Not compatible sizes in matrix by vector");

    if (!isRow())
        REPORT_ERROR(ERR_MATRIX_DIM, "Vector is not a row");

    result.initZeros(MAT_XSIZE(M));
    for (size_t j = 0; j < MAT_XSIZE(M); j++)
        for (size_t i = 0; i < MAT_YSIZE(M); i++)
            VEC_ELEM(result,j) += VEC_ELEM(*this,i) * MAT_ELEM(M,i, j);

    result.setRow();
    return result;
}

#endif /* MATRIX2D_H_ */<|MERGE_RESOLUTION|>--- conflicted
+++ resolved
@@ -96,13 +96,8 @@
  * @endcode
  */
 #define FOR_ALL_ELEMENTS_IN_MATRIX2D(m) \
-<<<<<<< HEAD
-    for (int i=0; i<(m).mdimy; ++i) \
-        for (int j=0; j<(m).mdimx; ++j)
-=======
     for (size_t i=0; i<(m).mdimy; i++) \
         for (size_t j=0; j<(m).mdimx; j++)
->>>>>>> 6d1c099d
 
 /** Access to a matrix element
  * v is the array, i and j define the element v_ij.
@@ -1052,13 +1047,8 @@
     {
         if (!sameShape(op))
             return false;
-<<<<<<< HEAD
-        for (int i = 0; i < mdimy; i++)
-            for (int j = 0; j < mdimx; j++)
-=======
         for (size_t i = 0; i < mdimy; i++)
             for (size_t j = 0; j < mdimx; j++)
->>>>>>> 6d1c099d
                 if (fabs( MAT_ELEM(*this,i,j) - MAT_ELEM(op,i,j) ) > accuracy)
                     return false;
         return true;
