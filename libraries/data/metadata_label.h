--- conflicted
+++ resolved
@@ -1590,10 +1590,6 @@
         MDL::addLabel(MDL_OPTICALFLOW_STDX, LABEL_DOUBLE, "opticalStdX");
         MDL::addLabel(MDL_OPTICALFLOW_STDY, LABEL_DOUBLE, "opticalStdY");
 
-<<<<<<< HEAD
-
-=======
->>>>>>> 0222951e
         MDL::addLabel(MDL_PICKING_STATE, LABEL_STRING, "pickingState");
         MDL::addLabelAlias(MDL_PICKING_STATE, "picking_state");//3.0
         MDL::addLabel(MDL_PICKING_MICROGRAPH_STATE, LABEL_STRING, "pickingMicrographState");
