/***************************************************************************
 *
 * Authors:     J.M. De la Rosa Trevin (jmdelarosa@cnb.csic.es)
 *
 * Unidad de  Bioinformatica of Centro Nacional de Biotecnologia , CSIC
 *
 * This program is free software; you can redistribute it and/or modify
 * it under the terms of the GNU General Public License as published by
 * the Free Software Foundation; either version 2 of the License, or
 * (at your option) any later version.
 *
 * This program is distributed in the hope that it will be useful,
 * but WITHOUT ANY WARRANTY; without even the implied warranty of
 * MERCHANTABILITY or FITNESS FOR A PARTICULAR PURPOSE.  See the
 * GNU General Public License for more details.
 *
 * You should have received a copy of the GNU General Public License
 * along with this program; if not, write to the Free Software
 * Foundation, Inc., 59 Temple Place, Suite 330, Boston, MA
 * 02111-1307  USA
 *
 *  All comments concerning this program package may be sent to the
 *  e-mail address 'xmipp@cnb.csic.es'
 ***************************************************************************/

#ifndef METADATALABEL_H
#define METADATALABEL_H

#include <map>
#include <iostream>
#include <iomanip>
#include <sstream>
#include <fstream>
#include "xmipp_funcs.h"
#include "xmipp_strings.h"

class MDLabelData;
class MDObject;
class MDLabelStaticInit;

/** @addtogroup MetaData
 * @{
 */

/** Enumerate all posible labels to use in MetaData.
 */
enum MDLabel
{
    MDL_UNDEFINED = -1,
    MDL_FIRST_LABEL, ///< The label MDL_OBJID is special and should not be used
    MDL_OBJID = MDL_FIRST_LABEL, ///< object id (int), NOTE: This label is special and shouldn't be used
    MDL_GATHER_ID, /// Special label to be used when gathering MDs in MpiMetadataPrograms

    MDL_ANGLE_PSI, ///< Psi angle of an image (double,degrees)
    MDL_ANGLE_PSI2, ///< Psi angle of an image (double,degrees)
    MDL_ANGLE_PSI_DIFF, ///< difference between psi angles (double,degrees)
    MDL_ANGLE_ROT, ///< Rotation angle of an image (double,degrees)
    MDL_ANGLE_ROT2, ///< Rotation angle of an image (double,degrees)
    MDL_ANGLE_ROT_DIFF, ///< difference between rot angles (double,degrees)
    MDL_ANGLE_TILT, ///< Tilting angle of an image (double,degrees)
    MDL_ANGLE_TILT2, ///< Tilting angle of an image (double,degrees)
    MDL_ANGLE_TILT_DIFF, ///< difference between tilt angles (double,degrees)
    MDL_ANGLE_DIFF, ///< difference between two angles (double,degrees)
    MDL_ANGLE_Y,   ///< Angle between y-axis and tilt-axis (double, degrees) for untilted micrographs
    MDL_ANGLE_Y2,   ///< Angle between y-axis and tilt-axis (double, degrees) for tilted micrographs
    MDL_AVG, ///< average value (double)
    MDL_AVG_CHANGES_ORIENTATIONS, /// Average change in angular orientation (double degrees)
    MDL_AVG_CHANGES_OFFSETS, /// Average change in offset (double pixels)
    MDL_AVG_CHANGES_CLASSES, /// Average change in class assignment(double dimensionaless)
    MDL_AVGPMAX, ///< Average (per class) of the maximum value of normalized probability function) (double)
    MDL_BGMEAN, ///< Mean background value for an image
    MDL_BLOCK_NUMBER, ///< Current block number (for incremental EM)

    MDL_CL2D_CHANGES, ///< Number of changes between iterations
    MDL_CL2D_SIMILARITY, ///< Average cross-correlation for the image (double)
    MDL_CLASS_COUNT, ///< Number of images assigned to the same class as this image
    MDL_CLASS_PERCENTAGE, ///< Percentage of images assigned to the same class as this image
    MDL_CLASSIFICATION_DATA, ///< Data vector for classification (vector double)
    MDL_CLASSIFICATION_DATA_SIZE, ///< Size of data vectors for classification (int)
    MDL_CLASSIFICATION_DPR_05, ///< Differential Phase Residual evaluated at FRC=0.5
    MDL_CLASSIFICATION_INTRACLASS_DISTANCE, ///< Average intraclass distance (double)
    MDL_CLASSIFICATION_FRC_05, ///< Digital frequency at which the FRC drops below 0.5 (double)
    MDL_COMMENT, ///< Serve to make annotations on the metadata row
    MDL_COST, ///< Cost for the image (double)
    MDL_COUNT, ///< Number of elements of a type (int) [this is a genereic type do not use to transfer information to another program]
    MDL_COUNT2, ///< Number of elements of a type (int) [this is a genereic type do not use to transfer information to another program]

    MDL_CRYSTAL_CELLX, ///< Cell location for crystals
    MDL_CRYSTAL_CELLY, ///< Cell location for crystals
    MDL_CRYSTAL_LATTICE_A,   /// < Lattice vector for projection (vector double)
    MDL_CRYSTAL_LATTICE_B,   /// < Lattice vector for projection (vector double)
    MDL_CRYSTAL_DISAPPEAR_THRE,   /// < Disappearing threshold (double)
    MDL_CRYSTAL_SHFILE,   /// < Shift file for crystal projection
    MDL_CRYSTAL_ORTHO_PRJ,   /// <Orthogonal projection or not (bool)
    MDL_CRYSTAL_PROJ,   /// < Have a crystal projection (bool)
    MDL_CRYSTAL_SHIFTX, ///< Shift for the image in the X axis (double) for crystals
    MDL_CRYSTAL_SHIFTY, ///< Shift for the image in the Y axis (double) for crystals
    MDL_CRYSTAL_SHIFTZ, ///< Shift for the image in the Z axis (double) for crystals
    MDL_CRYSTAL_NOISE_SHIFT , ///< noise if center of unit cell (vector double)

    MDL_CTF_INPUTPARAMS, ///< Parameters file for the CTF Model (std::string)
    MDL_CTF_MODEL, ///< Name for the CTF Model (std::string)
    MDL_CTF_MODEL2, ///< Name for another CTF model (std::string)
    MDL_CTF_SAMPLING_RATE, ///< Sampling rate
    MDL_CTF_SAMPLING_RATE_Z, ///< Sampling rate in Z direction
    MDL_CTF_VOLTAGE, ///< Microscope voltage (kV)
    MDL_CTF_DEFOCUSA, ///< average defocus (Angtroms)
    MDL_CTF_DEFOCUSU, ///< Defocus U (Angstroms)
    MDL_CTF_DEFOCUSV, ///< Defocus V (Angstroms)
    MDL_CTF_X0, ///< The CTF is valid within (x0,y0) to (xF,yF) in the micrograph coordinates
    MDL_CTF_Y0, ///< The CTF is valid within (x0,y0) to (xF,yF) in the micrograph coordinates
    MDL_CTF_XF, ///< The CTF is valid within (x0,y0) to (xF,yF) in the micrograph coordinates
    MDL_CTF_YF, ///< The CTF is valid within (x0,y0) to (xF,yF) in the micrograph coordinates
    MDL_CTF_DEFOCUS_PLANEUA, ///< Defocus = A*x+B*y+C
    MDL_CTF_DEFOCUS_PLANEUB, ///< Defocus = A*x+B*y+C
    MDL_CTF_DEFOCUS_PLANEUC, ///< Defocus = A*x+B*y+C
    MDL_CTF_DEFOCUS_PLANEVA, ///< Defocus = A*x+B*y+C
    MDL_CTF_DEFOCUS_PLANEVB, ///< Defocus = A*x+B*y+C
    MDL_CTF_DEFOCUS_PLANEVC, ///< Defocus = A*x+B*y+C
    MDL_CTF_DEFOCUS_ANGLE, ///< Defocus angle (degrees)
    MDL_CTF_CS, ///< Spherical aberration
    MDL_CTF_CA, ///< Chromatic aberration
    MDL_CTF_GROUP, ///< group images by defocus
    MDL_CTF_ENERGY_LOSS, ///< Energy loss
    MDL_CTF_ENVELOPE, //<Envelope function
<<<<<<< HEAD
=======
    MDL_CTF_ENVELOPE_PLOT, //<Envelope function
>>>>>>> 01f89814
    MDL_CTF_LENS_STABILITY, ///< Lens stability
    MDL_CTF_CONVERGENCE_CONE, ///< Convergence cone
    MDL_CTF_LONGITUDINAL_DISPLACEMENT, ///< Longitudinal displacement
    MDL_CTF_TRANSVERSAL_DISPLACEMENT, ///< Transversal displacemente
    MDL_CTF_Q0, ///< Inelastic absorption
    MDL_CTF_K, ///< CTF gain
    MDL_CTF_BG_GAUSSIAN_K, ///< CTF Background parameter
    MDL_CTF_BG_GAUSSIAN_SIGMAU, ///< CTF Background parameter
    MDL_CTF_BG_GAUSSIAN_SIGMAV, ///< CTF Background parameter
    MDL_CTF_BG_GAUSSIAN_CU, ///<CTF_ CTF Background parameter
    MDL_CTF_BG_GAUSSIAN_CV, ///< CTF Background parameter
    MDL_CTF_BG_GAUSSIAN_ANGLE, ///< CTF Background parameter
    MDL_CTF_BG_SQRT_K, ///< CTF Background parameter
    MDL_CTF_BG_SQRT_U, ///< CTF Background parameter
    MDL_CTF_BG_SQRT_V, ///< CTF Background parameter
    MDL_CTF_BG_SQRT_ANGLE, ///< CTF Background parameter
    MDL_CTF_BG_BASELINE, ///< CTF Background parameter
    MDL_CTF_BG_GAUSSIAN2_K, ///< CTF Background parameter
    MDL_CTF_BG_GAUSSIAN2_SIGMAU, ///< CTF Background parameter
    MDL_CTF_BG_GAUSSIAN2_SIGMAV, ///< CTF Background parameter
    MDL_CTF_BG_GAUSSIAN2_CU, ///< CTF Background parameter
    MDL_CTF_BG_GAUSSIAN2_CV, ///< CTF Background parameter
    MDL_CTF_BG_GAUSSIAN2_ANGLE, ///< CTF Background parameter
    MDL_CTF_CRIT_NONASTIGMATICVALIDITY, ///< Maximum frequency (in Angstroms) at which non-astigmatic CTF correction is valid
    MDL_CTF_CRIT_PSDCORRELATION90, ///< PSD correlation at 90 degrees
    MDL_CTF_CRIT_FIRSTZERORATIO, ///< First zero ratio
    MDL_CTF_CRIT_FIRSTMINIMUM_FIRSTZERO_RATIO, ///< Ratio sigma(firstMinimum)/sigma(firstZero)
    MDL_CTF_CRIT_FIRSTMINIMUM_FIRSTZERO_DIFF_RATIO, ///< Ratio sigma(firstMinimum-firstZero)/sigma(firstZero)
    MDL_CTF_CRIT_FIRSTZEROAVG, ///< First zero average (in Angstroms)
    MDL_CTF_CRIT_FIRSTZERODISAGREEMENT, ///< First zero disagreement with second model (in Angstroms)
    MDL_CTF_CRIT_MAXFREQ, ///< Maximum frequency at which the envelope drops below 0.1 (in Angstroms)
    MDL_CTF_CRIT_DAMPING, ///< Minimum damping at border
    MDL_CTF_CRIT_PSDRADIALINTEGRAL, ///< Integral of the radial PSD
    MDL_CTF_CRIT_FITTINGSCORE, ///< Score of the fitting
    MDL_CTF_CRIT_FITTINGCORR13, ///< Correlation between the 1st and 3rd ring of the CTF
    MDL_CTF_CRIT_PSDVARIANCE, ///< PSD variance
    MDL_CTF_CRIT_PSDPCA1VARIANCE, ///< Variance in the first principal component of the PSDs
    MDL_CTF_CRIT_PSDPCARUNSTEST, ///< Runs test on the projection of the PSD on the first principal component
    MDL_CTF_CRIT_NORMALITY, ///< Normality test between histogram of micrography and gaussian distribution
    MDL_CTF_DOWNSAMPLE_PERFORMED, ///< Downsampling performed to estimate the CTF
    MDL_CTF_DIMENSIONS, // Size in pixels of the 3D PSF to be created (Xdim, Ydim, Zdim)
    MDL_CTF_LAMBDA, /// Wavelength (nm)
    MDL_CTF_XRAY_LENS_TYPE, ///Algorithm used to generate Xray PSF
    MDL_CTF_XRAY_OUTER_ZONE_WIDTH, /// Outermost zone width of the X-ray Fresnel lens (nm)
    MDL_CTF_XRAY_ZONES_NUMBER, // Number of zones of the X-ray Fresnel lens
    MDL_DATATYPE, ///< if read from file original image datatype, this is an struct defined in image
    MDL_DEFGROUP, ///< Defocus group
    MDL_DIMRED, ///< Projection onto a reduced manifold (vector double)
    MDL_DIRECTION, ///< Direction in 3D

    MDL_DM3_IDTAG,
    MDL_DM3_NODEID,
    MDL_DM3_NUMBER_TYPE,
    MDL_DM3_PARENTID,
    MDL_DM3_TAGCLASS,
    MDL_DM3_TAGNAME,
    MDL_DM3_SIZE,
    MDL_DM3_VALUE,

    //End of labels

    MDL_ENABLED, ///< Is this image enabled? (int [-1 or 1])

    MDL_DATE,// < timestamp (string)
    MDL_TIME,// <  time in seconds (double)

    MDL_FLIP, ///< Flip the image? (bool)
    MDL_FOM, ///< Figure of Merit in 0-1 range (double)
    MDL_IDX, ///< Index within a list (size_t)
    MDL_IMAGE, ///< Name of an image (std::string)
    MDL_IMAGE_ORIGINAL, ///< Name of an image from which MDL_IMAGE is coming from
    MDL_IMAGE_REF, ///< Name of of the class image from which MDL_IMAGE is coming from
    MDL_IMAGE_TILTED, ///< Name of the tilted images associated to MDL_IMAGE
    MDL_IMGMD, ///< Name of Metadata file for all images (string)
    MDL_IMAGE1, ///< Image associated to this object (std::string)
    MDL_IMAGE2, ///< Image associated to this object (std::string)
    MDL_IMAGE3, ///< Image associated to this object (std::string)
    MDL_IMAGE4, ///< Image associated to this object (std::string)
    MDL_IMAGE5, ///< Image associated to this object (std::string)
    MDL_INTSCALE, ///< Intensity scale for an image
    MDL_ITEM_ID, ///< Unique identifier for items inside a list or set (std::size_t)
    MDL_ITER, ///< Current iteration number (int)
    MDL_KERDENSOM_FUNCTIONAL, ///< Functional value (double)
    MDL_KERDENSOM_REGULARIZATION, ///< Regularization value (double)
    MDL_KERDENSOM_SIGMA, ///< Sigma value (double)
    MDL_KEYWORDS, ///< Keywords associated to this line, should be a single string block (do not use spaces as separators)
    MDL_KSTEST, ///<KS-test statistics
    MDL_LL, ///< contribution of an image to log-likelihood value
    MDL_MAGNIFICATION, /// Magnification of microscope
    MDL_MAPTOPOLOGY, ///< Map topology (KerDenSOM, ...)
    MDL_MASK, ///< Name of a mask associated to image
    MDL_MAXCC, ///< Maximum cross-correlation for the image (double)
    MDL_MAX, ///< Maximum value (double)
    MDL_MICROGRAPH, ///< Name of a micrograph (std::string)
    MDL_MICROGRAPH_PARTICLES, ///< Name of a position file (std::string)
    MDL_MICROGRAPH_ORIGINAL, ///< Name of the original micrograph, MDL_MICROGRAPH is probably a downsampled version of this one (std::string)
    MDL_MICROGRAPH_TILTED, ///< Name of the corresponding tilted micrograph (std::string)
    MDL_MICROGRAPH_TILTED_ORIGINAL, ///< Name of the corresponding original, tilted micrograph (std::string)
    MDL_MIN, ///< Minimum value (double)
    MDL_MIRRORFRAC, ///< Mirror fraction for a Maximum Likelihood model
    MDL_MISSINGREGION_NR, ///< Number of missing region in subtomogram
    MDL_MISSINGREGION_TYPE, ///< Type of missing region in subtomogram
    MDL_MISSINGREGION_THY0, ///< Initial tilt angle in Y for missing region in subtomogram
    MDL_MISSINGREGION_THYF, ///< Final tilt angle in Y for missing region in subtomogram
    MDL_MISSINGREGION_THX0, ///< Initial tilt angle in X for missing region in subtomogram
    MDL_MISSINGREGION_THXF, ///< Final tilt angle in X for missing region in subtomogram

    MDL_MLF_CTF,    ///< MLF CTF estimated value (double)
    MDL_MLF_WIENER, ///< MLF Wiener filter (double)
    MDL_MLF_SIGNAL, ///< MLF signal (double)
    MDL_MLF_NOISE,  ///< MLF Wiener filter (double)

    MDL_MODELFRAC, ///< Model fraction (alpha_k) for a Maximum Likelihood model
    MDL_NEIGHBORS, ///< Vector of indexes to points some "neighbors"
    MDL_NEIGHBOR, ///< Particular neighbor (pointed myNEIGHBORS)
    MDL_NEIGHBORHOOD_RADIUS, ///< Radius of the neigborhood (radians)
    MDL_NMA, ///< Normal mode displacements (vector double)
    MDL_NMA_COLLECTIVITY, ///< NMA Collectivity of a given mode
    MDL_NMA_ATOMSHIFT, ///< NMA Atom shift in Angstroms
    MDL_NMA_ENERGY, ///< NMA energy contained in the NMA displacement vector
    MDL_NMA_MINRANGE, ///< Minimum value observed for a given NMA mode
    MDL_NMA_MAXRANGE, ///< Maximum value observed for a given NMA mode
    MDL_NMA_MODEFILE, ///< File with an NMA mode
    MDL_NMA_SCORE, ///< NMA Score of a given mode
    MDL_NOISE_ANGLES, ///< Noise description for projected angles
    MDL_NOISE_PARTICLE_COORD, ///< Noise description for particle's center coordenates (when projecting)
    MDL_NOISE_COORD,  //Use instead of MDL_NOISE_PARTICLE_COORD in future
    MDL_NOISE_PIXEL_LEVEL, ///< Noise description for pixels' gray level (when projecting)
    MDL_ORDER, /// auxiliary label to be used as an index (long)
    MDL_ORIGIN_X, ///< Origin for the image in the X axis (double)
    MDL_ORIGIN_Y, ///< Origin for the image in the Y axis (double)
    MDL_ORIGIN_Z, ///< Origin for the image in the Z axis (double)

    MDL_PHANTOM_BGDENSITY, ///< Phantom background density (double)
    MDL_PHANTOM_FEATURE_CENTER, ///< Center of the feature (vector double)
    MDL_PHANTOM_FEATURE_DENSITY, ///< The density of the feature (double)
    MDL_PHANTOM_FEATURE_OPERATION, ///< Operation in case of overlapping features (+,-)
    MDL_PHANTOM_FEATURE_SPECIFIC, ///< Specific parameters for a feature (vector double)
    MDL_PHANTOM_FEATURE_TYPE, ///< Type of the feature (Sphere, Blob, ...) (std::string)
    MDL_PHANTOM_SCALE, ///< Number which will multiply all features (double)

    MDL_MACRO_CMD, //ImageJ macro command on picker
    MDL_MACRO_CMD_ARGS, //ImageJ macro args on picker
    MDL_COLOR, ///< Color for particle picking
    MDL_PICKING_TEMPLATES, ///< Number of templates
    MDL_PICKING_STATE, ///< State for particle picking
    MDL_PICKING_MICROGRAPH_STATE, ///< Micrograph state for particle picking
    MDL_PICKING_AUTOPICKPERCENT,
    MDL_PICKING_PARTICLE_SIZE, ///< Particle size for particle picking
    MDL_PMAX, ///< Maximum value of normalized probability function (now called "Pmax/sumP") (double)
    MDL_POINTSASYMETRICUNIT, /// < Number of non-redundant projections directions (size_t)

    MDL_PRJ_DIMENSIONS, // X,Y dimensions for the generated projections
    MDL_PRJ_ANGFILE,  ///< File for generated angles
    MDL_PRJ_PSI_NOISE,  /// < Psi angle dev and mean noise (vector double)
    MDL_PRJ_PSI_RANDSTR, /// < Type of randomness for Psi (std::string)
    MDL_PRJ_PSI_RANGE,  /// < Psi angle range (vector double)
    MDL_PRJ_ROT_NOISE ,  /// < Rotational angle dev and mean noise (vector double)
    MDL_PRJ_ROT_RANDSTR,  /// < Type of randomness for Rotational (std::string)
    MDL_PRJ_ROT_RANGE,
    MDL_PRJ_TILT_NOISE,  /// < Tilt angle dev and mean noise (vector double)
    MDL_PRJ_TILT_RANDSTR,  /// < Type of randomness for Tilt (std::string)
    MDL_PRJ_TILT_RANGE, // Vector with the initial and final tilt angle values, and step size
    MDL_PRJ_VOL,        // Volume file name to generate projections from

    MDL_PROGRAM,// <  program name
    MDL_USER,// <  user name

    MDL_DIMENSIONS_3D,  // X,Y,Z dimensions
    MDL_DIMENSIONS_2D,  // X,Y dimensions
    MDL_PSD, ///< A Power Spectrum Density file name (std::string)
    MDL_PSD_ENHANCED, ///< A enhanced Power Spectrum Density file name (std::string)
    MDL_RANDOMSEED, ///< Seed for random number generator
    MDL_REF3D, ///< 3D Class to which the image belongs (int)
    MDL_REF, ///< Class to which the image belongs (int)
    MDL_REF2, ///< Store a second class (int)
    MDL_REFMD, ///< Name of Metadata file for all references(string)

    MDL_RESOLUTION_DPR, ///<differential phase residual (double)
    MDL_RESOLUTION_ERRORL2, ///<Error in l2 (double)
    MDL_RESOLUTION_FRC, ///<Fourier shell correlation (double)
    MDL_RESOLUTION_FRCRANDOMNOISE, ///<Fourier shell correlation noise (double)
    MDL_RESOLUTION_FREQ, ///<Frequency in 1/A (double)
    MDL_RESOLUTION_FREQ2, ///< Frequency in 1/A squared (double)
    MDL_RESOLUTION_FREQREAL, ///< Frequency in A (double)
    MDL_RESOLUTION_LOG_STRUCTURE_FACTOR, ///<Logarithm of the structure factor
    MDL_RESOLUTION_SSNR, ///<Fourier shell correlation (double)
    MDL_RESOLUTION_STRUCTURE_FACTOR, ///<Structure factor

    MDL_SAMPLINGRATE, ///< sampling rate in A/pixel (double)
    MDL_SAMPLINGRATE_ORIGINAL, ///< original sampling rate in A/pixel (double)
    MDL_SAMPLINGRATE_X, ///< sampling rate in A/pixel (double)
    MDL_SAMPLINGRATE_Y, ///< sampling rate in A/pixel (double)
    MDL_SAMPLINGRATE_Z, ///< sampling rate in A/pixel (double)

    MDL_SCALE, ///< scaling factor for an image or volume (double)
    MDL_SELFILE, ///< Name of an image (std::string)
    MDL_SERIE, ///< A collection of micrographs, e.g. a tilt serie (std::string)
    MDL_SHIFT_X, ///< Shift for the image in the X axis (double)
    MDL_SHIFT_X2, ///< Shift for the image in the X axis (double)
    MDL_SHIFT_X_DIFF, ///< difference in Shift along X axis (double)
    MDL_SHIFT_Y, ///< Shift for the image in the Y axis (double)
    MDL_SHIFT_Y2, ///< Shift for the image in the Y axis (double)
    MDL_SHIFT_Y_DIFF, ///< difference in Shift along  Y axis (double)
    MDL_SHIFT_Z, ///< Shift for the image in the Z axis (double)
    MDL_SHIFT_DIFF, ///< shift difference (double)
    MDL_SIGMANOISE, ///< Standard deviation of the noise in ML model
    MDL_SIGMAOFFSET, ///< Standard deviation of the offsets in ML model
    MDL_SIGNALCHANGE, ///< Signal change for an image
    MDL_STDDEV, ///<stdandard deviation value (double)
    MDL_STAR_COMMENT, ///< A comment for this object /*** NOTE THIS IS A SPECIAL CASE AND SO IS TREATED ***/
    MDL_SUM, ///< Sum of elements of a given type (double) [this is a genereic type do not use to transfer information to another program]
    MDL_SUMWEIGHT, ///< Sum of all weights in ML model
    MDL_SYMNO, ///< Symmetry number for a projection (used in ART)
    MDL_TOMOGRAM_VOLUME, ///< Name for the reconstructed tomogram volume (std::string)
    MDL_TOMOGRAMMD, ///< Name for a Metadata file (std::string)
    MDL_TRANSFORM_MATRIX, ///< transformation matrix(vector double)

    MDL_TEST_SIZE,// < number of test assigned to a program

    MDL_VOLUME_SCORE_SUM, /// < Score corresponding to the sum of cc with cc>threshold
    MDL_VOLUME_SCORE_SUM_TH, ///< Score corresponding to the sum of cc-threshold with cc>threshold
    MDL_VOLUME_SCORE_MEAN, ///< Score corresponding to the mean of cc with cc>threshold
    MDL_VOLUME_SCORE_MIN, ///< Score corresponding to the min of cc with cc>threshold
    MDL_VOLUME_SCORE1,/// < Score 1 for volumes
    MDL_VOLUME_SCORE2,/// < Score 2 for volumes
    MDL_VOLUME_SCORE3,/// < Score 3 for volumes
    MDL_VOLUME_SCORE4,/// < Score 4 for volumes
    MDL_VOLTAGE, ///< microscope voltage (double)
    MDL_WEIGHT, ///< Weight assigned to the image (double)
    MDL_WROBUST, ///< Weight of t-student distribution in robust Maximum likelihood
    MDL_X, ///< X component (double)
    MDL_XCOOR, ///< X component (int)
    MDL_XCOOR_TILT, ///< X component in tilted micrograph (int)
    MDL_XSIZE, ///< X size (int)
    MDL_Y, ///< Y component (double)
    MDL_YCOOR, ///< Y component (int)
    MDL_YCOOR_TILT, ///< Y component in tilted micrograph (int)
    MDL_YSIZE, ///< Y size (int)
    MDL_Z, ///< Z component (double)
    MDL_ZCOOR, ///< Z component (int)
    MDL_ZSCORE, ///< Global Z Score (double)
    MDL_ZSCORE_HISTOGRAM, ///< Z Score (double)
    MDL_ZSCORE_RESMEAN, ///< Z Score of the mean of the residuals (double)
    MDL_ZSCORE_RESVAR, ///< Z Score of the stddev of the residuals (double)
    MDL_ZSCORE_RESCOV, ///< Z Score of the covariance matrix of the residuals (double)
    MDL_ZSCORE_SHAPE1, ///< Z Score (double)
    MDL_ZSCORE_SHAPE2, ///< Z Score (double)
    MDL_ZSCORE_SNR1, ///< Z Score (double)
    MDL_ZSCORE_SNR2, ///< Z Score (double)
    MDL_ZSIZE, ///< Z size (int)

    MDL_LAST_LABEL  // **** NOTE ****: Do keep this label always at the end,it is here for looping purposes
};//close enum Label

typedef std::vector<MDLabel> MDLabelVector;

/** Macro for iterate over all labels */
#define FOR_ALL_LABELS() for (int _label = MDL_FIRST_LABEL; _label < MDL_LAST_LABEL; ++_label)

/** Possible types of the values of labels */
enum MDLabelType
{
    LABEL_NOTYPE = -1,
    LABEL_INT,
    LABEL_BOOL,
    LABEL_DOUBLE,
    LABEL_STRING,
    LABEL_VECTOR_DOUBLE,
    LABEL_SIZET,
    LABEL_VECTOR_SIZET
};

/** Possible types of the values of labels */
enum MDLabelTag
{
    TAGLABEL_NOTAG = 0,
    TAGLABEL_TEXTFILE=0x1,
    TAGLABEL_METADATA=0x3,
    TAGLABEL_CTFPARAM=0x5,
    TAGLABEL_IMAGE=0x8,
    TAGLABEL_VOLUME=0x10,
    TAGLABEL_STACK=0x20,
    TAGLABEL_MICROGRAPH=0x48,
    TAGLABEL_PSD=0x88
};

/**Just an utility function */
bool vectorContainsLabel(const std::vector<MDLabel>& labelsVector, const MDLabel label);

//Just an struct to store type and string alias
class MDLabelData
{
public:
    MDLabelType type;
    String str;
    int tags;
    //Default constructor
    MDLabelData()
    {
        type = LABEL_NOTYPE;
        tags=TAGLABEL_NOTAG;
    }

    MDLabelData(MDLabelType t, const String &s, int tags)
    {
        type = t;
        str = s;
        this->tags=tags;
    }
}
;//close class MDLabelData

/** Union to store values */
typedef union
{
    bool boolValue;
    int intValue;
    size_t longintValue;
    double doubleValue;
    String * stringValue;
    std::vector<double> * vectorValue;
    std::vector<size_t> * vectorValueLong;
} ObjectData;

#define _SPACE ' '
#define _QUOT '\''
#define _DQUOT '"'

/** Class to hold the labels values and type
 *
 */
class MDObject
{
public:

    ObjectData data;
    char chr; //literal char for string, could be SPACE, QUOT or DQUOT

    void labelTypeCheck(MDLabelType checkingType) const;
    void copy(const MDObject &obj);

    MDLabel label;
    MDLabelType type;
    /** Copy constructor */
    MDObject(const MDObject & obj);
    /** Assign operator */
    MDObject & operator = (const MDObject &obj);
    //Just a simple constructor with the label
    //dont do any type checking as have not value yet
    MDObject(MDLabel label);
    ///Constructors for each Label supported type
    ///these constructor will do the labels type checking
    MDObject(MDLabel label, const int &intValue);
    MDObject(MDLabel label, const double &doubleValue);
    MDObject(MDLabel label, const bool &boolValue);
    MDObject(MDLabel label, const String &stringValue);
    MDObject(MDLabel label, const std::vector<double> &vectorValue);
    MDObject(MDLabel label, const std::vector<size_t> &vectorValueLong);
    MDObject(MDLabel label, const size_t &longintValue);
    MDObject(MDLabel label, const float &floatValue);
    MDObject(MDLabel label, const char * &charValue);

    /// Destructor
    ~MDObject();

    //These getValue also do a compilation type checking
    //when expanding templates functions and only
    //will allow the supported types
    //TODO: think if the type check if needed here
    void  getValue(int &iv) const;
    void  getValue(double &dv) const;
    void  getValue(bool &bv) const;
    void  getValue(String &sv) const;
    void  getValue(std::vector<double> &vv) const;
    void  getValue(std::vector<size_t> &vv) const;
    void  getValue(size_t &lv) const;
    void  getValue(float &floatvalue) const;
    void  getValue(char*  &charvalue) const;

    void  setValue(const int &iv);
    void  setValue(const double &dv);
    void  setValue(const bool &bv);
    void  setValue(const String &sv);
    void  setValue(const std::vector<double> &vv);
    void  setValue(const std::vector<size_t> &vv);
    void  setValue(const size_t &lv);
    void  setValue(const float &floatvalue);
    void  setValue(const char*  &charvalue);

#define DOUBLE2STREAM(d) \
        if (withFormat) {\
                (os) << std::setw(12); \
                (os) << (((d) != 0. && ABS(d) < 0.001) ? std::scientific : std::fixed);\
            } os << d;

#define INT2STREAM(i) \
        if (withFormat) os << std::setw(10); \
        os << i;

    void toStream(std::ostream &os, bool withFormat = false, bool isSql=false, bool escape=true) const;
    String toString(bool withFormat = false, bool isSql=false) const;
    bool fromStream(std::istream &is, bool fromString=false);
    friend std::istream& operator>> (std::istream& is, MDObject &value);
    friend std::ostream& operator<< (std::ostream& is, MDObject &value);
    bool fromString(const String &str);
    bool fromChar(const char * str);

    friend class MDSql;
}
; //close class MDValue

/** Explicit instantiation */
#ifndef __APPLE__
template class std::vector<MDObject *>
;
#endif

/** Class for holding an entire row of posible MDObject */
class MDRow
{
public:
    //Reserve space for the maximum different labels
    //this will allows constant access to each object indexing by labels
    MDObject * objects[MDL_LAST_LABEL];
    MDLabel order[MDL_LAST_LABEL];
    int _size; //Number of active labels

public:
    /** Empty constructor */
    MDRow();
    /** Copy constructor */
    MDRow(const MDRow & row);

    /** Assignment */
    MDRow& operator = (const MDRow &row);

    /** Destructor */
    ~MDRow();
    /** True if this row contains this label */
    bool containsLabel(MDLabel label) const;

    /** Add a new label */
    void addLabel(MDLabel label);

    /** Clear elements of the row */
    void clear();
    /** Return number of labels present */
    int size() const;
    /** Function to test whether is empty */
    bool empty() const;

    /** Reset the values of the labels related to
     *  geometry to their default values
     */
    void resetGeo(bool addLabels = true);

    /** Get object */
    MDObject * getObject(MDLabel label) const;

    /** Get value */
    template <typename T>
    bool getValue(MDLabel label, T &d) const
    {
        if (objects[label] == NULL)
            return false;

        objects[label]->getValue(d);
        return true;
    }
    /** Get value */
    //    template <typename T >
    //    void getValueOrAbort(MDLabel label, T &d) const
    //    {
    //        if (!getValue(label, d))
    //         REPORT_ERROR(ERR_ARG_MISSING,(String)"Cannot find label: " + MDL::label2Str(label) );
    //        //formatString("%d",label) );
    //    }
    //weite function as macro since MDL::label2Str is not availale at class compilation time
#define rowGetValueOrAbort(__row,__label, __d)\
        if (!__row.getValue(__label, __d))\
         REPORT_ERROR(ERR_ARG_MISSING,(String)"Cannot find label: " + MDL::label2Str(__label) );

    /** Get value */
    template <typename T, typename T1>
    void getValueOrDefault(MDLabel label, T &d, T1 def) const
    {
        if (!getValue(label, d))
            d = (T) def;
    }

    bool getValue(MDObject &object) const;

    /** Set value
     *
     * @param label    Metadata label to be set
     * @param d        Value of the label
     * @param addLabel Add label if is not already contained
     */
    template <typename T>
    void setValue(MDLabel label, const T &d, bool addLabel = true)
    {
        if (objects[label] != NULL)
            objects[label]->setValue(d);
        else if (addLabel)
        {
            objects[label] = new MDObject(label, d);
            order[_size] = label;
            ++_size;
        }
    }

    void setValue(const MDObject &object);

    void setValueFromStr(MDLabel label, const String &value);

    /** Show */
    friend std::ostream& operator << (std::ostream &out, const MDRow &row);

private:
    void copy(const MDRow &row);
};

/** Static class to group some functions with labels.
 * This class holds several function to work with labels.
 * Also performs the static initialization of the labels data.
 */
class MDL
{
public:
    /** @name String conversions
     * @{
     */
    /** Converts an string to MDLabel */
    static void str2LabelVector(const String &labelsStr, std::vector<MDLabel> &labels);
    static MDLabel str2Label(const String &labelName);
    /** Converts MDLabel to string */
    static String label2Str(const MDLabel label);
    /** Converts MDLabel to string representing SQL column*/
    static String label2SqlColumn(const MDLabel label);
    /** Return the type of the label as String */
    static String labelType2Str(MDLabelType type);
    /** @} */

    /** @name Type checks
     * Several label type checks
     * @{
     */
    static bool isInt(const MDLabel label);
    static bool isLong(const MDLabel label);
    static bool isBool(const MDLabel label);
    static bool isString(const MDLabel label);
    static bool isDouble(const MDLabel label);
    static bool isVector(const MDLabel label);
    static bool isVectorLong(const MDLabel label);
    static bool isValidLabel(const MDLabel label);
    static bool isValidLabel(const String &labelName);
    static MDLabelType labelType(const MDLabel label);
    static MDLabelType labelType(const String &labelName);
    static bool hasTag(const MDLabel label, const int tags);
    static bool isTextFile(const MDLabel label);
    static bool isMetadata(const MDLabel label);
    static bool isCtfParam(const MDLabel label);
    static bool isImage(const MDLabel label);
    static bool isVolume(const MDLabel label);
    static bool isStack(const MDLabel label);
    static bool isMicrograph(const MDLabel label);
    static bool isPSD(const MDLabel label);
    static std::map<String, MDLabel>& getLabelDict();
    static MDRow emptyHeader;
    /** @} */

private:
    //Array of MDLabelData pointers
    static MDLabelData * data[MDL_LAST_LABEL];
    static std::map<std::string, MDLabel> names;
    static MDLabelStaticInit initialization; //Just for initialization

    /** Add predefined labels to be used in metadata */
    static void addLabel(MDLabel label, MDLabelType type, const String &name, int tags=TAGLABEL_NOTAG);
    /** This function will read extra label alias from XMIPP_LABEL_ALIASES var environment */
    static void addExtraAliases();
    friend class MDLabelStaticInit;
public:
    /** Add an alias for an existing label,
     * If replace=true, then new alias name will be used
     * as the label string for writing back to file */
    static void addLabelAlias(MDLabel label, const String &alias, bool replace=false);
}
;//close class MLD definition


/** Just to work as static constructor for initialize labels data.
 */
class MDLabelStaticInit
{
private:
    MDLabelStaticInit()
    {
        //Just to be safe, initialize all data to null
        for (int i = (int)MDL_FIRST_LABEL; i <= (int)MDL_LAST_LABEL; ++i)
            MDL::data[i] = NULL;

        ///==== Add labels entries from here in the SAME ORDER as declared in ENUM ==========
        //The label MDL_OBJID is special and should not be used
        MDL::addLabel(MDL_OBJID, LABEL_SIZET, "objId");
        //The label MDL_GATHER_ID is special and should not be used
        MDL::addLabel(MDL_GATHER_ID, LABEL_SIZET, "gatherId");

        //MDL::addLabel(MDL_ANGLE_COMPARISON, LABEL_VECTOR_DOUBLE, "angle_comparison");
        //MDL::addLabelAlias(MDL_ANGLE_COMPARISON, "angleComparison"); //3.0

        MDL::addLabel(MDL_ANGLE_PSI, LABEL_DOUBLE, "anglePsi");
        MDL::addLabelAlias(MDL_ANGLE_PSI, "psi");
        MDL::addLabel(MDL_ANGLE_PSI2, LABEL_DOUBLE, "anglePsi2");
        MDL::addLabelAlias(MDL_ANGLE_PSI2, "psi2");
        MDL::addLabel(MDL_ANGLE_PSI_DIFF, LABEL_DOUBLE, "anglePsiDiff");
        MDL::addLabel(MDL_ANGLE_ROT, LABEL_DOUBLE, "angleRot");
        MDL::addLabelAlias(MDL_ANGLE_ROT, "rot");
        MDL::addLabel(MDL_ANGLE_ROT2, LABEL_DOUBLE, "angleRot2");
        MDL::addLabelAlias(MDL_ANGLE_ROT2, "rot2");
        MDL::addLabel(MDL_ANGLE_ROT_DIFF, LABEL_DOUBLE, "angleRotDiff");
        MDL::addLabel(MDL_ANGLE_TILT, LABEL_DOUBLE, "angleTilt");
        MDL::addLabelAlias(MDL_ANGLE_TILT, "tilt");
        MDL::addLabel(MDL_ANGLE_TILT2, LABEL_DOUBLE, "angleTilt2");
        MDL::addLabelAlias(MDL_ANGLE_TILT2, "tilt2");
        MDL::addLabel(MDL_ANGLE_TILT_DIFF, LABEL_DOUBLE, "angleTiltDiff");
        MDL::addLabel(MDL_ANGLE_DIFF, LABEL_DOUBLE, "angleDiff");
        MDL::addLabel(MDL_ANGLE_Y, LABEL_DOUBLE, "angleY");
        MDL::addLabel(MDL_ANGLE_Y2, LABEL_DOUBLE, "angleY2");

        MDL::addLabel(MDL_AVG, LABEL_DOUBLE, "avg");
        MDL::addLabel(MDL_AVG_CHANGES_ORIENTATIONS, LABEL_DOUBLE, "avgChanOrient");
        MDL::addLabel(MDL_AVG_CHANGES_OFFSETS, LABEL_DOUBLE, "avgChanOffset");
        MDL::addLabel(MDL_AVG_CHANGES_CLASSES, LABEL_DOUBLE, "avgChanClass");
        MDL::addLabel(MDL_AVGPMAX, LABEL_DOUBLE, "avgPMax");

        MDL::addLabel(MDL_BGMEAN, LABEL_DOUBLE, "bgMean");
        MDL::addLabel(MDL_BLOCK_NUMBER, LABEL_INT, "blockNumber");

        MDL::addLabel(MDL_CL2D_CHANGES, LABEL_INT, "cl2dChanges");
        MDL::addLabel(MDL_CL2D_SIMILARITY, LABEL_DOUBLE, "cl2dSimilarity");
        MDL::addLabel(MDL_CLASS_COUNT, LABEL_SIZET, "classCount");
        MDL::addLabelAlias(MDL_CLASS_COUNT, "class_count"); //3.0
        MDL::addLabel(MDL_CLASS_PERCENTAGE, LABEL_DOUBLE, "classPercentage");
        MDL::addLabel(MDL_CLASSIFICATION_DATA, LABEL_VECTOR_DOUBLE, "classificationData");
        MDL::addLabelAlias(MDL_CLASSIFICATION_DATA, "ClassificationData");
        MDL::addLabel(MDL_CLASSIFICATION_DATA_SIZE, LABEL_SIZET, "classificationDatasize");
        MDL::addLabelAlias(MDL_CLASSIFICATION_DATA_SIZE, "ClassificationDataSize");
        MDL::addLabel(MDL_CLASSIFICATION_DPR_05, LABEL_DOUBLE, "classificationDPR05");
        MDL::addLabelAlias(MDL_CLASSIFICATION_DPR_05, "ClassificationDPR05");
        MDL::addLabel(MDL_CLASSIFICATION_FRC_05, LABEL_DOUBLE, "classificationFRC05");
        MDL::addLabelAlias(MDL_CLASSIFICATION_FRC_05, "ClassificationFRC05");
        MDL::addLabel(MDL_CLASSIFICATION_INTRACLASS_DISTANCE, LABEL_DOUBLE, "classificationIntraclassDistance");
        MDL::addLabelAlias(MDL_CLASSIFICATION_INTRACLASS_DISTANCE, "ClassificationIntraclassDistance");
        MDL::addLabel(MDL_COMMENT, LABEL_STRING, "comment");
        MDL::addLabel(MDL_COST, LABEL_DOUBLE, "cost");
        MDL::addLabel(MDL_COUNT2, LABEL_SIZET, "count2");
        MDL::addLabel(MDL_COUNT, LABEL_SIZET, "count");

        MDL::addLabel(MDL_CRYSTAL_CELLX, LABEL_INT, "crystalCellx");
        MDL::addLabel(MDL_CRYSTAL_CELLY, LABEL_INT, "crystalCelly");
        MDL::addLabel(MDL_CRYSTAL_DISAPPEAR_THRE, LABEL_DOUBLE, "crystalDisthresh");
        MDL::addLabel(MDL_CRYSTAL_LATTICE_A, LABEL_VECTOR_DOUBLE, "crystalLatticeA");
        MDL::addLabel(MDL_CRYSTAL_LATTICE_B, LABEL_VECTOR_DOUBLE, "crystalLatticeB");
        MDL::addLabel(MDL_CRYSTAL_ORTHO_PRJ, LABEL_BOOL, "crystalOrthoProj");
        MDL::addLabel(MDL_CRYSTAL_PROJ, LABEL_BOOL, "crystalProj");
        MDL::addLabel(MDL_CRYSTAL_SHFILE, LABEL_STRING, "crystalShiftFile");
        MDL::addLabel(MDL_CRYSTAL_SHIFTX, LABEL_DOUBLE, "crystalShiftX");
        MDL::addLabel(MDL_CRYSTAL_SHIFTY, LABEL_DOUBLE, "crystalShiftY");
        MDL::addLabel(MDL_CRYSTAL_SHIFTZ, LABEL_DOUBLE, "crystalShiftZ");
        MDL::addLabel(MDL_CRYSTAL_NOISE_SHIFT,LABEL_VECTOR_DOUBLE, "crystalNoiseShift");
        MDL::addLabel(MDL_CTF_BG_BASELINE, LABEL_DOUBLE, "ctfBgBaseline");
        MDL::addLabelAlias(MDL_CTF_BG_BASELINE, "CTFBG_Baseline");//3.0
        MDL::addLabel(MDL_CTF_BG_GAUSSIAN2_ANGLE, LABEL_DOUBLE, "ctfBgGaussian2Angle");
        MDL::addLabelAlias(MDL_CTF_BG_GAUSSIAN2_ANGLE, "CTFBG_Gaussian2_Angle"); //3.0

        MDL::addLabel(MDL_CTF_X0, LABEL_DOUBLE, "ctfX0");
        MDL::addLabel(MDL_CTF_XF, LABEL_DOUBLE, "ctfXF");
        MDL::addLabel(MDL_CTF_Y0, LABEL_DOUBLE, "ctfY0");
        MDL::addLabel(MDL_CTF_YF, LABEL_DOUBLE, "ctfYF");
        MDL::addLabel(MDL_CTF_DEFOCUS_PLANEUA, LABEL_DOUBLE, "ctfDefocusPlaneUA");
        MDL::addLabel(MDL_CTF_DEFOCUS_PLANEUB, LABEL_DOUBLE, "ctfDefocusPlaneUB");
        MDL::addLabel(MDL_CTF_DEFOCUS_PLANEUC, LABEL_DOUBLE, "ctfDefocusPlaneUC");
        MDL::addLabel(MDL_CTF_DEFOCUS_PLANEVA, LABEL_DOUBLE, "ctfDefocusPlaneVA");
        MDL::addLabel(MDL_CTF_DEFOCUS_PLANEVB, LABEL_DOUBLE, "ctfDefocusPlaneVB");
        MDL::addLabel(MDL_CTF_DEFOCUS_PLANEVC, LABEL_DOUBLE, "ctfDefocusPlaneVC");


        MDL::addLabel(MDL_CTF_BG_GAUSSIAN2_CU, LABEL_DOUBLE, "ctfBgGaussian2CU");
        MDL::addLabel(MDL_CTF_BG_GAUSSIAN2_CV, LABEL_DOUBLE, "ctfBgGaussian2CV");
        MDL::addLabel(MDL_CTF_BG_GAUSSIAN2_K, LABEL_DOUBLE, "ctfBgGaussian2K");
        MDL::addLabel(MDL_CTF_BG_GAUSSIAN2_SIGMAU, LABEL_DOUBLE, "ctfBgGaussian2SigmaU");
        MDL::addLabel(MDL_CTF_BG_GAUSSIAN2_SIGMAV, LABEL_DOUBLE, "ctfBgGaussian2SigmaV");
        MDL::addLabel(MDL_CTF_BG_GAUSSIAN_ANGLE, LABEL_DOUBLE, "ctfBgGaussianAngle");
        MDL::addLabel(MDL_CTF_BG_GAUSSIAN_CU, LABEL_DOUBLE, "ctfBgGaussianCU");
        MDL::addLabel(MDL_CTF_BG_GAUSSIAN_CV, LABEL_DOUBLE, "ctfBgGaussianCV");
        MDL::addLabel(MDL_CTF_BG_GAUSSIAN_K, LABEL_DOUBLE, "ctfBgGaussianK");
        MDL::addLabel(MDL_CTF_BG_GAUSSIAN_SIGMAU, LABEL_DOUBLE, "ctfBgGaussianSigmaU");
        MDL::addLabel(MDL_CTF_BG_GAUSSIAN_SIGMAV, LABEL_DOUBLE, "ctfBgGaussianSigmaV");

        MDL::addLabelAlias(MDL_CTF_BG_GAUSSIAN2_CU, "CTFBG_Gaussian2_CU");//3.0
        MDL::addLabelAlias(MDL_CTF_BG_GAUSSIAN2_CV, "CTFBG_Gaussian2_CV");//3.0
        MDL::addLabelAlias(MDL_CTF_BG_GAUSSIAN2_K, "CTFBG_Gaussian2_K");//3.0
        MDL::addLabelAlias(MDL_CTF_BG_GAUSSIAN2_SIGMAU, "CTFBG_Gaussian2_SigmaU");//3.0
        MDL::addLabelAlias(MDL_CTF_BG_GAUSSIAN2_SIGMAV, "CTFBG_Gaussian2_SigmaV");//3.0
        MDL::addLabelAlias(MDL_CTF_BG_GAUSSIAN_ANGLE, "CTFBG_Gaussian_Angle");//3.0
        MDL::addLabelAlias(MDL_CTF_BG_GAUSSIAN_CU, "CTFBG_Gaussian_CU");//3.0
        MDL::addLabelAlias(MDL_CTF_BG_GAUSSIAN_CV, "CTFBG_Gaussian_CV");//3.0
        MDL::addLabelAlias(MDL_CTF_BG_GAUSSIAN_K, "CTFBG_Gaussian_K");//3.0
        MDL::addLabelAlias(MDL_CTF_BG_GAUSSIAN_SIGMAU, "CTFBG_Gaussian_SigmaU");//3.0
        MDL::addLabelAlias(MDL_CTF_BG_GAUSSIAN_SIGMAV, "CTFBG_Gaussian_SigmaV");//3.0

        MDL::addLabel(MDL_CTF_BG_SQRT_ANGLE, LABEL_DOUBLE, "ctfBgSqrtAngle");
        MDL::addLabel(MDL_CTF_BG_SQRT_K, LABEL_DOUBLE, "ctfBgSqrtK");
        MDL::addLabel(MDL_CTF_BG_SQRT_U, LABEL_DOUBLE, "ctfBgSqrtU");
        MDL::addLabel(MDL_CTF_BG_SQRT_V, LABEL_DOUBLE, "ctfBgSqrtV");
        MDL::addLabelAlias(MDL_CTF_BG_SQRT_ANGLE, "CTFBG_Sqrt_Angle");//3.0
        MDL::addLabelAlias(MDL_CTF_BG_SQRT_K, "CTFBG_Sqrt_K");//3.0
        MDL::addLabelAlias(MDL_CTF_BG_SQRT_U, "CTFBG_Sqrt_U");//3.0
        MDL::addLabelAlias(MDL_CTF_BG_SQRT_V, "CTFBG_Sqrt_V");  //3.0

        MDL::addLabel(MDL_CTF_CA, LABEL_DOUBLE, "ctfChromaticAberration");
        MDL::addLabel(MDL_CTF_CONVERGENCE_CONE, LABEL_DOUBLE, "ctfConvergenceCone");
        MDL::addLabel(MDL_CTF_CRIT_NONASTIGMATICVALIDITY, LABEL_DOUBLE, "ctfCritNonAstigmaticValidty");
        MDL::addLabel(MDL_CTF_CRIT_DAMPING, LABEL_DOUBLE, "ctfCritDamping");
        MDL::addLabel(MDL_CTF_CRIT_FIRSTZEROAVG, LABEL_DOUBLE, "ctfCritFirstZero");
        MDL::addLabel(MDL_CTF_CRIT_FIRSTZERODISAGREEMENT, LABEL_DOUBLE, "ctfCritDisagree");
        MDL::addLabel(MDL_CTF_CRIT_MAXFREQ, LABEL_DOUBLE, "ctfCritMaxFreq");
        MDL::addLabel(MDL_CTF_CRIT_FIRSTZERORATIO, LABEL_DOUBLE, "ctfCritfirstZeroRatio");
        MDL::addLabel(MDL_CTF_CRIT_FIRSTMINIMUM_FIRSTZERO_RATIO, LABEL_DOUBLE, "ctfCritFirstMinFirstZeroRatio");
        MDL::addLabel(MDL_CTF_CRIT_FIRSTMINIMUM_FIRSTZERO_DIFF_RATIO, LABEL_DOUBLE, "ctfCritCtfMargin");
        MDL::addLabel(MDL_CTF_CRIT_FITTINGCORR13, LABEL_DOUBLE, "ctfCritCorr13");
        MDL::addLabel(MDL_CTF_CRIT_FITTINGSCORE, LABEL_DOUBLE, "ctfCritFitting");
        MDL::addLabel(MDL_CTF_CRIT_NORMALITY, LABEL_DOUBLE, "ctfCritNormality");
        MDL::addLabel(MDL_CTF_CRIT_PSDCORRELATION90, LABEL_DOUBLE, "ctfCritPsdCorr90");
        MDL::addLabel(MDL_CTF_CRIT_PSDPCA1VARIANCE, LABEL_DOUBLE, "ctfCritPsdPCA1");
        MDL::addLabel(MDL_CTF_CRIT_PSDPCARUNSTEST, LABEL_DOUBLE, "ctfCritPsdPCARuns");
        MDL::addLabel(MDL_CTF_CRIT_PSDRADIALINTEGRAL, LABEL_DOUBLE, "ctfCritPsdInt");
        MDL::addLabel(MDL_CTF_CRIT_PSDVARIANCE, LABEL_DOUBLE, "ctfCritPsdStdQ");
        MDL::addLabel(MDL_CTF_CS, LABEL_DOUBLE, "ctfSphericalAberration");
        MDL::addLabel(MDL_CTF_DEFOCUSA, LABEL_DOUBLE, "ctfDefocusA");//average defocus
        MDL::addLabel(MDL_CTF_DEFOCUS_ANGLE, LABEL_DOUBLE, "ctfDefocusAngle");
        MDL::addLabel(MDL_CTF_DEFOCUSU, LABEL_DOUBLE, "ctfDefocusU");
        MDL::addLabel(MDL_CTF_DEFOCUSV, LABEL_DOUBLE, "ctfDefocusV");
        MDL::addLabel(MDL_CTF_DIMENSIONS, LABEL_VECTOR_DOUBLE, "ctfDimensions");
        MDL::addLabel(MDL_CTF_DOWNSAMPLE_PERFORMED, LABEL_DOUBLE, "CtfDownsampleFactor");
        MDL::addLabel(MDL_CTF_ENERGY_LOSS, LABEL_DOUBLE, "ctfEnergyLoss");
        MDL::addLabel(MDL_CTF_ENVELOPE, LABEL_DOUBLE, "ctfEnvelope");
<<<<<<< HEAD
=======
        MDL::addLabel(MDL_CTF_ENVELOPE_PLOT, LABEL_STRING, "ctfEnvelopePlot");
>>>>>>> 01f89814
        MDL::addLabel(MDL_CTF_GROUP, LABEL_INT, "ctfGroup");
        MDL::addLabel(MDL_CTF_INPUTPARAMS, LABEL_STRING, "ctfInputParams", TAGLABEL_TEXTFILE);
        MDL::addLabel(MDL_CTF_K, LABEL_DOUBLE, "ctfK");
        MDL::addLabel(MDL_CTF_LAMBDA, LABEL_DOUBLE, "ctfLambda");
        MDL::addLabel(MDL_CTF_LENS_STABILITY, LABEL_DOUBLE, "ctfLensStability");
        MDL::addLabel(MDL_CTF_LONGITUDINAL_DISPLACEMENT, LABEL_DOUBLE, "ctfLongitudinalDisplacement");
        MDL::addLabel(MDL_CTF_MODEL2, LABEL_STRING, "ctfModel2", TAGLABEL_CTFPARAM);
        MDL::addLabel(MDL_CTF_MODEL, LABEL_STRING, "ctfModel", TAGLABEL_CTFPARAM);
        MDL::addLabel(MDL_CTF_Q0, LABEL_DOUBLE, "ctfQ0");
        MDL::addLabel(MDL_CTF_SAMPLING_RATE, LABEL_DOUBLE, "ctfSamplingRate");
        MDL::addLabel(MDL_CTF_SAMPLING_RATE_Z, LABEL_DOUBLE, "ctfSamplingRateZ");
        MDL::addLabel(MDL_CTF_TRANSVERSAL_DISPLACEMENT, LABEL_DOUBLE, "ctfTransversalDisplacement");
        MDL::addLabel(MDL_CTF_VOLTAGE, LABEL_DOUBLE, "ctfVoltage");
        MDL::addLabel(MDL_CTF_XRAY_LENS_TYPE, LABEL_STRING, "ctfXrayLensType");
        MDL::addLabel(MDL_CTF_XRAY_OUTER_ZONE_WIDTH, LABEL_DOUBLE, "ctfXrayOuterZoneWidth");
        MDL::addLabel(MDL_CTF_XRAY_ZONES_NUMBER, LABEL_DOUBLE, "ctfXrayZonesN");

        MDL::addLabelAlias(MDL_CTF_CA, "CTF_Chromatic_aberration"); //3.0
        MDL::addLabelAlias(MDL_CTF_CONVERGENCE_CONE, "CTF_Convergence_cone"); //3.0
        MDL::addLabelAlias(MDL_CTF_CRIT_DAMPING, "CTFCrit_damping"); //3.0
        MDL::addLabelAlias(MDL_CTF_CRIT_FIRSTZEROAVG, "CTFCrit_firstZero"); //3.0
        MDL::addLabelAlias(MDL_CTF_CRIT_FIRSTZERODISAGREEMENT, "CTFCrit_disagree"); //3.0
        MDL::addLabelAlias(MDL_CTF_CRIT_FIRSTZERORATIO, "CTFCrit_firstZeroRatio"); //3.0
        MDL::addLabelAlias(MDL_CTF_CRIT_FITTINGCORR13, "CTFCrit_Corr13"); //3.0
        MDL::addLabelAlias(MDL_CTF_CRIT_FITTINGSCORE, "CTFCrit_Fitting"); //3.0
        MDL::addLabelAlias(MDL_CTF_CRIT_NORMALITY, "CTFCrit_Normality"); //3.0
        MDL::addLabelAlias(MDL_CTF_CRIT_PSDCORRELATION90, "CTFCrit_psdcorr90"); //3.0
        MDL::addLabelAlias(MDL_CTF_CRIT_PSDPCA1VARIANCE, "CTFCrit_PSDPCA1"); //3.0
        MDL::addLabelAlias(MDL_CTF_CRIT_PSDPCARUNSTEST, "CTFCrit_PSDPCARuns"); //3.0
        MDL::addLabelAlias(MDL_CTF_CRIT_PSDRADIALINTEGRAL, "CTFCrit_psdint"); //3.0
        MDL::addLabelAlias(MDL_CTF_CRIT_PSDVARIANCE, "CTFCrit_PSDStdQ"); //3.0
        MDL::addLabelAlias(MDL_CTF_CS, "CTF_Spherical_aberration"); //3.0
        MDL::addLabelAlias(MDL_CTF_DEFOCUSA, "CTF_Defocus_A"); //3.0//average defocus
        MDL::addLabelAlias(MDL_CTF_DEFOCUS_ANGLE, "CTF_Defocus_angle"); //3.0
        MDL::addLabelAlias(MDL_CTF_DEFOCUSU, "CTF_Defocus_U"); //3.0
        MDL::addLabelAlias(MDL_CTF_DEFOCUSV, "CTF_Defocus_V"); //3.0
        MDL::addLabelAlias(MDL_CTF_DIMENSIONS, "CTF_Xray_dimensions"); //3.0
        MDL::addLabelAlias(MDL_CTF_DOWNSAMPLE_PERFORMED, "CTFDownsampleFactor"); //3.0
        MDL::addLabelAlias(MDL_CTF_ENERGY_LOSS, "CTF_Energy_loss"); //3.0
        MDL::addLabelAlias(MDL_CTF_GROUP, "CTFGroup"); //3.0
        MDL::addLabelAlias(MDL_CTF_INPUTPARAMS, "CTFInputParams"); //3.0
        MDL::addLabelAlias(MDL_CTF_K, "CTF_K"); //3.0
        MDL::addLabelAlias(MDL_CTF_LAMBDA, "CTF_Xray_lambda"); //3.0
        MDL::addLabelAlias(MDL_CTF_LENS_STABILITY, "CTF_Lens_stability"); //3.0
        MDL::addLabelAlias(MDL_CTF_LONGITUDINAL_DISPLACEMENT, "CTF_Longitudinal_displacement"); //3.0
        MDL::addLabelAlias(MDL_CTF_MODEL2, "CTFModel2"); //3.0
        MDL::addLabelAlias(MDL_CTF_MODEL, "CTFModel"); //3.0
        MDL::addLabelAlias(MDL_CTF_Q0, "CTF_Q0"); //3.0
        MDL::addLabelAlias(MDL_CTF_SAMPLING_RATE, "CTF_Sampling_rate"); //3.0
        MDL::addLabelAlias(MDL_CTF_SAMPLING_RATE_Z, "CTF_Sampling_rate_z"); //3.0
        MDL::addLabelAlias(MDL_CTF_TRANSVERSAL_DISPLACEMENT, "CTF_Transversal_displacement"); //3.0
        MDL::addLabelAlias(MDL_CTF_VOLTAGE, "CTF_Voltage"); //3.0
        MDL::addLabelAlias(MDL_CTF_XRAY_LENS_TYPE, "CTF_Xray_lens_type"); //3.0
        MDL::addLabelAlias(MDL_CTF_XRAY_OUTER_ZONE_WIDTH, "CTF_Xray_OuterZoneWidth"); //3.0
        MDL::addLabelAlias(MDL_CTF_XRAY_ZONES_NUMBER, "CTF_Xray_ZonesN"); //3.0

        MDL::addLabel(MDL_DATATYPE, LABEL_INT, "datatype");
        MDL::addLabel(MDL_DEFGROUP, LABEL_INT, "defocusGroup");
        MDL::addLabel(MDL_DIMENSIONS_2D, LABEL_VECTOR_DOUBLE, "dimensions2D");
        MDL::addLabel(MDL_DIMENSIONS_3D, LABEL_VECTOR_DOUBLE, "dimensions3D");
        MDL::addLabel(MDL_DIMRED, LABEL_VECTOR_DOUBLE, "dimredCoeffs");
        MDL::addLabel(MDL_DIRECTION, LABEL_VECTOR_DOUBLE, "direction");
        MDL::addLabel(MDL_DM3_IDTAG, LABEL_INT, "dm3IdTag");
        MDL::addLabel(MDL_DM3_NODEID, LABEL_INT, "dm3NodeId");
        MDL::addLabel(MDL_DM3_NUMBER_TYPE, LABEL_INT, "dm3NumberType");
        MDL::addLabel(MDL_DM3_PARENTID, LABEL_INT, "dm3ParentID");
        MDL::addLabel(MDL_DM3_SIZE, LABEL_INT, "dm3Size");
        MDL::addLabel(MDL_DM3_TAGCLASS, LABEL_STRING, "dm3TagClass");
        MDL::addLabel(MDL_DM3_TAGNAME, LABEL_STRING, "dm3TagName");
        MDL::addLabel(MDL_DM3_VALUE, LABEL_VECTOR_DOUBLE, "dm3Value");

        MDL::addLabel(MDL_ENABLED, LABEL_INT, "enabled");

        //MDL_EXECUTION_DATE so far an string but may change...
        MDL::addLabel(MDL_DATE, LABEL_STRING, "date");
        MDL::addLabel(MDL_TIME, LABEL_DOUBLE, "time");

        MDL::addLabel(MDL_FLIP, LABEL_BOOL, "flip");
        MDL::addLabelAlias(MDL_FLIP, "Flip");
        MDL::addLabel(MDL_FOM, LABEL_DOUBLE, "fom");
        MDL::addLabel(MDL_IDX, LABEL_SIZET, "index");
        MDL::addLabel(MDL_IMAGE1, LABEL_STRING, "image1", TAGLABEL_IMAGE);
        MDL::addLabel(MDL_IMAGE2, LABEL_STRING, "image2", TAGLABEL_IMAGE);
        MDL::addLabel(MDL_IMAGE3, LABEL_STRING, "image3", TAGLABEL_IMAGE);
        MDL::addLabel(MDL_IMAGE4, LABEL_STRING, "image4", TAGLABEL_IMAGE);
        MDL::addLabel(MDL_IMAGE5, LABEL_STRING, "image5", TAGLABEL_IMAGE);

        MDL::addLabelAlias(MDL_IMAGE1, "associatedImage1"); //3.0
        MDL::addLabelAlias(MDL_IMAGE2, "associatedImage2"); //3.0
        MDL::addLabelAlias(MDL_IMAGE3, "associatedImage3"); //3.0
        MDL::addLabelAlias(MDL_IMAGE4, "associatedImage4"); //3.0
        MDL::addLabelAlias(MDL_IMAGE5, "associatedImage5"); //3.0

        MDL::addLabel(MDL_IMAGE, LABEL_STRING, "image", TAGLABEL_IMAGE);
        MDL::addLabel(MDL_IMAGE_ORIGINAL, LABEL_STRING, "imageOriginal", TAGLABEL_IMAGE);
        MDL::addLabel(MDL_IMAGE_REF, LABEL_STRING, "imageRef", TAGLABEL_IMAGE);
        MDL::addLabel(MDL_IMAGE_TILTED, LABEL_STRING, "imageTilted", TAGLABEL_IMAGE);

        MDL::addLabelAlias(MDL_IMAGE_ORIGINAL, "original_image"); //3.0
        MDL::addLabelAlias(MDL_IMAGE_TILTED, "tilted_image"); //3.0

        MDL::addLabel(MDL_IMGMD, LABEL_STRING, "imageMetaData", TAGLABEL_METADATA);
        MDL::addLabel(MDL_INTSCALE, LABEL_DOUBLE, "intScale");

        MDL::addLabel(MDL_ITEM_ID, LABEL_SIZET, "itemId");
        MDL::addLabel(MDL_ITER, LABEL_INT, "iterationNumber");

        MDL::addLabel(MDL_KERDENSOM_FUNCTIONAL, LABEL_DOUBLE, "kerdensomFunctional");
        MDL::addLabel(MDL_KERDENSOM_REGULARIZATION, LABEL_DOUBLE, "kerdensomRegularization");
        MDL::addLabel(MDL_KERDENSOM_SIGMA, LABEL_DOUBLE, "kerdensomSigma");

        MDL::addLabel(MDL_KEYWORDS, LABEL_STRING, "keywords");
        MDL::addLabel(MDL_KSTEST, LABEL_DOUBLE, "kstest");
        MDL::addLabel(MDL_LL, LABEL_DOUBLE, "logLikelihood");
        MDL::addLabelAlias(MDL_LL, "LL");
        MDL::addLabel(MDL_MAGNIFICATION, LABEL_DOUBLE, "magnification");
        MDL::addLabel(MDL_MAPTOPOLOGY, LABEL_STRING, "mapTopology");
        MDL::addLabel(MDL_MASK, LABEL_STRING, "mask", TAGLABEL_IMAGE);
        MDL::addLabel(MDL_MAXCC, LABEL_DOUBLE, "maxCC");
        MDL::addLabel(MDL_MAX, LABEL_DOUBLE, "max");
        MDL::addLabel(MDL_MICROGRAPH, LABEL_STRING, "micrograph", TAGLABEL_MICROGRAPH);
        MDL::addLabel(MDL_MICROGRAPH_PARTICLES, LABEL_STRING, "micrographParticles", TAGLABEL_MICROGRAPH);
        MDL::addLabel(MDL_MICROGRAPH_ORIGINAL, LABEL_STRING, "micrographOriginal", TAGLABEL_MICROGRAPH);
        MDL::addLabel(MDL_MICROGRAPH_TILTED, LABEL_STRING, "micrographTilted", TAGLABEL_MICROGRAPH);
        MDL::addLabel(MDL_MICROGRAPH_TILTED_ORIGINAL, LABEL_STRING, "micrographTiltedOriginal", TAGLABEL_MICROGRAPH);
        MDL::addLabel(MDL_MIN, LABEL_DOUBLE, "min");
        MDL::addLabel(MDL_MIRRORFRAC, LABEL_DOUBLE, "mirrorFraction");
        MDL::addLabel(MDL_MISSINGREGION_NR, LABEL_INT, "missingRegionNumber");
        MDL::addLabelAlias(MDL_MISSINGREGION_NR, "Wedge");
        MDL::addLabel(MDL_MISSINGREGION_THX0, LABEL_DOUBLE, "missingRegionThetaX0");
        MDL::addLabel(MDL_MISSINGREGION_THXF, LABEL_DOUBLE, "missingRegionThetaXF");

        MDL::addLabel(MDL_MLF_CTF,    LABEL_DOUBLE, "mlfCtf");
        MDL::addLabel(MDL_MLF_WIENER, LABEL_DOUBLE, "mlfWiener");
        MDL::addLabel(MDL_MLF_SIGNAL, LABEL_DOUBLE, "mlfSignal");
        MDL::addLabel(MDL_MLF_NOISE,  LABEL_DOUBLE, "mlfNoise");

        MDL::addLabel(MDL_MISSINGREGION_THY0, LABEL_DOUBLE, "missingRegionThetaY0");
        MDL::addLabel(MDL_MISSINGREGION_THYF, LABEL_DOUBLE, "missingRegionThetaYF");
        MDL::addLabel(MDL_MISSINGREGION_TYPE, LABEL_STRING, "missingRegionType");
        MDL::addLabel(MDL_MODELFRAC, LABEL_DOUBLE, "modelFraction");
        MDL::addLabel(MDL_NEIGHBORHOOD_RADIUS, LABEL_DOUBLE, "neighborhoodRadius");
        MDL::addLabel(MDL_NEIGHBOR, LABEL_SIZET, "neighbor");
        MDL::addLabel(MDL_NEIGHBORS, LABEL_VECTOR_SIZET, "neighbors");
        MDL::addLabel(MDL_NMA, LABEL_VECTOR_DOUBLE, "nmaDisplacements");
        MDL::addLabelAlias(MDL_NMA, "NMADisplacements");//3.0
        MDL::addLabel(MDL_NMA_ATOMSHIFT, LABEL_DOUBLE, "nmaAtomShift");
        MDL::addLabel(MDL_NMA_COLLECTIVITY, LABEL_DOUBLE, "nmaCollectivity");
        MDL::addLabel(MDL_NMA_ENERGY, LABEL_DOUBLE, "nmaEnergy");
        MDL::addLabel(MDL_NMA_MINRANGE, LABEL_DOUBLE, "nmaMin");
        MDL::addLabel(MDL_NMA_MAXRANGE, LABEL_DOUBLE, "nmaMax");
        MDL::addLabel(MDL_NMA_MODEFILE, LABEL_STRING, "nmaModefile", TAGLABEL_TEXTFILE);
        MDL::addLabelAlias(MDL_NMA_MODEFILE, "NMAModefile");//3.0
        MDL::addLabel(MDL_NMA_SCORE, LABEL_DOUBLE, "nmaScore");
        MDL::addLabel(MDL_NOISE_ANGLES, LABEL_VECTOR_DOUBLE, "noiseAngles");
        MDL::addLabel(MDL_NOISE_COORD, LABEL_VECTOR_DOUBLE, "noiseCoord");
        MDL::addLabel(MDL_NOISE_PARTICLE_COORD, LABEL_VECTOR_DOUBLE, "noiseParticleCoord");
        MDL::addLabel(MDL_NOISE_PIXEL_LEVEL, LABEL_VECTOR_DOUBLE, "noisePixelLevel");
        MDL::addLabel(MDL_ORDER, LABEL_SIZET, "order_");
        MDL::addLabel(MDL_ORIGIN_X, LABEL_DOUBLE, "originX");
        MDL::addLabel(MDL_ORIGIN_Y, LABEL_DOUBLE, "originY");
        MDL::addLabel(MDL_ORIGIN_Z, LABEL_DOUBLE, "originZ");
        MDL::addLabel(MDL_PHANTOM_BGDENSITY, LABEL_DOUBLE, "phantomBGDensity");
        MDL::addLabel(MDL_PHANTOM_FEATURE_CENTER, LABEL_VECTOR_DOUBLE, "featureCenter");
        MDL::addLabel(MDL_PHANTOM_FEATURE_DENSITY, LABEL_DOUBLE, "featureDensity");
        MDL::addLabel(MDL_PHANTOM_FEATURE_OPERATION, LABEL_STRING, "featureOperation");
        MDL::addLabel(MDL_PHANTOM_FEATURE_SPECIFIC, LABEL_VECTOR_DOUBLE, "featureSpecificVector");
        MDL::addLabel(MDL_PHANTOM_FEATURE_TYPE, LABEL_STRING, "featureType");
        MDL::addLabel(MDL_MACRO_CMD, LABEL_STRING, "macroCmd");
        MDL::addLabel(MDL_MACRO_CMD_ARGS, LABEL_STRING, "macroCmdArgs");
        MDL::addLabel(MDL_COLOR, LABEL_INT, "color");
        MDL::addLabel(MDL_PICKING_STATE, LABEL_STRING, "pickingState");
        MDL::addLabelAlias(MDL_PICKING_STATE, "picking_state");//3.0
        MDL::addLabel(MDL_PICKING_MICROGRAPH_STATE, LABEL_STRING, "pickingMicrographState");
        MDL::addLabelAlias(MDL_PICKING_MICROGRAPH_STATE, "micrograph_state");//3.0
        MDL::addLabel(MDL_PICKING_PARTICLE_SIZE, LABEL_INT, "particleSize");
        MDL::addLabel(MDL_PICKING_AUTOPICKPERCENT, LABEL_INT, "autopickPercent");
        MDL::addLabel(MDL_PICKING_TEMPLATES, LABEL_INT, "templatesNum");
        MDL::addLabel(MDL_PMAX, LABEL_DOUBLE, "pMax");
        MDL::addLabelAlias(MDL_PMAX, "Pmax");
        MDL::addLabelAlias(MDL_PMAX, "sumP");
        MDL::addLabel(MDL_POINTSASYMETRICUNIT, LABEL_SIZET, "pointsAsymmetricUnit");
        MDL::addLabelAlias(MDL_POINTSASYMETRICUNIT, "pointsasymmetricUnit");
        MDL::addLabel(MDL_PRJ_ANGFILE, LABEL_STRING, "projAngleFile");
        MDL::addLabelAlias(MDL_PRJ_ANGFILE, "angleFile");//3.0
        MDL::addLabel(MDL_PRJ_DIMENSIONS, LABEL_VECTOR_DOUBLE, "projDimensions");
        MDL::addLabel(MDL_PRJ_PSI_NOISE, LABEL_VECTOR_DOUBLE, "projPsiNoise");
        MDL::addLabel(MDL_PRJ_PSI_RANDSTR, LABEL_STRING, "projPsiRandomness");
        MDL::addLabel(MDL_PRJ_PSI_RANGE, LABEL_VECTOR_DOUBLE, "projPsiRange");
        MDL::addLabel(MDL_PRJ_ROT_NOISE, LABEL_VECTOR_DOUBLE, "projRotNoise");
        MDL::addLabel(MDL_PRJ_ROT_RANDSTR, LABEL_STRING, "projRotRandomness");
        MDL::addLabel(MDL_PRJ_ROT_RANGE, LABEL_VECTOR_DOUBLE, "projRotRange");
        MDL::addLabel(MDL_PRJ_TILT_NOISE, LABEL_VECTOR_DOUBLE, "projTiltNoise");
        MDL::addLabel(MDL_PRJ_TILT_RANDSTR, LABEL_STRING, "projTiltRandomness");
        MDL::addLabel(MDL_PRJ_TILT_RANGE, LABEL_VECTOR_DOUBLE, "projTiltRange");
        MDL::addLabel(MDL_PRJ_VOL, LABEL_STRING, "projVolume", TAGLABEL_VOLUME);

        MDL::addLabel(MDL_PROGRAM, LABEL_STRING, "program");
        MDL::addLabel(MDL_USER, LABEL_STRING, "user");

        MDL::addLabel(MDL_PSD_ENHANCED, LABEL_STRING, "psdEnhanced", TAGLABEL_IMAGE);
        MDL::addLabelAlias(MDL_PSD_ENHANCED, "enhancedPowerSpectrum");//3.0
        MDL::addLabel(MDL_PSD, LABEL_STRING, "psd", TAGLABEL_PSD);
        MDL::addLabelAlias(MDL_PSD, "powerSpectrum");//3.0
        MDL::addLabel(MDL_RANDOMSEED, LABEL_INT, "randomSeed");
        MDL::addLabel(MDL_REF2, LABEL_INT, "ref2");
        MDL::addLabel(MDL_REF3D, LABEL_INT, "ref3d");
        MDL::addLabel(MDL_REF, LABEL_INT, "ref");
        MDL::addLabelAlias(MDL_REF, "Ref");
        MDL::addLabel(MDL_REFMD, LABEL_STRING, "referenceMetaData", TAGLABEL_METADATA);

        MDL::addLabel(MDL_RESOLUTION_DPR, LABEL_DOUBLE, "resolutionDPR");
        MDL::addLabel(MDL_RESOLUTION_ERRORL2, LABEL_DOUBLE, "resolutionErrorL2");
        MDL::addLabel(MDL_RESOLUTION_FRC, LABEL_DOUBLE, "resolutionFRC");
        MDL::addLabel(MDL_RESOLUTION_FRCRANDOMNOISE, LABEL_DOUBLE, "resolutionFRCRandomNoise");
        MDL::addLabel(MDL_RESOLUTION_FREQ, LABEL_DOUBLE, "resolutionFreqFourier");
        MDL::addLabel(MDL_RESOLUTION_FREQ2, LABEL_DOUBLE, "resolutionFreqFourier2");
        MDL::addLabel(MDL_RESOLUTION_FREQREAL, LABEL_DOUBLE, "resolutionFreqReal");
        MDL::addLabel(MDL_RESOLUTION_LOG_STRUCTURE_FACTOR, LABEL_DOUBLE, "resolutionLogStructure");
        MDL::addLabel(MDL_RESOLUTION_STRUCTURE_FACTOR, LABEL_DOUBLE, "resolutionStructure");
        MDL::addLabel(MDL_RESOLUTION_SSNR, LABEL_DOUBLE, "resolutionSSNR");

        MDL::addLabelAlias(MDL_RESOLUTION_DPR, "DPR");
        MDL::addLabelAlias(MDL_RESOLUTION_ERRORL2, "Error_l2");
        MDL::addLabelAlias(MDL_RESOLUTION_FRC, "FRC");
        MDL::addLabelAlias(MDL_RESOLUTION_FRCRANDOMNOISE, "FRC_random_noise");
        MDL::addLabelAlias(MDL_RESOLUTION_FREQ, "Resol_Inverse_Ang");
        MDL::addLabelAlias(MDL_RESOLUTION_FREQREAL, "Resol_Ang");

        MDL::addLabel(MDL_SAMPLINGRATE, LABEL_DOUBLE, "samplingRate");
        MDL::addLabel(MDL_SAMPLINGRATE_ORIGINAL, LABEL_DOUBLE, "samplingRateOriginal");
        MDL::addLabel(MDL_SAMPLINGRATE_X, LABEL_DOUBLE, "samplingRateX");
        MDL::addLabel(MDL_SAMPLINGRATE_Y, LABEL_DOUBLE, "samplingRateY");
        MDL::addLabel(MDL_SAMPLINGRATE_Z, LABEL_DOUBLE, "samplingRateZ");

        MDL::addLabelAlias(MDL_SAMPLINGRATE, "sampling_rate"); //3.0
        MDL::addLabelAlias(MDL_SAMPLINGRATE_ORIGINAL, "sampling_rate_original"); //3.0
        MDL::addLabelAlias(MDL_SAMPLINGRATE_X, "sampling_rateX"); //3.0
        MDL::addLabelAlias(MDL_SAMPLINGRATE_Y, "sampling_rateY"); //3.0
        MDL::addLabelAlias(MDL_SAMPLINGRATE_Z, "sampling_rateZ"); //3.0

        MDL::addLabel(MDL_SCALE, LABEL_DOUBLE, "scale");
        MDL::addLabelAlias(MDL_SCALE, "Scale");
        MDL::addLabel(MDL_SELFILE, LABEL_STRING, "selfile", TAGLABEL_METADATA);
        MDL::addLabel(MDL_SERIE, LABEL_STRING, "serie");

        MDL::addLabel(MDL_SHIFT_X, LABEL_DOUBLE, "shiftX");
        MDL::addLabelAlias(MDL_SHIFT_X, "Xoff");
        MDL::addLabel(MDL_SHIFT_X2, LABEL_DOUBLE, "shiftX2");
        MDL::addLabel(MDL_SHIFT_X_DIFF, LABEL_DOUBLE, "shiftXDiff");
        MDL::addLabel(MDL_SHIFT_Y, LABEL_DOUBLE, "shiftY");
        MDL::addLabelAlias(MDL_SHIFT_Y, "Yoff");
        MDL::addLabel(MDL_SHIFT_Y2, LABEL_DOUBLE, "shiftY2");
        MDL::addLabel(MDL_SHIFT_Y_DIFF, LABEL_DOUBLE, "shiftYDiff");
        MDL::addLabel(MDL_SHIFT_Z, LABEL_DOUBLE, "shiftZ");
        MDL::addLabelAlias(MDL_SHIFT_Z, "Zoff");
        MDL::addLabel(MDL_SHIFT_DIFF, LABEL_DOUBLE, "shiftDiff");
        MDL::addLabel(MDL_SIGMANOISE, LABEL_DOUBLE, "sigmaNoise");
        MDL::addLabel(MDL_SIGMAOFFSET, LABEL_DOUBLE, "sigmaOffset");
        MDL::addLabel(MDL_SIGNALCHANGE, LABEL_DOUBLE, "signalChange");
        MDL::addLabel(MDL_STDDEV, LABEL_DOUBLE, "stddev");
        MDL::addLabel(MDL_STAR_COMMENT, LABEL_STRING, "starComment");
        MDL::addLabel(MDL_SUM, LABEL_DOUBLE, "sum");
        MDL::addLabel(MDL_SUMWEIGHT, LABEL_DOUBLE, "sumWeight");
        MDL::addLabel(MDL_SYMNO, LABEL_INT, "symNo");

        MDL::addLabel(MDL_TOMOGRAM_VOLUME, LABEL_STRING, "tomogramVolume", TAGLABEL_IMAGE);
        MDL::addLabel(MDL_TOMOGRAMMD, LABEL_STRING, "tomogramMetadata", TAGLABEL_METADATA);

        MDL::addLabel(MDL_TRANSFORM_MATRIX, LABEL_VECTOR_DOUBLE, "transformMatrix");

        MDL::addLabel(MDL_VOLTAGE, LABEL_DOUBLE, "voltage");
        MDL::addLabel(MDL_VOLUME_SCORE_SUM, LABEL_DOUBLE, "volScoreSum");
        MDL::addLabel(MDL_VOLUME_SCORE_MEAN, LABEL_DOUBLE, "volScoreMean");
        MDL::addLabel(MDL_VOLUME_SCORE_MIN, LABEL_DOUBLE, "volScoreMin");
        MDL::addLabel(MDL_VOLUME_SCORE_SUM_TH, LABEL_DOUBLE, "volScoreSumTh");
        MDL::addLabel(MDL_VOLUME_SCORE1, LABEL_DOUBLE, "volScore1");
        MDL::addLabel(MDL_VOLUME_SCORE2, LABEL_DOUBLE, "volScore2");
        MDL::addLabel(MDL_VOLUME_SCORE3, LABEL_DOUBLE, "volScore3");
        MDL::addLabel(MDL_VOLUME_SCORE4, LABEL_DOUBLE, "volScore4");
        MDL::addLabel(MDL_WEIGHT, LABEL_DOUBLE, "weight");
        MDL::addLabelAlias(MDL_WEIGHT, "Weight");
        MDL::addLabel(MDL_WROBUST, LABEL_DOUBLE, "wRobust");
        MDL::addLabel(MDL_XCOOR, LABEL_INT, "xcoor");
        MDL::addLabel(MDL_XCOOR_TILT, LABEL_INT, "xcoorTilt");

        MDL::addLabel(MDL_X, LABEL_DOUBLE, "x");
        MDL::addLabel(MDL_XSIZE, LABEL_SIZET, "xSize");
        MDL::addLabel(MDL_YCOOR, LABEL_INT, "ycoor");
        MDL::addLabel(MDL_YCOOR_TILT, LABEL_INT, "ycoorTilt");
        MDL::addLabel(MDL_Y, LABEL_DOUBLE, "y");
        MDL::addLabel(MDL_YSIZE, LABEL_SIZET, "ySize");
        MDL::addLabel(MDL_ZCOOR, LABEL_INT, "zcoor");
        MDL::addLabel(MDL_Z, LABEL_DOUBLE, "z");
        MDL::addLabel(MDL_ZSCORE, LABEL_DOUBLE, "zScore");
        MDL::addLabel(MDL_ZSCORE_HISTOGRAM, LABEL_DOUBLE, "zScoreHistogram");
        MDL::addLabel(MDL_ZSCORE_RESMEAN, LABEL_DOUBLE, "zScoreResMean");
        MDL::addLabel(MDL_ZSCORE_RESVAR, LABEL_DOUBLE, "zScoreResVar");
        MDL::addLabel(MDL_ZSCORE_RESCOV, LABEL_DOUBLE, "zScoreResCov");
        MDL::addLabel(MDL_ZSCORE_SHAPE1, LABEL_DOUBLE, "zScoreShape1");
        MDL::addLabel(MDL_ZSCORE_SHAPE2, LABEL_DOUBLE, "zScoreShape2");
        MDL::addLabel(MDL_ZSCORE_SNR1, LABEL_DOUBLE, "zScoreSNR1");
        MDL::addLabel(MDL_ZSCORE_SNR2, LABEL_DOUBLE, "zScoreSNR2");
        MDL::addLabel(MDL_ZSIZE, LABEL_SIZET, "zSize");

        MDL::addLabelAlias(MDL_XCOOR, "Xcoor");//3.0
        MDL::addLabelAlias(MDL_XCOOR, "<X position>");
        MDL::addLabelAlias(MDL_XCOOR_TILT, "XcoorTilt");//3.0

        MDL::addLabelAlias(MDL_X, "X"); //3.0
        MDL::addLabelAlias(MDL_XSIZE, "Xsize"); //3.0
        MDL::addLabelAlias(MDL_YCOOR, "Ycoor"); //3.0
        MDL::addLabelAlias(MDL_YCOOR, "<Y position>");
        MDL::addLabelAlias(MDL_YCOOR_TILT, "YcoorTilt"); //3.0
        MDL::addLabelAlias(MDL_Y, "Y"); //3.0
        MDL::addLabelAlias(MDL_YSIZE, "Ysize"); //3.0
        MDL::addLabelAlias(MDL_ZCOOR, "Zcoor"); //3.0
        MDL::addLabelAlias(MDL_Z, "Z"); //3.0
        MDL::addLabelAlias(MDL_ZSCORE, "Zscore"); //3.0
        MDL::addLabelAlias(MDL_ZSIZE, "Zsize"); //3.0

        //Create an static empty header for image initialization
        MDL::emptyHeader.resetGeo();
        MDL::emptyHeader.setValue(MDL_ANGLE_ROT, 0.);
        MDL::emptyHeader.setValue(MDL_ANGLE_TILT,0.);

        // Add user-defined label aliases for allow use Xmipp-MetaData
        // with other labels
        MDL::addExtraAliases();

    }

    ~MDLabelStaticInit()
    {
        //Free memory allocated for labels data
        for (int i = MDL_FIRST_LABEL; i < MDL_LAST_LABEL; ++i)
            delete MDL::data[i];
    }
    friend class MDL;
};
/** @} */

#endif<|MERGE_RESOLUTION|>--- conflicted
+++ resolved
@@ -123,10 +123,7 @@
     MDL_CTF_GROUP, ///< group images by defocus
     MDL_CTF_ENERGY_LOSS, ///< Energy loss
     MDL_CTF_ENVELOPE, //<Envelope function
-<<<<<<< HEAD
-=======
     MDL_CTF_ENVELOPE_PLOT, //<Envelope function
->>>>>>> 01f89814
     MDL_CTF_LENS_STABILITY, ///< Lens stability
     MDL_CTF_CONVERGENCE_CONE, ///< Convergence cone
     MDL_CTF_LONGITUDINAL_DISPLACEMENT, ///< Longitudinal displacement
@@ -876,10 +873,7 @@
         MDL::addLabel(MDL_CTF_DOWNSAMPLE_PERFORMED, LABEL_DOUBLE, "CtfDownsampleFactor");
         MDL::addLabel(MDL_CTF_ENERGY_LOSS, LABEL_DOUBLE, "ctfEnergyLoss");
         MDL::addLabel(MDL_CTF_ENVELOPE, LABEL_DOUBLE, "ctfEnvelope");
-<<<<<<< HEAD
-=======
         MDL::addLabel(MDL_CTF_ENVELOPE_PLOT, LABEL_STRING, "ctfEnvelopePlot");
->>>>>>> 01f89814
         MDL::addLabel(MDL_CTF_GROUP, LABEL_INT, "ctfGroup");
         MDL::addLabel(MDL_CTF_INPUTPARAMS, LABEL_STRING, "ctfInputParams", TAGLABEL_TEXTFILE);
         MDL::addLabel(MDL_CTF_K, LABEL_DOUBLE, "ctfK");
