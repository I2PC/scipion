--- conflicted
+++ resolved
@@ -29,11 +29,7 @@
 #include "argsparser.h"
 
 #define XMIPP_MAJOR 3
-<<<<<<< HEAD
-#define XMIPP_MINOR 1 
-=======
 #define XMIPP_MINOR 1
->>>>>>> edd904c4
 
 /**Define printers to show the arguments definitions.
  * This class is abstract and only define the basic
