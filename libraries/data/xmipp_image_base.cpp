--- conflicted
+++ resolved
@@ -959,13 +959,8 @@
     o << "  ((N)Objects x (Z)Slices x (Y)Rows x (X)Columns)" << std::endl;
 
     double sampling;
-<<<<<<< HEAD
-    I.MDMainHeader.getValue(MDL_SAMPLINGRATE_X, sampling);
-    if (sampling > 1e-300)
-=======
     I.MDMainHeader.getValueOrDefault(MDL_SAMPLINGRATE_X, sampling, 0);
     if (sampling > 0)
->>>>>>> 2ca8bac1
     {
         o << "Sampling rate  : " << std::endl;
         o << "                 X-rate (Angstrom/pixel) = " << sampling << std::endl;
