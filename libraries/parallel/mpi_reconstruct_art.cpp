/***************************************************************************
 * Authors:     Joaquin Oton (joton@cnb.csic.es)
 *
 *
 * Unidad de  Bioinformatica of Centro Nacional de Biotecnologia , CSIC
 *
 * This program is free software; you can redistribute it and/or modify
 * it under the terms of the GNU General Public License as published by
 * the Free Software Foundation; either version 2 of the License, or
 * (at your option) any later version.
 *
 * This program is distributed in the hope that it will be useful,
 * but WITHOUT ANY WARRANTY; without even the implied warranty of
 * MERCHANTABILITY or FITNESS FOR A PARTICULAR PURPOSE.  See the
 * GNU General Public License for more details.
 *
 * You should have received a copy of the GNU General Public License
 * along with this program; if not, write to the Free Software
 * Foundation, Inc., 59 Temple Place, Suite 330, Boston, MA
 * 02111-1307  USA
 *
 *  All comments concerning this program package may be sent to the
 *  e-mail address 'xmipp@cnb.csic.es'
 ***************************************************************************/

#include "mpi_reconstruct_art.h"
#include <sys/resource.h>

/** Empty constructor */
ProgMPIReconsArt::ProgMPIReconsArt()
{
    isMpi = true;
}

/*  constructor ------------------------------------------------------- */
ProgMPIReconsArt::ProgMPIReconsArt(int argc, char *argv[])
{
    this->read(argc, argv);
}

/* constructor providing an MpiNode
 * this is useful for using this program from others
 */
ProgMPIReconsArt::ProgMPIReconsArt(MpiNode * node)
{
    this->setNode(node);
}


/* Run --------------------------------------------------------------------- */
void ProgMPIReconsArt::run()
{
    BasicARTParameters &artPrm = artRecons->artPrm;

    Image<double> vol_voxels, vol_voxels_aux; // Volume to reconstruct
    GridVolume    vol_basis;

    int     num_img_tot;  // The total amount of images
    int     num_img_node;  // Stores the total amount of images each node deals with
    size_t  remaining;          // Number of projections still to compute
    int      Npart;              // Number of projection to process
    int      myFirst;     // Limits projections to process
    double    comms_t, aux_comm_t; // Communications time
    double    it_t;   // iteration time
    double     cav_t;  // time for CAV weights calculation
    double     cavk_it_t;          // BiCAV weights calculation time (1 iter.)
    double     cavk_total_t;       // Sum( cavk_it_t )
    USWtime_t  recons_t;  // Reconstruction time
    double    total_t;  // Program execution time
    double     comms_t_it, aux_t; // Communications time in one iteration
    GridVolumeT<int> GVNeq_aux;    // This is a buffer for the communication
    Matrix1D<int> Ordered_aux;


    /*************************** PARAMETERS INITIALIZATION ***************************/
    cavk_total_t = 0.0;

    if (node->isMaster())  // Master code
    {
        total_t = MPI_Wtime();   // to perform overall execution time
        comms_t = 0.0; // Initializes time

        show();
        artRecons->preProcess(vol_basis, FULL, node->rank);
        if (verbose > 0)
        {
            std::cout << " ---------------------------------------------------------------------" << std::endl;
            std::cout << " Projections                  : "  << artRecons->artPrm.numIMG << std::endl;
        }
        //Initialize history
        artRecons->initHistory(vol_basis);

        // ordered list must be the same in all nodes
        aux_comm_t = MPI_Wtime();
        MPI_Bcast(MULTIDIM_ARRAY(artPrm.ordered_list), MULTIDIM_SIZE(artPrm.ordered_list), MPI_INT, 0, MPI_COMM_WORLD);
        comms_t += MPI_Wtime() - aux_comm_t;
    }
    else
    {
        // each process can handle its own history file
        // so we add the id number to the root filename
        FileName aux = artPrm.fn_root;

        artPrm.fn_root = artPrm.fn_root + integerToString(node->rank);
        artRecons->preProcess(vol_basis, FULL, node->rank);

        // Restore original filename.
        artPrm.fn_root = aux;

        // ordered list must be the same in all nodes
        MPI_Bcast(MULTIDIM_ARRAY(artPrm.ordered_list),
                  MULTIDIM_SIZE(artPrm.ordered_list), MPI_INT, 0, MPI_COMM_WORLD);
    }

    // How many images processes each node. It is done in such a way that every node receives the
    // same amount of them

    num_img_tot = artPrm.numIMG;

    Npart = (int)((float)num_img_tot / (float)nProcs);

    num_img_node = Npart;

    remaining = num_img_tot % nProcs;

    // each process will only see the images it is interested in.
    if (node->rank < remaining)
    {
        num_img_node++;
        myFirst = node->rank * Npart + node->rank;
    }
    else
        myFirst = Npart * node->rank + remaining;

    // Shift the starting position for each node
//    myLast = myFirst + num_img_node - 1; // Actually it isn't used

    STARTINGX(artPrm.ordered_list) = -myFirst;

    GridVolume   vol_basis_aux = vol_basis;
    GridVolume   vol_aux2 = vol_basis;

    if (artPrm.parallel_mode == BasicARTParameters::pSART ||
        artPrm.parallel_mode == BasicARTParameters::pBiCAV)
    {
        if (artPrm.block_size < 1)
            artPrm.block_size = 1;  // Each processor will have at least one projection
        else if (artPrm.block_size > num_img_node)
            artPrm.block_size = num_img_node;  // block_size is as much equal to num_img_node
    }

    // Print some data
    if (verbose > 0)
    {
        std::cout << " Parallel mode                : "  ;
        if (artPrm.parallel_mode == BasicARTParameters::pSART)
            std::cout << "pSART " << "BlockSize = " << artPrm.block_size << std::endl;
        else if (artPrm.parallel_mode == BasicARTParameters::pSIRT)
            std::cout << "pSIRT" << std::endl;
        else if (artPrm.parallel_mode == BasicARTParameters::pfSIRT)
            std::cout << "pfSIRT" << std::endl;
        else if (artPrm.parallel_mode == BasicARTParameters::pBiCAV)
            std::cout << "pBiCAV " << "BlockSize = " << artPrm.block_size << std::endl;
        else if (artPrm.parallel_mode == BasicARTParameters::pAVSP)
            std::cout << "pAVSP" << std::endl;
        else if (artPrm.parallel_mode == BasicARTParameters::pCAV)
            std::cout << "pCAV" << std::endl;
        else if (artPrm.parallel_mode == BasicARTParameters::ART)
            std::cout << "ART" << std::endl;
        else if (artPrm.parallel_mode == BasicARTParameters::SIRT)
            std::cout << "SIRT" << std::endl;
        std::cout << " Number of processors         : " << nProcs << std::endl;
        std::cout << " ---------------------------------------------------------------------" << std::endl;
    }


    /*************************** CAV weights precalculation *************************/
    if (artPrm.parallel_mode == BasicARTParameters::pCAV)
    {
        // Creates and initializes special variables needed to CAV weights computation.

        /* EXTRA CALCULATIONS FOR CAV WEIGHTS: Each node computes its own part related to its images
        and after that they send each other their results and sum up them. This part of code has been taken and
        modified from Basic_art.cc produceSideInfo().*/

        cav_t = MPI_Wtime();
        artPrm.computeCAVWeights(vol_basis, num_img_node, verbose-1);
        GVNeq_aux = *(artPrm.GVNeq);

<<<<<<< HEAD
        MPI_Barrier(*node->comm); // Actually, this isn't necessary.
        for (size_t n = 0 ; n < (artPrm.GVNeq)->VolumesNo(); n++)
=======
        MPI_Barrier(MPI_COMM_WORLD); // Actually, this isn't necessary.
        for (int n = 0 ; n < (artPrm.GVNeq)->VolumesNo(); n++)
>>>>>>> 32649448
        {
            aux_comm_t = MPI_Wtime();
            MPI_Allreduce(MULTIDIM_ARRAY((*(artPrm.GVNeq))(n)()),
                          MULTIDIM_ARRAY(GVNeq_aux(n)()),
                          MULTIDIM_SIZE((*(artPrm.GVNeq))(n)()), MPI_INT, MPI_SUM, MPI_COMM_WORLD);
            comms_t += MPI_Wtime() - aux_comm_t;
            (*(artPrm.GVNeq))(n)() = GVNeq_aux(n)();
        }
        if (verbose > 0)
            std::cout << "Elapsed time for pCAV weights computation : " << MPI_Wtime() - cav_t << std::endl;
    }

    /*************************** PARALLEL ART ALGORITHM ***************************/
    // A bit tricky. Allows us to use the sequential Basic_ART_iterations as
    // in parallel it runs internally only one iteration.
    int num_iter = artPrm.no_it;
    artPrm.no_it = 1;

    for (int i = 0; i < num_iter; i++)
    {
        comms_t_it = 0.0;
        cavk_it_t  = 0.0;

        it_t = MPI_Wtime();

        artPrm.lambda_list(0) = artPrm.lambda(i);

        if (artPrm.parallel_mode == BasicARTParameters::pSART)
        {
            int numsteps = num_img_node / artPrm.block_size;

            // could be necessary another step for remaining projections
            int stepR;
            bool oneMoreStep = (stepR = num_img_node % artPrm.block_size) != 0;
            if (oneMoreStep)
                numsteps++;

            artPrm.numIMG = artPrm.block_size;
            int blockSizeTot = artPrm.block_size * nProcs;

            //            STARTINGX(artPrm.ordered_list) = -myFirst; //Already assigned
            for (int ns = 0; ns < numsteps ; ns++)
            {
                // Calculus of blockSizeTot to normalize
                if (ns == numsteps - 2 && oneMoreStep)
                    blockSizeTot = (artPrm.block_size - 1) * nProcs + stepR;
                else if (ns == numsteps - 1)
                {
                    artPrm.numIMG = num_img_node - artPrm.block_size*ns;
                    if (oneMoreStep)
                        blockSizeTot = artPrm.numIMG * stepR;
                    else
                        blockSizeTot = artPrm.block_size*stepR + artPrm.numIMG*(nProcs - stepR);
                }

                for (size_t j = 0 ; j < vol_basis.VolumesNo() ; j++)
                    vol_aux2(j)() = vol_basis(j)();

                artRecons->iterations(vol_basis, node->rank);

                STARTINGX(artPrm.ordered_list) -= artPrm.numIMG;

//                node->updateComm();//Update communicator to avoid already finished nodes

                // All processors send their result and get the other's so all of them
                // have the same volume for the next step.
                for (size_t j = 0 ; j < vol_basis.VolumesNo() ; j++)
                {
                    vol_basis(j)() = vol_basis(j)() - vol_aux2(j)(); // Adapt result to parallel environment from sequential routine
                    aux_comm_t = MPI_Wtime();
                    MPI_Allreduce(MULTIDIM_ARRAY(vol_basis(j)()),
                                  MULTIDIM_ARRAY(vol_basis_aux(j)()),
                                  MULTIDIM_SIZE(vol_basis(j)()),
                                  MPI_DOUBLE, MPI_SUM, MPI_COMM_WORLD);
                    aux_t = MPI_Wtime() - aux_comm_t;
                    comms_t += aux_t;
                    comms_t_it += aux_t;
                    vol_basis(j)() = vol_aux2(j)() + (vol_basis_aux(j)() / (double) blockSizeTot);
                }
            }
        }
        else if (artPrm.parallel_mode == BasicARTParameters::pBiCAV)
        {
            // Creates and initializes special variables needed to BICAV weights computation.
            GridVolumeT<int> GVNeq_aux; // This is a buffer for communications

            int numsteps = num_img_node / artPrm.block_size;

            int processed = 0;

            if ((num_img_node % artPrm.block_size) != 0)
                numsteps++;

            artPrm.numIMG = artPrm.block_size;

            artPrm.parallel_mode = BasicARTParameters::pCAV; // Another trick

            STARTINGX(artPrm.ordered_list) = -myFirst;

            for (int ns = 0; ns < numsteps ; ns++)
            {
                if (ns == numsteps - 1)
                    artPrm.numIMG = num_img_node - processed;

                /*
                EXTRA CALCULATIONS FOR BICAV WEIGHTS: Each node computes its own part related to its images
                and after that send each others their results and sum up them. This part of code has been taken and
                modified from Basic_art.cc produceSideInfo().
                */

                cav_t = MPI_Wtime();

                artPrm.computeCAVWeights(vol_basis, artPrm.numIMG, verbose-1);
                GVNeq_aux = *(artPrm.GVNeq);

//                node->updateComm();
                // All processors send their result and get the other's so all of them
                // have the weights.

                for (size_t n = 0 ; n < (artPrm.GVNeq)->VolumesNo(); n++)
                {
                    aux_comm_t = MPI_Wtime();
                    MPI_Allreduce(MULTIDIM_ARRAY((*(artPrm.GVNeq))(n)()),
                                  MULTIDIM_ARRAY(GVNeq_aux(n)()),
                                  MULTIDIM_SIZE((*(artPrm.GVNeq))(n)()), MPI_INT, MPI_SUM, MPI_COMM_WORLD);
                    aux_t = MPI_Wtime() - aux_comm_t;
                    comms_t += aux_t;
                    comms_t_it += aux_t;
                    (*(artPrm.GVNeq))(n)() = GVNeq_aux(n)();
                }
                cavk_it_t += MPI_Wtime() - cav_t;

                for (size_t jj = 0 ; jj < vol_basis.VolumesNo() ; jj++)
                    vol_aux2(jj)() = vol_basis(jj)();

                artRecons->iterations(vol_basis, node->rank);

                if (ns < (numsteps - 1))
                {
                    STARTINGX(artPrm.ordered_list) -= artPrm.numIMG;
                    processed += artPrm.numIMG;
                }

                // All processors send their result and get the other's so all of them
                // have the same volume for the next step.

                for (size_t jj = 0 ; jj < vol_basis.VolumesNo() ; jj++)
                {
                    vol_basis(jj)() = vol_basis(jj)() - vol_aux2(jj)(); // Adapt result to parallel environment from sequential routine
                    aux_comm_t = MPI_Wtime();
                    MPI_Allreduce(MULTIDIM_ARRAY(vol_basis(jj)()),
                                  MULTIDIM_ARRAY(vol_basis_aux(jj)()),
                                  MULTIDIM_SIZE(vol_basis(jj)()),
                                  MPI_DOUBLE, MPI_SUM, MPI_COMM_WORLD);
                    aux_t = MPI_Wtime() - aux_comm_t;
                    comms_t += aux_t;
                    comms_t_it += aux_t;

                    FOR_ALL_ELEMENTS_IN_ARRAY3D(vol_basis(jj)())
                    if (A3D_ELEM(GVNeq_aux(jj)(), k, i, j) == 0)
                    {
                        if (A3D_ELEM(vol_basis_aux(jj)(), k, i, j) == 0)
                            A3D_ELEM(vol_basis(jj)(), k, i, j) = 0;
                        else // This case should not happen as this element is not affected by actual projections
                            REPORT_ERROR(ERR_VALUE_INCORRECT,"Error with weights, contact developers!");
                    }
                    else
                    {
                        A3D_ELEM(vol_basis(jj)(), k, i, j) =
                            A3D_ELEM(vol_aux2(jj)(), k, i, j) +
                            A3D_ELEM(vol_basis_aux(jj)(), k, i, j) /
                            A3D_ELEM(GVNeq_aux(jj)(), k, i, j);
                    }
                }
            }
            artPrm.parallel_mode = BasicARTParameters::pBiCAV; // trick undone
        }
        else if (artPrm.parallel_mode == BasicARTParameters::pCAV)
        {
            // CAV weights calculations have been done before iterations begin in order to avoid recalculate them
            for (size_t j = 0 ; j < vol_basis.VolumesNo() ; j++)
                vol_aux2(j)() = vol_basis(j)();

            artPrm.numIMG = num_img_node;

            STARTINGX(artPrm.ordered_list) = -myFirst;

            artRecons->iterations(vol_basis, node->rank);

            // All processors send their result and get the other's so all of them
            // have the same volume for the next step.
<<<<<<< HEAD
            MPI_Barrier(*node->comm);
            for (size_t jj = 0 ; jj < vol_basis.VolumesNo() ; jj++)
=======
            MPI_Barrier(MPI_COMM_WORLD);
            for (int jj = 0 ; jj < vol_basis.VolumesNo() ; jj++)
>>>>>>> 32649448
            {
                vol_basis(jj)() = vol_basis(jj)() - vol_aux2(jj)(); // Adapt result to parallel ennvironment from sequential routine
                aux_comm_t = MPI_Wtime();
                MPI_Allreduce(MULTIDIM_ARRAY(vol_basis(jj)()),
                              MULTIDIM_ARRAY(vol_basis_aux(jj)()),
                              MULTIDIM_SIZE(vol_basis(jj)()),
                              MPI_DOUBLE, MPI_SUM, MPI_COMM_WORLD);
                aux_t = MPI_Wtime() - aux_comm_t;
                comms_t += aux_t;
                comms_t_it += aux_t;

                FOR_ALL_ELEMENTS_IN_ARRAY3D(vol_basis(jj)())
                if (A3D_ELEM(GVNeq_aux(jj)(), k, i, j) == 0)  // Division by 0
                {
                    if (A3D_ELEM(vol_basis_aux(jj)(), k, i, j) == 0)
                        A3D_ELEM(vol_basis(jj)(), k, i, j) = 0;
                    else // This case should not happen as this element is not affected by actual projections
                        REPORT_ERROR(ERR_VALUE_INCORRECT,"Error with weights, contact developers!");
                }
                else
                {
                    A3D_ELEM(vol_basis(jj)(), k, i, j) =
                        A3D_ELEM(vol_aux2(jj)(), k, i, j) +
                        A3D_ELEM(vol_basis_aux(jj)(), k, i, j) /
                        A3D_ELEM(GVNeq_aux(jj)(), k, i, j);
                }
            }
        }
        else
        {   // SIRT AND ASS

            artPrm.numIMG = num_img_node;

            STARTINGX(artPrm.ordered_list) = -myFirst;

            if (artPrm.parallel_mode == BasicARTParameters::pSIRT ||
                artPrm.parallel_mode == BasicARTParameters::pfSIRT)
            {
                for (size_t jj = 0 ; jj < vol_basis.VolumesNo() ; jj++)
                    vol_aux2(jj)() = vol_basis(jj)();
            }

            artRecons->iterations(vol_basis, node->rank);

            // All processors send their result and get the other's so all of them
            // have the same volume for the next step.
<<<<<<< HEAD
            MPI_Barrier(*node->comm);
            for (size_t jj = 0 ; jj < vol_basis.VolumesNo() ; jj++)
=======
            MPI_Barrier(MPI_COMM_WORLD);
            for (int jj = 0 ; jj < vol_basis.VolumesNo() ; jj++)
>>>>>>> 32649448
            {
                // SIRT Alg. needs to store previous results but AVSP doesn't
                if (artPrm.parallel_mode == BasicARTParameters::pSIRT ||
                    artPrm.parallel_mode == BasicARTParameters::pfSIRT)
                    vol_basis(jj)() = vol_basis(jj)() - vol_aux2(jj)(); // Adapt result to parallel ennvironment from sequential routine

                aux_comm_t = MPI_Wtime();

                MPI_Allreduce(MULTIDIM_ARRAY(vol_basis(jj)()),
                              MULTIDIM_ARRAY(vol_basis_aux(jj)()),
                              MULTIDIM_SIZE(vol_basis(jj)()),
                              MPI_DOUBLE, MPI_SUM, MPI_COMM_WORLD);

                aux_t = MPI_Wtime() - aux_comm_t;
                comms_t += aux_t;
                comms_t_it += aux_t;

                if (artPrm.parallel_mode == BasicARTParameters::pfSIRT)
                {
                    double norm_value = (double) num_img_tot;
                    vol_basis(jj)() = vol_aux2(jj)() + (vol_basis_aux(jj)() / norm_value);
                }
                else if (artPrm.parallel_mode == BasicARTParameters::pSIRT)
                {
                    double norm_value = (double) num_img_tot * (double)(artPrm.ProjXdim() * artPrm.ProjYdim());
                    vol_basis(jj)() = vol_aux2(jj)() + (vol_basis_aux(jj)() / norm_value);
                }
                else // ASS
                {
                    vol_basis(jj)() = vol_basis_aux(jj)();
                    vol_basis(jj)() /= nProcs; // Non-SIRT Normalization
                }
            }
        }
        cavk_total_t += cavk_it_t;

        // Only the Master process will output the results (it's the only with verbose!=0)
        if (verbose)
        {
            std::cout << "\nIteration " << i << std::endl;
            std::cout << "Time: " << MPI_Wtime() - it_t << " secs." << std::endl;
            std::cout << "Comms. time: " << comms_t_it << " secs." << std::endl;
            if (artPrm.parallel_mode == BasicARTParameters::pBiCAV)
                std::cout << "BiCAV weighting time: " << cavk_it_t << std::endl;
        }
        if (node->isMaster() && (artPrm.tell&TELL_SAVE_BASIS) && (i < num_iter - 1))
            vol_basis.write(artPrm.fn_root + "_it" + integerToString(i + 1) + ".basis");
    }

    /*************************** FINISHING AND STORING VALUES ***************************/

    if (node->isMaster())
    {
        int Xoutput_volume_size=(artPrm.Xoutput_volume_size==0) ?
                                artPrm.projXdim:artPrm.Xoutput_volume_size;
        int Youtput_volume_size=(artPrm.Youtput_volume_size==0) ?
                                artPrm.projYdim:artPrm.Youtput_volume_size;
        int Zoutput_volume_size=(artPrm.Zoutput_volume_size==0) ?
                                artPrm.projXdim:artPrm.Zoutput_volume_size;
        artPrm.basis.changeToVoxels(vol_basis, &(vol_voxels()),
                                    Zoutput_volume_size, Youtput_volume_size, Xoutput_volume_size);
        vol_voxels.write(artPrm.fn_root+".vol");

        if (artPrm.tell&TELL_SAVE_BASIS)
            vol_basis.write(artPrm.fn_root + ".vol");

        uswtime(&recons_t);
        if (verbose)
        {
            std::cout << "\n\n------ FINAL STATISTICS ------" << std::endl;
            std::cout << "\nTOTAL EXECUTION TIME: " << recons_t.wall - total_t << std::endl;
            std::cout << "Communications time: " << comms_t << " secs." << std::endl;
            std::cout << "CPU time: " << recons_t.user + recons_t.sys << " secs." << std::endl;
            std::cout << "USER: " << recons_t.user << " SYSTEM: " << recons_t.sys << std::endl;
            if (artPrm.parallel_mode == BasicARTParameters::pBiCAV)
                std::cout << "\nTotal pBiCAV Weighting time: " << cavk_total_t << std::endl;
        }
    }
    artPrm.fh_hist->close();
}


/* ------------------------------------------------------------------------- */
/* Time managing stuff                                                       */
/* ------------------------------------------------------------------------- */
// Gets User and System times for use with MPI
void uswtime(USWtime_t *tm)
{
    struct rusage buffer;

    tm->wall = MPI_Wtime();
    getrusage(RUSAGE_SELF, &buffer);
    tm->user = (double) buffer.ru_utime.tv_sec + 1.0e-6 * buffer.ru_utime.tv_usec;
    tm->sys  = (double) buffer.ru_stime.tv_sec + 1.0e-6 * buffer.ru_stime.tv_usec;
}

<|MERGE_RESOLUTION|>--- conflicted
+++ resolved
@@ -187,13 +187,8 @@
         artPrm.computeCAVWeights(vol_basis, num_img_node, verbose-1);
         GVNeq_aux = *(artPrm.GVNeq);
 
-<<<<<<< HEAD
-        MPI_Barrier(*node->comm); // Actually, this isn't necessary.
+        MPI_Barrier(MPI_COMM_WORLD); // Actually, this isn't necessary.
         for (size_t n = 0 ; n < (artPrm.GVNeq)->VolumesNo(); n++)
-=======
-        MPI_Barrier(MPI_COMM_WORLD); // Actually, this isn't necessary.
-        for (int n = 0 ; n < (artPrm.GVNeq)->VolumesNo(); n++)
->>>>>>> 32649448
         {
             aux_comm_t = MPI_Wtime();
             MPI_Allreduce(MULTIDIM_ARRAY((*(artPrm.GVNeq))(n)()),
@@ -385,13 +380,8 @@
 
             // All processors send their result and get the other's so all of them
             // have the same volume for the next step.
-<<<<<<< HEAD
-            MPI_Barrier(*node->comm);
+            MPI_Barrier(MPI_COMM_WORLD);
             for (size_t jj = 0 ; jj < vol_basis.VolumesNo() ; jj++)
-=======
-            MPI_Barrier(MPI_COMM_WORLD);
-            for (int jj = 0 ; jj < vol_basis.VolumesNo() ; jj++)
->>>>>>> 32649448
             {
                 vol_basis(jj)() = vol_basis(jj)() - vol_aux2(jj)(); // Adapt result to parallel ennvironment from sequential routine
                 aux_comm_t = MPI_Wtime();
@@ -438,13 +428,8 @@
 
             // All processors send their result and get the other's so all of them
             // have the same volume for the next step.
-<<<<<<< HEAD
-            MPI_Barrier(*node->comm);
+            MPI_Barrier(MPI_COMM_WORLD);
             for (size_t jj = 0 ; jj < vol_basis.VolumesNo() ; jj++)
-=======
-            MPI_Barrier(MPI_COMM_WORLD);
-            for (int jj = 0 ; jj < vol_basis.VolumesNo() ; jj++)
->>>>>>> 32649448
             {
                 // SIRT Alg. needs to store previous results but AVSP doesn't
                 if (artPrm.parallel_mode == BasicARTParameters::pSIRT ||
