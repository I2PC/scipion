--- conflicted
+++ resolved
@@ -221,68 +221,48 @@
             if (thisBlock.level<=tolerance)
                 continue;
             thisClass.read(thisBlock.block+"@"+thisBlock.fnLevelCore);
-
-<<<<<<< HEAD
+            thisClassCore.clear();
+
+            // Add MDL_ORDER
             if (thisClass.size()>0)
             {
-                // Add MDL_ORDER
                 size_t order=0;
                 thisClassOrder.clear();
                 FOR_ALL_OBJECTS_IN_METADATA(thisClass)
                 {
-                	thisClass.getValue(MDL_IMAGE,fnImg,__iter.objId);
-                	thisClassOrder[fnImg]=order++;
+                    thisClass.getValue(MDL_IMAGE,fnImg,__iter.objId);
+                    thisClassOrder[fnImg]=order++;
                 }
 
                 // Calculate coocurrence within all blocks whose level is inferior to this
                 size_t NthisClass=thisClass.size();
-=======
-            // Add MDL_ORDER
-            size_t order=0;
-            thisClassOrder.clear();
-            FOR_ALL_OBJECTS_IN_METADATA(thisClass)
-            {
-                thisClass.getValue(MDL_IMAGE,fnImg,__iter.objId);
-                thisClassOrder[fnImg]=order++;
-            }
-
-            // Calculate coocurrence within all blocks whose level is inferior to this
-            size_t NthisClass=thisClass.size();
-            thisClassCore.clear();
-            if (NthisClass>0)
-            {
->>>>>>> bce9d365
-                coocurrence.initZeros(NthisClass,NthisClass);
-                for (int n=0; n<Nblocks; n++)
+                if (NthisClass>0)
                 {
-                    CL2DBlock &anotherBlock=blocks[n];
-                    if (anotherBlock.level>=thisBlock.level)
-                        break;
-                    anotherClass.read(anotherBlock.block+"@"+anotherBlock.fnLevelCore);
-                    anotherClass.intersection(thisClass,MDL_IMAGE);
-                    commonImages.join(anotherClass,thisClass,MDL_IMAGE,LEFT);
-                    commonIdx.resize(commonImages.size());
-                    size_t idx=0;
-                    FOR_ALL_OBJECTS_IN_METADATA(commonImages)
+                    coocurrence.initZeros(NthisClass,NthisClass);
+                    for (int n=0; n<Nblocks; n++)
                     {
-                        commonImages.getValue(MDL_IMAGE,fnImg,__iter.objId);
-                        commonIdx[idx++]=thisClassOrder[fnImg];
-                    }
-                    size_t Ncommon=commonIdx.size();
-                    for (size_t i=0; i<Ncommon; i++)
-                    {
-<<<<<<< HEAD
-                	size_t idx_i=commonIdx[i];
-                        for (size_t j=i+1; j<Ncommon; j++)
+                        CL2DBlock &anotherBlock=blocks[n];
+                        if (anotherBlock.level>=thisBlock.level)
+                            break;
+                        anotherClass.read(anotherBlock.block+"@"+anotherBlock.fnLevelCore);
+                        anotherClass.intersection(thisClass,MDL_IMAGE);
+                        commonImages.join(anotherClass,thisClass,MDL_IMAGE,LEFT);
+                        commonIdx.resize(commonImages.size());
+                        size_t idx=0;
+                        FOR_ALL_OBJECTS_IN_METADATA(commonImages)
                         {
-                        	size_t idx_j=commonIdx[j];
-=======
-                        size_t idx_i=commonIdx[i];
-                        for (size_t j=i+1; j<Ncommon; j++)
+                            commonImages.getValue(MDL_IMAGE,fnImg,__iter.objId);
+                            commonIdx[idx++]=thisClassOrder[fnImg];
+                        }
+                        size_t Ncommon=commonIdx.size();
+                        for (size_t i=0; i<Ncommon; i++)
                         {
-                            size_t idx_j=commonIdx[j];
->>>>>>> bce9d365
-                            MAT_ELEM(coocurrence,idx_i,idx_j)+=1;
+                            size_t idx_i=commonIdx[i];
+                            for (size_t j=i+1; j<Ncommon; j++)
+                            {
+                                size_t idx_j=commonIdx[j];
+                                MAT_ELEM(coocurrence,idx_i,idx_j)+=1;
+                            }
                         }
                     }
                 }
@@ -293,10 +273,6 @@
                 FOR_ALL_ELEMENTS_IN_MATRIX2D(coocurrence)
                 if (MAT_ELEM(coocurrence,i,j)==aimedCoocurrence)
                     VEC_ELEM(maximalCoocurrence,i)=VEC_ELEM(maximalCoocurrence,j)=1;
-<<<<<<< HEAD
-            }
-=======
->>>>>>> bce9d365
 
                 // Now compute core
                 FOR_ALL_OBJECTS_IN_METADATA(thisClass)
