/***************************************************************************
 * Authors:     Carlos Oscar Sorzano (coss@cnb.csic.es)
 *    Javier Vargas (jvargas@cnb.csic.es)
 *
 * Unidad de  Bioinformatica of Centro Nacional de Biotecnologia , CSIC
 *
 * This program is free software; you can redistribute it and/or modify
 * it under the terms of the GNU General Public License as published by
 * the Free Software Foundation; either version 2 of the License, or
 * (at your option) any later version.
 *
 * This program is distributed in the hope that it will be useful,
 * but WITHOUT ANY WARRANTY; without even the implied warranty of
 * MERCHANTABILITY or FITNESS FOR A PARTICULAR PURPOSE.  See the
 * GNU General Public License for more details.
 *
 * You should have received a copy of the GNU General Public License
 * along with this program; if not, write to the Free Software
 * Foundation, Inc., 59 Temple Place, Suite 330, Boston, MA
 * 02111-1307  USA
 *
 *  All comments concerning this program package may be sent to the
 *  e-mail address 'xmipp@cnb.csic.es'
 ***************************************************************************/

#include "image_sort_by_statistics.h"

void ProgSortByStatistics::clear()
{
    pcaAnalyzer.clear();
}

void ProgSortByStatistics::readParams()
{
    fn = getParam("-i");
    fn_out = getParam("-o");
    addToInput = checkParam("--addToInput");
    fn_train = getParam("--train");
    cutoff = getDoubleParam("--zcut");
    per = getDoubleParam("--percent");
}

void ProgSortByStatistics::defineParams()
{
    addUsageLine("Sorts the input images for identifying junk particles");
    addUsageLine("+The program associates to each image four vectors.");
    addUsageLine("+One vector is composed by descriptors that encodes the particle shape.");
    addUsageLine("+Another two vectors give information about the SNR of the objects.");
    addUsageLine("+Finally, the last vector provides information of the particle histogram");
    addUsageLine("+");
    addUsageLine("+These vector are then scored according to a multivariate Gaussian distribution");
    addUsageLine("+");
    addUsageLine("+You can reject erroneous particles choosing a threshold, you must take into account");
    addUsageLine("+that it is a zscore.");
    addUsageLine("+For univariate and mulivariate Gaussian distributions, 99% of the individuals");
    addUsageLine("+have a Z-score below 3.");
    addUsageLine("+Additionally, you can discard bad particles selecting an inaccurate particle percentage");
    addUsageLine("+typically around 10-20%.");
    addParamsLine(" -i <selfile>            : Selfile with input images");
    addParamsLine(" [-o <rootname=\"\">]    : Output rootname");
    addParamsLine("                         : rootname.xmd contains the list of sorted images with their Z-score");
    addParamsLine("                         : rootname_vectors.xmd (if verbose>=2) contains the vectors associated to each image");
    addParamsLine("                         : If no rootname is given, these two files are not created");
    addParamsLine(" [--train <selfile=\"\">]: Train on selfile with good particles");
    addParamsLine(" [--zcut <float=-1>]     : Cut-off for Z-scores (negative for no cut-off) ");
    addParamsLine("                         : Images whose Z-score is larger than the cutoff are disabled");
    addParamsLine(" [--percent <float=0>]   : Cut-off for particles (zero for no cut-off) ");
    addParamsLine("                         : Percentage of images with larger Z-scores are disabled");
    addParamsLine(" [--addToInput]          : Add columns also to input MetaData");
}


//majorAxis and minorAxis is the estimated particle size in px
void ProgSortByStatistics::processInprocessInputPrepareSPTH(MetaData &SF)
{
    //#define DEBUG
    pcaAnalyzer[5];
    PCAMahalanobisAnalyzer tempPcaAnalyzer0;
    PCAMahalanobisAnalyzer tempPcaAnalyzer1;
    PCAMahalanobisAnalyzer tempPcaAnalyzer2;
    PCAMahalanobisAnalyzer tempPcaAnalyzer3;
    PCAMahalanobisAnalyzer tempPcaAnalyzer4;

    //Morphology
    tempPcaAnalyzer0.clear();
    //Signal to noise ratio
    tempPcaAnalyzer1.clear();
    tempPcaAnalyzer2.clear();
    tempPcaAnalyzer3.clear();
    //Histogram analysis, to detect black points and saturated parts
    tempPcaAnalyzer4.clear();

    FringeProcessing fp;

    int sign = -1;
    int numNorm = 3;
    int numDescriptors0=numNorm;
    int numDescriptors1=100;
    int numDescriptors2=4;
    int numDescriptors3=11;
    int numDescriptors4 = 10;

    MultidimArray<float> v0(numDescriptors0);
    MultidimArray<float> v1(numDescriptors1);
    MultidimArray<float> v2(numDescriptors2);
    MultidimArray<float> v3(numDescriptors3);
    MultidimArray<float> v4(numDescriptors4);

    if (verbose>0)
    {
        std::cout << " Sorting particle set by new xmipp method..." << std::endl;
    }

    int nr_imgs = SF.size();
    if (verbose>0)
        init_progress_bar(nr_imgs);

    int c = XMIPP_MAX(1, nr_imgs / 60);
    int imgno = 0, imgnoPCA=0;

    bool thereIsEnable=SF.containsLabel(MDL_ENABLED);
    bool first=true;

    // We assume that at least there is one particle
    int Xdim, Ydim, Zdim;
    size_t Ndim;
    getImageSize(SF,Xdim,Ydim,Zdim,Ndim);

    //Initialization:
    MultidimArray<double> nI, modI, tempI, tempM, ROI;
    MultidimArray<bool> mask;
    nI.resizeNoCopy(Ydim,Xdim);
    modI.resizeNoCopy(Ydim,Xdim);
    tempI.resizeNoCopy(Ydim,Xdim);
    tempM.resizeNoCopy(Ydim,Xdim);
    mask.resizeNoCopy(Ydim,Xdim);
    mask.initConstant(true);

    MultidimArray<double> autoCorr(2*Ydim,2*Xdim);
    MultidimArray<double> smallAutoCorr;

    Histogram1D hist;
    Matrix2D<double> U,V,temp;
    Matrix1D<double> D;

    MultidimArray<int> radial_count;
    MultidimArray<double> radial_avg;
    Matrix1D<int> center(2);
    MultidimArray<int> distance;
    int dim;
    center.initZeros();

    v0.initZeros(numDescriptors0);
    v1.initZeros(numDescriptors1);
    v2.initZeros(numDescriptors2);
    v3.initZeros(numDescriptors3);
    v4.initZeros(numDescriptors4);

    ROI.resizeNoCopy(Ydim,Xdim);
    ROI.setXmippOrigin();
    FOR_ALL_ELEMENTS_IN_ARRAY2D(ROI)
    {
        double temp = std::sqrt(i*i+j*j);
        if ( temp < (Xdim/2))
            A2D_ELEM(ROI,i,j)= 1;
        else
            A2D_ELEM(ROI,i,j)= 0;
    }

    Image<double> img;
    FOR_ALL_OBJECTS_IN_METADATA(SF)
    {
        if (thereIsEnable)
        {
            int enabled;
            SF.getValue(MDL_ENABLED,enabled,__iter.objId);
            if ( (enabled==-1)  )
            {
                imgno++;
                continue;
            }

            img.readApplyGeo(SF,__iter.objId);
            bool debug=false;

            MultidimArray<double> &mI=img();
            mI.setXmippOrigin();
            mI.statisticsAdjust(0,1);
            mask.setXmippOrigin();

            double var = 1;
            fp.normalize(mI,tempI,modI,0,var,mask);
            modI.setXmippOrigin();
            tempI.setXmippOrigin();
            nI = sign*tempI*(modI*modI);
            tempM = (modI*modI);

            A1D_ELEM(v0,0) = (tempM*ROI).sum();
            int index = 1;
            var+=2;
            while (index < numNorm)
            {
                fp.normalize(mI,tempI,modI,0,var,mask);
                modI.setXmippOrigin();
                tempI.setXmippOrigin();
                nI += sign*tempI*(modI*modI);
                tempM += (modI*modI);
                A1D_ELEM(v0,index) = (tempM*ROI).sum();
                index++;
                var+=2;
            }

            nI /= tempM;
            tempPcaAnalyzer0.addVector(v0);
            nI=(nI*ROI);

            auto_correlation_matrix(mI,autoCorr);
            if (first)
            {
                radialAveragePrecomputeDistance(autoCorr, center, distance, dim);
                first=false;
            }
            fastRadialAverage(autoCorr, distance, dim, radial_avg, radial_count);

            for (int n = 0; n < numDescriptors1; ++n)
            	A1D_ELEM(v1,n)=(float)DIRECT_A1D_ELEM(radial_avg,n);
            tempPcaAnalyzer1.addVector(v1);

#ifdef DEBUG

            //String name = "000005@Images/Extracted/run_002/extra/BPV_1386.stk";
            String name = "000010@Images/Extracted/run_001/extra/KLH_Dataset_I_Training_0028.stk";
            //String name = "001160@Images/Extracted/run_001/DefaultFamily5";

            std::cout << img.name() << std::endl;

            if (img.name()==name2)
            {
                FileName fpName    = "test_1.txt";
                mI.write(fpName);
                fpName    = "test_2.txt";
                nI.write(fpName);
                fpName    = "test_3.txt";
                tempM.write(fpName);
                fpName    = "test_4.txt";
                ROI.write(fpName);
                //exit(1);
            }
#endif
            nI.binarize(0);
            int im = labelImage2D(nI,nI,8);
            compute_hist(nI, hist, 0, im, im+1);
            int l,k,i,j;
            hist.maxIndex(l,k,i,j);
            A1D_ELEM(hist,j)=0;
            hist.maxIndex(l,k,i,j);
            nI.binarizeRange(j-1,j+1);

            double x0=0,y0=0,majorAxis=0,minorAxis=0,ellipAng=0,area=0;
            fp.fitEllipse(nI,x0,y0,majorAxis,minorAxis,ellipAng,area);

            A1D_ELEM(v2,0)=majorAxis/((img().xdim) );
            A1D_ELEM(v2,1)=minorAxis/((img().xdim) );
            A1D_ELEM(v2,2)= (fabs((img().xdim)/2-x0)+fabs((img().ydim)/2-y0))/((img().xdim)/2);
            A1D_ELEM(v2,3)=area/( ((img().xdim)/2)*((img().ydim)/2) );

            for (int n=0 ; n < numDescriptors2 ; n++)
            {
                if ( std::isnan(A1D_ELEM(v2,n)) )
                    A1D_ELEM(v2,n)=0;
            }
            tempPcaAnalyzer2.addVector(v2);

            //mI.setXmippOrigin();
            //auto_correlation_matrix(mI*ROI,autoCorr);
            //auto_correlation_matrix(nI,autoCorr);
            autoCorr.window(smallAutoCorr,-5,-5, 5, 5);
            smallAutoCorr.copy(temp);
            svdcmp(temp,U,D,V);

            for (int n = 0; n < numDescriptors3; ++n)
                A1D_ELEM(v3,n)=(float)VEC_ELEM(D,n); //A1D_ELEM(v3,n)=(float)VEC_ELEM(D,n)/VEC_ELEM(D,0);

            tempPcaAnalyzer3.addVector(v3);


            double minVal;
            double maxVal;
            mI.computeDoubleMinMax(minVal,maxVal);
            compute_hist(mI, hist, minVal, maxVal, 100);

            for (int n=0 ; n <= numDescriptors4-1 ; n++)
            {
                A1D_ELEM(v4,n)= (hist.percentil((n+1)*10));
            }
            tempPcaAnalyzer4.addVector(v4);

#ifdef DEBUG

            if (img.name()==name1)
            {
                FileName fpName    = "test.txt";
                mI.write(fpName);
                fpName    = "test3.txt";
                nI.write(fpName);
            }
#endif
            imgno++;
            imgnoPCA++;

            if (imgno % c == 0 && verbose>0)
                progress_bar(imgno);
        }
    }

    tempPcaAnalyzer0.evaluateZScore(2,20);
    tempPcaAnalyzer1.evaluateZScore(2,20);
    tempPcaAnalyzer2.evaluateZScore(2,20);
    tempPcaAnalyzer3.evaluateZScore(2,20);
    tempPcaAnalyzer4.evaluateZScore(2,20);

    pcaAnalyzer.push_back(tempPcaAnalyzer0);
    pcaAnalyzer.push_back(tempPcaAnalyzer1);
    pcaAnalyzer.push_back(tempPcaAnalyzer2);
    pcaAnalyzer.push_back(tempPcaAnalyzer3);
    pcaAnalyzer.push_back(tempPcaAnalyzer4);

}

void ProgSortByStatistics::processInputPrepare(MetaData &SF)
{

    pcaAnalyzer[1];
    PCAMahalanobisAnalyzer tempPcaAnalyzer;
    tempPcaAnalyzer.clear();

    Image<double> img;
    MultidimArray<double> img2;
    MultidimArray<int> radial_count;
    MultidimArray<double> radial_avg;
    Matrix1D<int> center(2);
    center.initZeros();

    if (verbose>0)
        std::cout << " Processing training set ..." << std::endl;

    int nr_imgs = SF.size();
    if (verbose>0)
        init_progress_bar(nr_imgs);
    int c = XMIPP_MAX(1, nr_imgs / 60);
    int imgno = 0, imgnoPCA=0;
    MultidimArray<float> v;
    MultidimArray<int> distance;
    int dim;

    bool thereIsEnable=SF.containsLabel(MDL_ENABLED);
    bool first=true;
    FOR_ALL_OBJECTS_IN_METADATA(SF)
    {
        if (thereIsEnable)
        {
            int enabled;
            SF.getValue(MDL_ENABLED,enabled,__iter.objId);
            if (enabled==-1)
                continue;
        }
        img.readApplyGeo(SF,__iter.objId);
        MultidimArray<double> &mI=img();
        mI.setXmippOrigin();
        mI.statisticsAdjust(0,1);

        // Overall statistics
        Histogram1D hist;
        compute_hist(mI,hist,-4,4,31);

        // Radial profile
        img2.resizeNoCopy(mI);
        FOR_ALL_DIRECT_ELEMENTS_IN_MULTIDIMARRAY(img2)
        {
            double val=DIRECT_MULTIDIM_ELEM(mI,n);
            DIRECT_MULTIDIM_ELEM(img2,n)=val*val;
        }
        if (first)
        {
            radialAveragePrecomputeDistance(img2, center, distance, dim);
            first=false;
        }
        fastRadialAverage(img2, distance, dim, radial_avg, radial_count);

        // Build vector
        v.initZeros(XSIZE(hist)+XSIZE(img2)/2);
        int idx=0;
        FOR_ALL_DIRECT_ELEMENTS_IN_ARRAY1D(hist)
        v(idx++)=(float)DIRECT_A1D_ELEM(hist,i);
        for (int i=0; i<XSIZE(img2)/2; i++)
            v(idx++)=(float)DIRECT_A1D_ELEM(radial_avg,i);

        tempPcaAnalyzer.addVector(v);

        if (imgno % c == 0 && verbose>0)
            progress_bar(imgno);
        imgno++;
        imgnoPCA++;
    }
    if (verbose>0)
        progress_bar(nr_imgs);

    MultidimArray<double> vavg,vstddev;
    tempPcaAnalyzer.computeStatistics(vavg,vstddev);
    tempPcaAnalyzer.evaluateZScore(2,20);
    pcaAnalyzer.insert(pcaAnalyzer.begin(), tempPcaAnalyzer);
}

void ProgSortByStatistics::run()
{

    // Process input selfile ..............................................
    SF.read(fn);
    SF.removeDisabled();

    if (fn_train != "")
        SFtrain.read(fn_train);
    else
        processInprocessInputPrepareSPTH(SF);

    int imgno = 0;
    int numPCAs = pcaAnalyzer.size();

    MultidimArray<double> finalZscore(SF.size());
    MultidimArray<double> ZscoreShape1(SF.size()), sortedZscoreShape1;
    MultidimArray<double> ZscoreShape2(SF.size()), sortedZscoreShape2;
    MultidimArray<double> ZscoreSNR1(SF.size()), sortedZscoreSNR1;
    MultidimArray<double> ZscoreSNR2(SF.size()), sortedZscoreSNR2;
    MultidimArray<double> ZscoreHist(SF.size()), sortedZscoreHist;

    finalZscore.initConstant(0);
    ZscoreShape1.resizeNoCopy(finalZscore);
    ZscoreShape2.resizeNoCopy(finalZscore);
    ZscoreSNR1.resizeNoCopy(finalZscore);
    ZscoreSNR2.resizeNoCopy(finalZscore);
    ZscoreHist.resizeNoCopy(finalZscore);
    sortedZscoreShape1.resizeNoCopy(finalZscore);
    sortedZscoreShape2.resizeNoCopy(finalZscore);
    sortedZscoreSNR1.resizeNoCopy(finalZscore);
    sortedZscoreSNR2.resizeNoCopy(finalZscore);
    sortedZscoreHist.resizeNoCopy(finalZscore);

    double zScore=0;
    int enabled;

    FOR_ALL_OBJECTS_IN_METADATA(SF)
    {
        SF.getValue(MDL_ENABLED,enabled,__iter.objId);
        if ( (enabled==-1)  )
        {
            A1D_ELEM(finalZscore,imgno) = 1e3;
            A1D_ELEM(ZscoreShape1,imgno) = 1e3;
            A1D_ELEM(ZscoreShape2,imgno) = 1e3;
            A1D_ELEM(ZscoreSNR1,imgno) = 1e3;
            A1D_ELEM(ZscoreSNR2,imgno) = 1e3;
            A1D_ELEM(ZscoreHist,imgno) = 1e3;
            imgno++;
            enabled = 0;
        }
        else
        {
            for (int num = 0; num < numPCAs; ++num)
            {
                if (num == 0)
                {
                    A1D_ELEM(ZscoreSNR1,imgno) = pcaAnalyzer[num].getZscore(imgno);
                }
                else if (num == 1)
                {
                    A1D_ELEM(ZscoreShape2,imgno) = pcaAnalyzer[num].getZscore(imgno);
                }
                else if (num == 2)
                {
                    A1D_ELEM(ZscoreShape1,imgno) = pcaAnalyzer[num].getZscore(imgno);
                }
                else if (num == 3)
                {
                    A1D_ELEM(ZscoreSNR2,imgno) = pcaAnalyzer[num].getZscore(imgno);
                }
                else
                {
                	A1D_ELEM(ZscoreHist,imgno) = pcaAnalyzer[num].getZscore(imgno);
                }

                if(zScore < pcaAnalyzer[num].getZscore(imgno))
                    zScore = pcaAnalyzer[num].getZscore(imgno);
            }

            A1D_ELEM(finalZscore,imgno)=zScore;
            imgno++;
            zScore = 0;
        }
    }

    // Produce output .....................................................
    MetaData SFout;
    std::ofstream fh_zind;

    if (verbose==2 && !fn_out.empty())
        fh_zind.open((fn_out.withoutExtension() + "_vectors.xmd").c_str(), std::ios::out);

    MultidimArray<int> sorted;
    finalZscore.indexSort(sorted);
    int nr_imgs = SF.size();
    bool thereIsEnable=SF.containsLabel(MDL_ENABLED);
    MDRow row;

    for (int imgno = 0; imgno < nr_imgs; imgno++)
    {
        int isort_1 = DIRECT_A1D_ELEM(sorted,imgno);
        int isort = isort_1 - 1;
        SF.getRow(row, isort_1);

        if (thereIsEnable)
        {
            int enabled;
            row.getValue(MDL_ENABLED, enabled);
            if (enabled==-1)
                continue;
        }

        double zscore=DIRECT_A1D_ELEM(finalZscore,isort);
        double zscoreShape1=DIRECT_A1D_ELEM(ZscoreShape1,isort);
        double zscoreShape2=DIRECT_A1D_ELEM(ZscoreShape2,isort);
        double zscoreSNR1=DIRECT_A1D_ELEM(ZscoreSNR1,isort);
        double zscoreSNR2=DIRECT_A1D_ELEM(ZscoreSNR2,isort);
        double zscoreHist=DIRECT_A1D_ELEM(ZscoreHist,isort);

        DIRECT_A1D_ELEM(sortedZscoreShape1,imgno)=DIRECT_A1D_ELEM(ZscoreShape1,isort);
        DIRECT_A1D_ELEM(sortedZscoreShape2,imgno)=DIRECT_A1D_ELEM(ZscoreShape2,isort);
        DIRECT_A1D_ELEM(sortedZscoreSNR1,imgno)=DIRECT_A1D_ELEM(ZscoreSNR1,isort);
        DIRECT_A1D_ELEM(sortedZscoreSNR2,imgno)=DIRECT_A1D_ELEM(ZscoreSNR2,isort);
        DIRECT_A1D_ELEM(sortedZscoreHist,imgno)=DIRECT_A1D_ELEM(ZscoreHist,isort);

        if (zscore>cutoff && cutoff>0)
        {
            row.setValue(MDL_ENABLED,-1);
            if (addToInput)
                SF.setValue(MDL_ENABLED,-1,isort_1);
        }
        else
        {
            row.setValue(MDL_ENABLED,1);
            if (addToInput)
                SF.setValue(MDL_ENABLED,1,isort_1);
        }

        row.setValue(MDL_ZSCORE,zscore);
        row.setValue(MDL_ZSCORE_SHAPE1,zscoreShape1);
        row.setValue(MDL_ZSCORE_SHAPE2,zscoreShape2);
        row.setValue(MDL_ZSCORE_SNR1,zscoreSNR1);
        row.setValue(MDL_ZSCORE_SNR2,zscoreSNR2);
        row.setValue(MDL_ZSCORE_HISTOGRAM,zscoreHist);

        if (addToInput)
        {
            SF.setValue(MDL_ZSCORE,zscore,isort_1);
            SF.setValue(MDL_ZSCORE_SHAPE1,zscoreShape1,isort_1);
            SF.setValue(MDL_ZSCORE_SHAPE2,zscoreShape2,isort_1);
            SF.setValue(MDL_ZSCORE_SNR1,zscoreSNR1,isort_1);
            SF.setValue(MDL_ZSCORE_SNR2,zscoreSNR2,isort_1);
            SF.setValue(MDL_ZSCORE_HISTOGRAM,zscoreHist,isort_1);
        }

        SFout.addRow(row);
    }

    //Sorting taking into account a given percentage
    if (per > 0)
    {
        MultidimArray<int> sortedShape1,sortedShape2,sortedSNR1,sortedSNR2,sortedHist,
        					sortedShapeSF1,sortedShapeSF2,sortedSNR1SF,sortedSNR2SF,sortedHistSF;

        sortedZscoreShape1.indexSort(sortedShape1);
        sortedZscoreShape2.indexSort(sortedShape2);
        sortedZscoreSNR1.indexSort(sortedSNR1);
        sortedZscoreSNR2.indexSort(sortedSNR2);
        sortedZscoreHist.indexSort(sortedHist);
        int numPartReject = std::floor((per/100)*SF.size());

        for (int numPar = SF.size()-1; numPar > (SF.size()-numPartReject); --numPar)
        {
            int isort_1 = DIRECT_A1D_ELEM(sortedShape1,numPar);
            int isort = isort_1 - 1;
            SFout.getRow(row, isort_1);
            row.setValue(MDL_ENABLED,-1);
            SFout.setRow(row,isort_1);

            isort_1 = DIRECT_A1D_ELEM(sortedShape2,numPar);
            isort = isort_1 - 1;
            SFout.getRow(row, isort_1);
            row.setValue(MDL_ENABLED,-1);
            SFout.setRow(row,isort_1);

            isort_1 = DIRECT_A1D_ELEM(sortedSNR1,numPar);
            isort = isort_1 - 1;
            SFout.getRow(row, isort_1);
            row.setValue(MDL_ENABLED,-1);
            SFout.setRow(row,isort_1);

            isort_1 = DIRECT_A1D_ELEM(sortedSNR2,numPar);
            isort = isort_1 - 1;
            SFout.getRow(row, isort_1);
            row.setValue(MDL_ENABLED,-1);
            SFout.setRow(row,isort_1);

            isort_1 = DIRECT_A1D_ELEM(sortedHist,numPar);
            isort = isort_1 - 1;
            SFout.getRow(row, isort_1);
            row.setValue(MDL_ENABLED,-1);
            SFout.setRow(row,isort_1);

            if (addToInput)
            {

                ZscoreShape1.indexSort(sortedShapeSF1);
                ZscoreShape2.indexSort(sortedShapeSF2);
                ZscoreSNR1.indexSort(sortedSNR1SF);
                ZscoreSNR2.indexSort(sortedSNR2SF);
                ZscoreHist.indexSort(sortedHistSF);

                isort_1 = DIRECT_A1D_ELEM(sortedShapeSF1,numPar);
                isort = isort_1 - 1;
                SF.getRow(row, isort_1);
                row.setValue(MDL_ENABLED,-1);
                SF.setRow(row,isort_1);

                isort_1 = DIRECT_A1D_ELEM(sortedShapeSF2,numPar);
                isort = isort_1 - 1;
                SF.getRow(row, isort_1);
                row.setValue(MDL_ENABLED,-1);
                SF.setRow(row,isort_1);

                isort_1 = DIRECT_A1D_ELEM(sortedSNR1SF,numPar);
                isort = isort_1 - 1;
                SF.getRow(row, isort_1);
                row.setValue(MDL_ENABLED,-1);
                SF.setRow(row,isort_1);

                isort_1 = DIRECT_A1D_ELEM(sortedSNR2SF,numPar);
                isort = isort_1 - 1;
                SF.getRow(row, isort_1);
                row.setValue(MDL_ENABLED,-1);
                SF.setRow(row,isort_1);

                isort_1 = DIRECT_A1D_ELEM(sortedHistSF,numPar);
                isort = isort_1 - 1;
                SF.getRow(row, isort_1);
                row.setValue(MDL_ENABLED,-1);
                SF.setRow(row,isort_1);
            }
        }
    }

    if (verbose==2)
        fh_zind.close();
    if (!fn_out.empty())
    {
<<<<<<< HEAD
=======
    	MetaData SFsorted;
    	SFsorted.sort(SFout,MDL_ZSCORE);
>>>>>>> acec1cda
        SFout.write(fn_out,MD_OVERWRITE);
    }
    if (addToInput)
    {
    	MetaData SFsorted;
    	SFsorted.sort(SF,MDL_ZSCORE);
        SFsorted.write(fn,MD_APPEND);
    }
}<|MERGE_RESOLUTION|>--- conflicted
+++ resolved
@@ -661,11 +661,8 @@
         fh_zind.close();
     if (!fn_out.empty())
     {
-<<<<<<< HEAD
-=======
     	MetaData SFsorted;
     	SFsorted.sort(SFout,MDL_ZSCORE);
->>>>>>> acec1cda
         SFout.write(fn_out,MD_OVERWRITE);
     }
     if (addToInput)
