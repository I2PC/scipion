/***************************************************************************
 * Authors:     Carlos Oscar Sorzano (coss@cnb.csic.es)
 *    Javier Vargas (jvargas@cnb.csic.es)
 *
 * Unidad de  Bioinformatica of Centro Nacional de Biotecnologia , CSIC
 *
 * This program is free software; you can redistribute it and/or modify
 * it under the terms of the GNU General Public License as published by
 * the Free Software Foundation; either version 2 of the License, or
 * (at your option) any later version.
 *
 * This program is distributed in the hope that it will be useful,
 * but WITHOUT ANY WARRANTY; without even the implied warranty of
 * MERCHANTABILITY or FITNESS FOR A PARTICULAR PURPOSE.  See the
 * GNU General Public License for more details.
 *
 * You should have received a copy of the GNU General Public License
 * along with this program; if not, write to the Free Software
 * Foundation, Inc., 59 Temple Place, Suite 330, Boston, MA
 * 02111-1307  USA
 *
 *  All comments concerning this program package may be sent to the
 *  e-mail address 'xmipp@cnb.csic.es'
 ***************************************************************************/

#include "image_sort_by_statistics.h"

void ProgSortByStatistics::clear()
{
    pcaAnalyzer.clear();
}

void ProgSortByStatistics::readParams()
{
    fn = getParam("-i");
    fn_out = getParam("-o");
    addToInput = checkParam("--addToInput");
    fn_train = getParam("--train");
    cutoff = getDoubleParam("--zcut");
    per = getDoubleParam("--percent");
}

void ProgSortByStatistics::defineParams()
{
    addUsageLine("Sorts the input images for identifying junk particles");
    addUsageLine("+The program associates to each image four vectors.");
    addUsageLine("+One vector is composed by descriptors that encodes the particle shape.");
    addUsageLine("+Another two vectors give information about the SNR of the objects.");
    addUsageLine("+Finally, the last vector provides information of the particle histogram");
    addUsageLine("+");
    addUsageLine("+These vector are then scored according to a multivariate Gaussian distribution");
    addUsageLine("+");
    addUsageLine("+You can reject erroneous particles choosing a threshold, you must take into account");
    addUsageLine("+that it is a zscore.");
    addUsageLine("+For univariate and mulivariate Gaussian distributions, 99% of the individuals");
    addUsageLine("+have a Z-score below 3.");
    addUsageLine("+Additionally, you can discard bad particles selecting an inaccurate particle percentage");
    addUsageLine("+typically around 10-20%.");
    addParamsLine(" -i <selfile>            : Selfile with input images");
    addParamsLine(" [-o <rootname=\"\">]    : Output rootname");
    addParamsLine("                         : rootname.xmd contains the list of sorted images with their Z-score");
    addParamsLine("                         : rootname_vectors.xmd (if verbose>=2) contains the vectors associated to each image");
    addParamsLine("                         : If no rootname is given, these two files are not created");
    addParamsLine(" [--train <selfile=\"\">]: Train on selfile with good particles");
    addParamsLine(" [--zcut <float=-1>]     : Cut-off for Z-scores (negative for no cut-off) ");
    addParamsLine("                         : Images whose Z-score is larger than the cutoff are disabled");
    addParamsLine(" [--percent <float=0>]   : Cut-off for particles (zero for no cut-off) ");
    addParamsLine("                         : Percentage of images with larger Z-scores are disabled");
    addParamsLine(" [--addToInput]          : Add columns also to input MetaData");
}


//majorAxis and minorAxis is the estimated particle size in px
void ProgSortByStatistics::processInprocessInputPrepareSPTH(MetaData &SF)
{
    //#define DEBUG
<<<<<<< HEAD

    pcaAnalyzer[4];
=======
    //String name = "000005@Images/Extracted/run_002/extra/BPV_1386.stk";
    //String name1 = "000006@Images/Extracted/run_001/extra/KLH_Dataset_I_Training_0003.stk";
    //String name2 = "000005@Images/Extracted/run_001/extra/KLH_Dataset_I_Blind_Test_0049.stk";
    //String name = "001160@Images/Extracted/run_001/DefaultFamily5";

    pcaAnalyzer[5];
>>>>>>> abbcb0c3
    PCAMahalanobisAnalyzer tempPcaAnalyzer0;
    PCAMahalanobisAnalyzer tempPcaAnalyzer1;
    PCAMahalanobisAnalyzer tempPcaAnalyzer2;
    PCAMahalanobisAnalyzer tempPcaAnalyzer3;
    PCAMahalanobisAnalyzer tempPcaAnalyzer4;

    //Morphology
    tempPcaAnalyzer0.clear();
    //Signal to noise ratio
    tempPcaAnalyzer1.clear();
    tempPcaAnalyzer2.clear();
    tempPcaAnalyzer3.clear();
    //Histogram analysis, to detect black points and saturated parts
    tempPcaAnalyzer4.clear();

    FringeProcessing fp;

    int sign = -1;
    int numNorm = 3;
    int numDescriptors0=numNorm;
    int numDescriptors1=100;
    int numDescriptors2=4;
    int numDescriptors3=11;
    int numDescriptors4 = 10;

    MultidimArray<float> v0(numDescriptors0);
    MultidimArray<float> v1(numDescriptors1);
    MultidimArray<float> v2(numDescriptors2);
    MultidimArray<float> v3(numDescriptors3);
    MultidimArray<float> v4(numDescriptors4);

    if (verbose>0)
    {
        std::cout << " Sorting particle set by new xmipp method..." << std::endl;
    }

    int nr_imgs = SF.size();
    if (verbose>0)
        init_progress_bar(nr_imgs);

    int c = XMIPP_MAX(1, nr_imgs / 60);
    int imgno = 0, imgnoPCA=0;

    bool thereIsEnable=SF.containsLabel(MDL_ENABLED);
    bool first=true;

    // We assume that at least there is one particle
    int Xdim, Ydim, Zdim;
    size_t Ndim;
    getImageSize(SF,Xdim,Ydim,Zdim,Ndim);

    //Initialization:
    MultidimArray<double> nI, modI, tempI, tempM, ROI;
    MultidimArray<bool> mask;
    nI.resizeNoCopy(Ydim,Xdim);
    modI.resizeNoCopy(Ydim,Xdim);
    tempI.resizeNoCopy(Ydim,Xdim);
    tempM.resizeNoCopy(Ydim,Xdim);
    mask.resizeNoCopy(Ydim,Xdim);
    mask.initConstant(true);

    MultidimArray<double> autoCorr(2*Ydim,2*Xdim);
    MultidimArray<double> smallAutoCorr;

    Histogram1D hist;
    Matrix2D<double> U,V,temp;
    Matrix1D<double> D;

    MultidimArray<int> radial_count;
    MultidimArray<double> radial_avg;
    Matrix1D<int> center(2);
    MultidimArray<int> distance;
    int dim;
    center.initZeros();

    v0.initZeros(numDescriptors0);
    v1.initZeros(numDescriptors1);
    v2.initZeros(numDescriptors2);
    v3.initZeros(numDescriptors3);
    v4.initZeros(numDescriptors4);

    ROI.resizeNoCopy(Ydim,Xdim);
    ROI.setXmippOrigin();
    FOR_ALL_ELEMENTS_IN_ARRAY2D(ROI)
    {
        double temp = std::sqrt(i*i+j*j);
        if ( temp < (Xdim/2))
            A2D_ELEM(ROI,i,j)= 1;
        else
            A2D_ELEM(ROI,i,j)= 0;
    }

    Image<double> img;
    FOR_ALL_OBJECTS_IN_METADATA(SF)
    {
        if (thereIsEnable)
        {
            int enabled;
            SF.getValue(MDL_ENABLED,enabled,__iter.objId);
            if ( (enabled==-1)  )
            {
                imgno++;
                continue;
            }

            img.readApplyGeo(SF,__iter.objId);
            bool debug=false;

            MultidimArray<double> &mI=img();
            mI.setXmippOrigin();
            mI.statisticsAdjust(0,1);
            mask.setXmippOrigin();

            double var = 1;
            fp.normalize(mI,tempI,modI,0,var,mask);
            modI.setXmippOrigin();
            tempI.setXmippOrigin();
            nI = sign*tempI*(modI*modI);
            tempM = (modI*modI);

            A1D_ELEM(v0,0) = (tempM*ROI).sum();
            int index = 1;
            var+=2;
            while (index < numNorm)
            {
                fp.normalize(mI,tempI,modI,0,var,mask);
                modI.setXmippOrigin();
                tempI.setXmippOrigin();
                nI += sign*tempI*(modI*modI);
                tempM += (modI*modI);
                A1D_ELEM(v0,index) = (tempM*ROI).sum();
                index++;
                var+=2;
            }

            nI /= tempM;
            tempPcaAnalyzer0.addVector(v0);
            nI=(nI*ROI);

            auto_correlation_matrix(mI,autoCorr);
            if (first)
            {
                radialAveragePrecomputeDistance(autoCorr, center, distance, dim);
                first=false;
            }
            fastRadialAverage(autoCorr, distance, dim, radial_avg, radial_count);

            for (int n = 0; n < numDescriptors1; ++n)
            	A1D_ELEM(v1,n)=(float)DIRECT_A1D_ELEM(radial_avg,n);
            tempPcaAnalyzer1.addVector(v1);

#ifdef DEBUG

<<<<<<< HEAD
            //String name = "000005@Images/Extracted/run_002/extra/BPV_1386.stk";
            String name = "000010@Images/Extracted/run_001/extra/KLH_Dataset_I_Training_0028.stk";
            //String name = "001160@Images/Extracted/run_001/DefaultFamily5";

            std::cout << img.name() << std::endl;
=======
            //std::cout << img.name() << std::endl;
>>>>>>> abbcb0c3

            if (img.name()==name2)
            {
                FileName fpName    = "test_1.txt";
                mI.write(fpName);
                fpName    = "test_2.txt";
                nI.write(fpName);
                fpName    = "test_3.txt";
                tempM.write(fpName);
                fpName    = "test_4.txt";
                ROI.write(fpName);
                //exit(1);
            }
#endif
            nI.binarize(0);
            int im = labelImage2D(nI,nI,8);
            compute_hist(nI, hist, 0, im, im+1);
            int l,k,i,j;
            hist.maxIndex(l,k,i,j);
            A1D_ELEM(hist,j)=0;
            hist.maxIndex(l,k,i,j);
            nI.binarizeRange(j-1,j+1);

            double x0=0,y0=0,majorAxis=0,minorAxis=0,ellipAng=0,area=0;
            fp.fitEllipse(nI,x0,y0,majorAxis,minorAxis,ellipAng,area);

            A1D_ELEM(v2,0)=majorAxis/((img().xdim) );
            A1D_ELEM(v2,1)=minorAxis/((img().xdim) );
            A1D_ELEM(v2,2)= (fabs((img().xdim)/2-x0)+fabs((img().ydim)/2-y0))/((img().xdim)/2);
            A1D_ELEM(v2,3)=area/( ((img().xdim)/2)*((img().ydim)/2) );

            for (int n=0 ; n < numDescriptors2 ; n++)
            {
                if ( std::isnan(A1D_ELEM(v2,n)) )
                    A1D_ELEM(v2,n)=0;
            }
            tempPcaAnalyzer2.addVector(v2);

            //mI.setXmippOrigin();
            //auto_correlation_matrix(mI*ROI,autoCorr);
            //auto_correlation_matrix(nI,autoCorr);
            autoCorr.window(smallAutoCorr,-5,-5, 5, 5);
            smallAutoCorr.copy(temp);
            svdcmp(temp,U,D,V);

            for (int n = 0; n < numDescriptors3; ++n)
                A1D_ELEM(v3,n)=(float)VEC_ELEM(D,n); //A1D_ELEM(v3,n)=(float)VEC_ELEM(D,n)/VEC_ELEM(D,0);

            tempPcaAnalyzer3.addVector(v3);


            double minVal;
            double maxVal;
            mI.computeDoubleMinMax(minVal,maxVal);
            compute_hist(mI, hist, minVal, maxVal, 100);

            for (int n=0 ; n <= numDescriptors4-1 ; n++)
            {
                A1D_ELEM(v4,n)= (hist.percentil((n+1)*10));
            }
            tempPcaAnalyzer4.addVector(v4);

#ifdef DEBUG

            if (img.name()==name1)
            {
                FileName fpName    = "test.txt";
                mI.write(fpName);
                fpName    = "test3.txt";
                nI.write(fpName);
            }
#endif
            imgno++;
            imgnoPCA++;

            if (imgno % c == 0 && verbose>0)
                progress_bar(imgno);
        }
    }

    tempPcaAnalyzer0.evaluateZScore(2,20);
    tempPcaAnalyzer1.evaluateZScore(2,20);
    tempPcaAnalyzer2.evaluateZScore(2,20);
    tempPcaAnalyzer3.evaluateZScore(2,20);
    tempPcaAnalyzer4.evaluateZScore(2,20);

    pcaAnalyzer.push_back(tempPcaAnalyzer0);
    pcaAnalyzer.push_back(tempPcaAnalyzer1);
    pcaAnalyzer.push_back(tempPcaAnalyzer2);
    pcaAnalyzer.push_back(tempPcaAnalyzer3);
    pcaAnalyzer.push_back(tempPcaAnalyzer4);

}

void ProgSortByStatistics::processInputPrepare(MetaData &SF)
{

    pcaAnalyzer[1];
    PCAMahalanobisAnalyzer tempPcaAnalyzer;
    tempPcaAnalyzer.clear();

    Image<double> img;
    MultidimArray<double> img2;
    MultidimArray<int> radial_count;
    MultidimArray<double> radial_avg;
    Matrix1D<int> center(2);
    center.initZeros();

    if (verbose>0)
        std::cout << " Processing training set ..." << std::endl;

    int nr_imgs = SF.size();
    if (verbose>0)
        init_progress_bar(nr_imgs);
    int c = XMIPP_MAX(1, nr_imgs / 60);
    int imgno = 0, imgnoPCA=0;
    MultidimArray<float> v;
    MultidimArray<int> distance;
    int dim;

    bool thereIsEnable=SF.containsLabel(MDL_ENABLED);
    bool first=true;
    FOR_ALL_OBJECTS_IN_METADATA(SF)
    {
        if (thereIsEnable)
        {
            int enabled;
            SF.getValue(MDL_ENABLED,enabled,__iter.objId);
            if (enabled==-1)
                continue;
        }
        img.readApplyGeo(SF,__iter.objId);
        MultidimArray<double> &mI=img();
        mI.setXmippOrigin();
        mI.statisticsAdjust(0,1);

        // Overall statistics
        Histogram1D hist;
        compute_hist(mI,hist,-4,4,31);

        // Radial profile
        img2.resizeNoCopy(mI);
        FOR_ALL_DIRECT_ELEMENTS_IN_MULTIDIMARRAY(img2)
        {
            double val=DIRECT_MULTIDIM_ELEM(mI,n);
            DIRECT_MULTIDIM_ELEM(img2,n)=val*val;
        }
        if (first)
        {
            radialAveragePrecomputeDistance(img2, center, distance, dim);
            first=false;
        }
        fastRadialAverage(img2, distance, dim, radial_avg, radial_count);

        // Build vector
        v.initZeros(XSIZE(hist)+XSIZE(img2)/2);
        int idx=0;
        FOR_ALL_DIRECT_ELEMENTS_IN_ARRAY1D(hist)
        v(idx++)=(float)DIRECT_A1D_ELEM(hist,i);
        for (int i=0; i<XSIZE(img2)/2; i++)
            v(idx++)=(float)DIRECT_A1D_ELEM(radial_avg,i);

        tempPcaAnalyzer.addVector(v);

        if (imgno % c == 0 && verbose>0)
            progress_bar(imgno);
        imgno++;
        imgnoPCA++;
    }
    if (verbose>0)
        progress_bar(nr_imgs);

    MultidimArray<double> vavg,vstddev;
    tempPcaAnalyzer.computeStatistics(vavg,vstddev);
    tempPcaAnalyzer.evaluateZScore(2,20);
    pcaAnalyzer.insert(pcaAnalyzer.begin(), tempPcaAnalyzer);
}

void ProgSortByStatistics::run()
{

    // Process input selfile ..............................................
    SF.read(fn);
    SF.removeDisabled();

    if (fn_train != "")
        SFtrain.read(fn_train);
    else
        processInprocessInputPrepareSPTH(SF);

    int imgno = 0;
    int numPCAs = pcaAnalyzer.size();

    MultidimArray<double> finalZscore(SF.size());
    MultidimArray<double> ZscoreShape1(SF.size()), sortedZscoreShape1;
    MultidimArray<double> ZscoreShape2(SF.size()), sortedZscoreShape2;
    MultidimArray<double> ZscoreSNR1(SF.size()), sortedZscoreSNR1;
    MultidimArray<double> ZscoreSNR2(SF.size()), sortedZscoreSNR2;
    MultidimArray<double> ZscoreHist(SF.size()), sortedZscoreHist;

    finalZscore.initConstant(0);
    ZscoreShape1.resizeNoCopy(finalZscore);
    ZscoreShape2.resizeNoCopy(finalZscore);
    ZscoreSNR1.resizeNoCopy(finalZscore);
    ZscoreSNR2.resizeNoCopy(finalZscore);
    ZscoreHist.resizeNoCopy(finalZscore);
    sortedZscoreShape1.resizeNoCopy(finalZscore);
    sortedZscoreShape2.resizeNoCopy(finalZscore);
    sortedZscoreSNR1.resizeNoCopy(finalZscore);
    sortedZscoreSNR2.resizeNoCopy(finalZscore);
    sortedZscoreHist.resizeNoCopy(finalZscore);

    double zScore=0;
    int enabled;

    FOR_ALL_OBJECTS_IN_METADATA(SF)
    {
        SF.getValue(MDL_ENABLED,enabled,__iter.objId);
        if ( (enabled==-1)  )
        {
            A1D_ELEM(finalZscore,imgno) = 1e3;
            A1D_ELEM(ZscoreShape1,imgno) = 1e3;
            A1D_ELEM(ZscoreShape2,imgno) = 1e3;
            A1D_ELEM(ZscoreSNR1,imgno) = 1e3;
            A1D_ELEM(ZscoreSNR2,imgno) = 1e3;
            A1D_ELEM(ZscoreHist,imgno) = 1e3;
            imgno++;
            enabled = 0;
        }
        else
        {
            for (int num = 0; num < numPCAs; ++num)
            {
                if (num == 0)
                {
                    A1D_ELEM(ZscoreSNR1,imgno) = pcaAnalyzer[num].getZscore(imgno);
                }
                else if (num == 1)
                {
                    A1D_ELEM(ZscoreShape2,imgno) = pcaAnalyzer[num].getZscore(imgno);
                }
                else if (num == 2)
                {
                    A1D_ELEM(ZscoreShape1,imgno) = pcaAnalyzer[num].getZscore(imgno);
                }
                else if (num == 3)
                {
                    A1D_ELEM(ZscoreSNR2,imgno) = pcaAnalyzer[num].getZscore(imgno);
                }
                else
                {
                	A1D_ELEM(ZscoreHist,imgno) = pcaAnalyzer[num].getZscore(imgno);
                }

                if(zScore < pcaAnalyzer[num].getZscore(imgno))
                    zScore = pcaAnalyzer[num].getZscore(imgno);
            }

            A1D_ELEM(finalZscore,imgno)=zScore;
            imgno++;
            zScore = 0;
        }
    }

    // Produce output .....................................................
    MetaData SFout;
    std::ofstream fh_zind;

    if (verbose==2 && !fn_out.empty())
        fh_zind.open((fn_out.withoutExtension() + "_vectors.xmd").c_str(), std::ios::out);

    MultidimArray<int> sorted;
    finalZscore.indexSort(sorted);
    int nr_imgs = SF.size();
    bool thereIsEnable=SF.containsLabel(MDL_ENABLED);
    MDRow row;

    for (int imgno = 0; imgno < nr_imgs; imgno++)
    {
        int isort_1 = DIRECT_A1D_ELEM(sorted,imgno);
        int isort = isort_1 - 1;
        SF.getRow(row, isort_1);

        if (thereIsEnable)
        {
            int enabled;
            row.getValue(MDL_ENABLED, enabled);
            if (enabled==-1)
                continue;
        }

        double zscore=DIRECT_A1D_ELEM(finalZscore,isort);
        double zscoreShape1=DIRECT_A1D_ELEM(ZscoreShape1,isort);
        double zscoreShape2=DIRECT_A1D_ELEM(ZscoreShape2,isort);
        double zscoreSNR1=DIRECT_A1D_ELEM(ZscoreSNR1,isort);
        double zscoreSNR2=DIRECT_A1D_ELEM(ZscoreSNR2,isort);
        double zscoreHist=DIRECT_A1D_ELEM(ZscoreHist,isort);

        DIRECT_A1D_ELEM(sortedZscoreShape1,imgno)=DIRECT_A1D_ELEM(ZscoreShape1,isort);
        DIRECT_A1D_ELEM(sortedZscoreShape2,imgno)=DIRECT_A1D_ELEM(ZscoreShape2,isort);
        DIRECT_A1D_ELEM(sortedZscoreSNR1,imgno)=DIRECT_A1D_ELEM(ZscoreSNR1,isort);
        DIRECT_A1D_ELEM(sortedZscoreSNR2,imgno)=DIRECT_A1D_ELEM(ZscoreSNR2,isort);
        DIRECT_A1D_ELEM(sortedZscoreHist,imgno)=DIRECT_A1D_ELEM(ZscoreHist,isort);

        if (zscore>cutoff && cutoff>0)
        {
            row.setValue(MDL_ENABLED,-1);
            if (addToInput)
                SF.setValue(MDL_ENABLED,-1,isort_1);
        }
        else
        {
            row.setValue(MDL_ENABLED,1);
            if (addToInput)
                SF.setValue(MDL_ENABLED,1,isort_1);
        }

        row.setValue(MDL_ZSCORE,zscore);
        row.setValue(MDL_ZSCORE_SHAPE1,zscoreShape1);
        row.setValue(MDL_ZSCORE_SHAPE2,zscoreShape2);
        row.setValue(MDL_ZSCORE_SNR1,zscoreSNR1);
        row.setValue(MDL_ZSCORE_SNR2,zscoreSNR2);
        row.setValue(MDL_ZSCORE_HISTOGRAM,zscoreHist);

        if (addToInput)
        {
            SF.setValue(MDL_ZSCORE,zscore,isort_1);
            SF.setValue(MDL_ZSCORE_SHAPE1,zscoreShape1,isort_1);
            SF.setValue(MDL_ZSCORE_SHAPE2,zscoreShape2,isort_1);
            SF.setValue(MDL_ZSCORE_SNR1,zscoreSNR1,isort_1);
            SF.setValue(MDL_ZSCORE_SNR2,zscoreSNR2,isort_1);
            SF.setValue(MDL_ZSCORE_HISTOGRAM,zscoreHist,isort_1);
        }

        SFout.addRow(row);
    }

    //Sorting taking into account a given percentage
    if (per > 0)
    {
        MultidimArray<int> sortedShape1,sortedShape2,sortedSNR1,sortedSNR2,sortedHist,
        					sortedShapeSF1,sortedShapeSF2,sortedSNR1SF,sortedSNR2SF,sortedHistSF;

        sortedZscoreShape1.indexSort(sortedShape1);
        sortedZscoreShape2.indexSort(sortedShape2);
        sortedZscoreSNR1.indexSort(sortedSNR1);
        sortedZscoreSNR2.indexSort(sortedSNR2);
        sortedZscoreHist.indexSort(sortedHist);
        int numPartReject = std::floor((per/100)*SF.size());

        for (int numPar = SF.size()-1; numPar > (SF.size()-numPartReject); --numPar)
        {
            int isort_1 = DIRECT_A1D_ELEM(sortedShape1,numPar);
            int isort = isort_1 - 1;
            SFout.getRow(row, isort_1);
            row.setValue(MDL_ENABLED,-1);
            SFout.setRow(row,isort_1);

            isort_1 = DIRECT_A1D_ELEM(sortedShape2,numPar);
            isort = isort_1 - 1;
            SFout.getRow(row, isort_1);
            row.setValue(MDL_ENABLED,-1);
            SFout.setRow(row,isort_1);

            isort_1 = DIRECT_A1D_ELEM(sortedSNR1,numPar);
            isort = isort_1 - 1;
            SFout.getRow(row, isort_1);
            row.setValue(MDL_ENABLED,-1);
            SFout.setRow(row,isort_1);

            isort_1 = DIRECT_A1D_ELEM(sortedSNR2,numPar);
            isort = isort_1 - 1;
            SFout.getRow(row, isort_1);
            row.setValue(MDL_ENABLED,-1);
            SFout.setRow(row,isort_1);

            isort_1 = DIRECT_A1D_ELEM(sortedHist,numPar);
            isort = isort_1 - 1;
            SFout.getRow(row, isort_1);
            row.setValue(MDL_ENABLED,-1);
            SFout.setRow(row,isort_1);

            if (addToInput)
            {

                ZscoreShape1.indexSort(sortedShapeSF1);
                ZscoreShape2.indexSort(sortedShapeSF2);
                ZscoreSNR1.indexSort(sortedSNR1SF);
                ZscoreSNR2.indexSort(sortedSNR2SF);
                ZscoreHist.indexSort(sortedHistSF);

                isort_1 = DIRECT_A1D_ELEM(sortedShapeSF1,numPar);
                isort = isort_1 - 1;
                SF.getRow(row, isort_1);
                row.setValue(MDL_ENABLED,-1);
                SF.setRow(row,isort_1);

                isort_1 = DIRECT_A1D_ELEM(sortedShapeSF2,numPar);
                isort = isort_1 - 1;
                SF.getRow(row, isort_1);
                row.setValue(MDL_ENABLED,-1);
                SF.setRow(row,isort_1);

                isort_1 = DIRECT_A1D_ELEM(sortedSNR1SF,numPar);
                isort = isort_1 - 1;
                SF.getRow(row, isort_1);
                row.setValue(MDL_ENABLED,-1);
                SF.setRow(row,isort_1);

                isort_1 = DIRECT_A1D_ELEM(sortedSNR2SF,numPar);
                isort = isort_1 - 1;
                SF.getRow(row, isort_1);
                row.setValue(MDL_ENABLED,-1);
                SF.setRow(row,isort_1);

                isort_1 = DIRECT_A1D_ELEM(sortedHistSF,numPar);
                isort = isort_1 - 1;
                SF.getRow(row, isort_1);
                row.setValue(MDL_ENABLED,-1);
                SF.setRow(row,isort_1);
            }
        }
    }

    if (verbose==2)
        fh_zind.close();
    if (!fn_out.empty())
    {
        SFout.write(fn_out,MD_OVERWRITE);
    }
    if (addToInput)
        SF.write(fn,MD_APPEND);

}<|MERGE_RESOLUTION|>--- conflicted
+++ resolved
@@ -74,17 +74,7 @@
 void ProgSortByStatistics::processInprocessInputPrepareSPTH(MetaData &SF)
 {
     //#define DEBUG
-<<<<<<< HEAD
-
-    pcaAnalyzer[4];
-=======
-    //String name = "000005@Images/Extracted/run_002/extra/BPV_1386.stk";
-    //String name1 = "000006@Images/Extracted/run_001/extra/KLH_Dataset_I_Training_0003.stk";
-    //String name2 = "000005@Images/Extracted/run_001/extra/KLH_Dataset_I_Blind_Test_0049.stk";
-    //String name = "001160@Images/Extracted/run_001/DefaultFamily5";
-
     pcaAnalyzer[5];
->>>>>>> abbcb0c3
     PCAMahalanobisAnalyzer tempPcaAnalyzer0;
     PCAMahalanobisAnalyzer tempPcaAnalyzer1;
     PCAMahalanobisAnalyzer tempPcaAnalyzer2;
@@ -238,15 +228,11 @@
 
 #ifdef DEBUG
 
-<<<<<<< HEAD
             //String name = "000005@Images/Extracted/run_002/extra/BPV_1386.stk";
             String name = "000010@Images/Extracted/run_001/extra/KLH_Dataset_I_Training_0028.stk";
             //String name = "001160@Images/Extracted/run_001/DefaultFamily5";
 
             std::cout << img.name() << std::endl;
-=======
-            //std::cout << img.name() << std::endl;
->>>>>>> abbcb0c3
 
             if (img.name()==name2)
             {
