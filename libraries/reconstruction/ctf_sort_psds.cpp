--- conflicted
+++ resolved
@@ -393,10 +393,9 @@
     rowOut.setValue(MDL_CTF_CRIT_PSDPCARUNSTEST,evaluation.PSDPCRunsTest);
     rowOut.setValue(MDL_CTF_CRIT_NORMALITY, evaluation.histogramNormality);
 
-<<<<<<< HEAD
-=======
+
     //mdEnvelope.write(evaluation.ctf_envelope_ssnr,MD_OVERWRITE);
     mdEnvelope.write(evaluation.ctf_envelope_ssnr,MD_OVERWRITE);
     //std::cout << mdEnvelope << std::endl;
->>>>>>> 2bb38d1a
-}
+
+}
