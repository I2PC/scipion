/***************************************************************************
 *
 * Authors:     Carlos Oscar S. Sorzano (coss@cnb.csic.es)
 *              Slavica Jonic (slavica.jonic@impmc.jussieu.fr)
 *
 * This program is free software; you can redistribute it and/or modify
 * it under the terms of the GNU General Public License as published by
 * the Free Software Foundation; either version 2 of the License, or
 * (at your option) any later version.
 *
 * This program is distributed in the hope that it will be useful,
 * but WITHOUT ANY WARRANTY; without even the implied warranty of
 * MERCHANTABILITY or FITNESS FOR A PARTICULAR PURPOSE.  See the
 * GNU General Public License for more details.
 *
 * You should have received a copy of the GNU General Public License
 * along with this program; if not, write to the Free Software
 * Foundation, Inc., 59 Temple Place, Suite 330, Boston, MA
 * 02111-1307  USA
 *
 *  All comments concerning this program package may be sent to the
 *  e-mail address 'xmipp@cnb.csic.es'
 ***************************************************************************/

#include <vector>
#include "ctf_sort_psds.h"
#include "ctf_enhance_psd.h"
#include "ctf_estimate_from_micrograph.h"
#include <data/args.h>
#include <data/filters.h>
#include <data/transformations.h>
#include <data/histogram.h>


/* Constructor ------------------------------------------------------------- */
ProgPSDSort::ProgPSDSort()
{
	produces_an_output=true;
	produces_a_metadata=true;
	keep_input_columns=true;
}

void ProgPSDSort::defineLabelParam()
{
	addParamsLine(" [--label+ <image_label=micrograph>]   : Label to be used to read/write images.");
}

/* Read parameters --------------------------------------------------------- */
void ProgPSDSort::readParams()
{
	XmippMetadataProgram::readParams();
    filter_w1 = getDoubleParam("-f1");
    filter_w2 = getDoubleParam("-f2");
    decay_width = getDoubleParam("-decay");
    mask_w1 = getDoubleParam("-m1");
    mask_w2 = getDoubleParam("-m2");
    downsampling = getDoubleParam("--downsampling");
}

/* Usage ------------------------------------------------------------------- */
void ProgPSDSort::defineParams()
{
    XmippMetadataProgram::defineParams();
    addUsageLine("Evaluate the CTFs and PSDs of a set of micrographs.");
    addUsageLine("This process is strongly coupled to the output produced by the preprocessing micrographs step of the Xmipp protocols. ");
    addUsageLine("For each input PSD, the program writes its enhanced version since it is used in the computation of some of the criteria.");
    addUsageLine("+The different criteria for evaluating the PSDs are:");
    addUsageLine("+ ");
    addUsageLine("+$ *Damping*: this is the envelope value at the border of the PSD. Micrographs ");
    addUsageLine("+with a high envelope value at border are either wrongly estimated strongly undersampled.");
    addUsageLine("+ ");
    addUsageLine("+$ *First zero average*: this is average in Angstroms of the first zero. ");
    addUsageLine("+Normally, this value should be between 4x and 10x the sampling rate in Angstroms.");
    addUsageLine("+ ");
    addUsageLine("+$ *Maximum frequency*: this is the resolution (in Angstroms) at which the envelope drops below 1% of the maximum envelope");
    addUsageLine("+ ");
    addUsageLine("+$ *First zero disagreement*: if the CTF has been estimated by two different methods ");
    addUsageLine("+(normally Xmipp and Ctffind), then this criterion measures the average disagreement ");
    addUsageLine("+in Angstroms between the first zero in the two estimates. Low disagreements are ");
    addUsageLine("+indicative of correct fit.");
    addUsageLine("+ ");
    addUsageLine("+$ *First zero ratio*: this measures the astigmatism of the CTF by computing the ratio ");
    addUsageLine("+between the largest and smallest axes of the first zero ellipse. Ratios close to 1 ");
    addUsageLine("+indicate no astigmatism.");
    addUsageLine("+ ");
    addUsageLine("+$ *Ratio between the standard deviation at 1st zero and 1st minimum*: the variance in the experimental PSD along the");
    addUsageLine("+first zero and the first CTF minimum should be approximately equal (ratio=1).");
    addUsageLine("+ ");
    addUsageLine("+$ *CTF margin*: ratio between the average difference in the experimental PSD between the 1st Thon");
    addUsageLine("+ring and its previous zero, and the variance of the experimental PSD along the first zero");
    addUsageLine("+first zero and the first CTF minimum should be approximately equal (ratio=1).");
    addUsageLine("+ ");
    addUsageLine("+$ *Fitting score*: the CTF is computed by fitting a theoretical model to the experimentally observed PSD. ");
    addUsageLine("+This criterion is the fitting score. Smaller scores correspond to better fits.");
    addUsageLine("+ ");
    addUsageLine("+$ *Fitting correlation between zeros 1 and 3*: the region between the first and third zeroes ");
    addUsageLine("+is particularly important since it is where the Thon rings are most visible. ");
    addUsageLine("+This criterion reports the correlation between the experimental and theoretical PSDs ");
    addUsageLine("+within this region. High correlations indicate good fits.");
    addUsageLine("+ ");
    addUsageLine("+$ *Non-astigmatic validity*: if we consider the CTF cosine part in the direction U and V ");
    addUsageLine("+and add both as if they were waves, this criterion shows the frequency (in Angstroms) at which ");
    addUsageLine("+both waves would interfere completely destructively. Beyond this frequency, it cannot be assumed that ");
    addUsageLine("+a non-astigmatic CTF correction can manage an astigmatic CTF");
    addUsageLine("+ ");
    addUsageLine("+$ *PSD correlation at 90 degrees*: The PSD of non-astigmatic micrographs correlate well ");
    addUsageLine("+with itself after rotating the micrograph 90 degrees. This is so because non-astigmatic ");
    addUsageLine("+PSDs are circularly symmetrical, while astigmatic micrographs are elliptically symmetrical.");
    addUsageLine("+High correlation when rotating 90 degrees is an indicator of non-astigmatism.");
    addUsageLine("+This criterion is computed on the enhanced PSD. See [[ctf_enhance_psd_v3][ctf_enhance_psd]].");
    addUsageLine("+ ");
    addUsageLine("+$ *PSD radial integral*: this criterion reports the integral of the radially symmetrized PSD.");
    addUsageLine("+This criterion can highlight differences among the background noises of micrographs. ");
    addUsageLine("+This criterion is computed on the enhanced PSD. See [[ctf_enhance_psd_v3][ctf_enhance_psd]].");
    addUsageLine("+ ");
    addUsageLine("+$ *PSD variance*: the PSD is estimated by averaging different PSD local estimates in small regions of the micrograph. ");
    addUsageLine("+This criterion measures the variance of the different PSD local estimates. Untilted micrographs ");
    addUsageLine("+have equal defoci all over the micrograph, and therefore, the variance is due only to noise. ");
    addUsageLine("+However, tilted micrographs have an increased PSD variance since different regions of the micrograph ");
    addUsageLine("+have different defoci. Low variance of the PSD are indicative of non-tilted micrographs");
    addUsageLine("+ ");
    addUsageLine("+$ *PSD Principal Component 1 Variance*: when considering the local PSDs previously defined as vectors ");
    addUsageLine("+in a multidimensional space, we can compute the variance of their projection onto the first principal component axis. ");
    addUsageLine("+Low variance of this projection is indicative of a uniformity of local PSDs, i.e., this is another measure ");
    addUsageLine("+of the presence of tilt in the micrograph.");
    addUsageLine("+ ");
    addUsageLine("+$ *PSD !PCA Runs test*: when computing the projections onto the first principal component, as discussed in the previous criterion, ");
    addUsageLine("+one might expect that the sign of the projection is random for untilted micrographs. Micrographs with a marked ");
    addUsageLine("+non-random pattern of projections are indicative of tilted micrographs. The larger the value of this criterion, the less random the pattern is.");
    addParamsLine("==+ Enhancement filter parameters");
    addParamsLine("  [-f1 <freq_low=0.02>]      : Low freq. for band pass filtration, max 0.5");
    addParamsLine("  [-f2 <freq_high=0.2>]      : High freq. for band pass filtration, max 0.5");
    addParamsLine("  [-decay <freq_decay=0.02>] : Decay for the transition bands");
    addParamsLine("  [-m1 <mfreq_low=0.01>]     : Low freq. for mask, max 0.5");
    addParamsLine("  [-m2 <mfreq_high=0.45>]    : High freq. for mask, max 0.5");
    addParamsLine("  [--downsampling <K=1>]     : Downsampling factor used");
}

/* Show -------------------------------------------------------------------- */
void ProgPSDSort::show()
{
	if (verbose==0)
		return;
    XmippMetadataProgram::show();
    std::cout
    << "Filter w1:    " << filter_w1 << std::endl
    << "Filter w2:    " << filter_w2 << std::endl
    << "Filter decay: " << decay_width << std::endl
    << "Mask w1:      " << mask_w1 << std::endl
    << "Mask w2:      " << mask_w2 << std::endl
    << "Downsampling: " << downsampling << std::endl;
}

/* Compute Correlation ----------------------------------------------------- */
void ProgPSDSort::processImage(const FileName &fnImg, const FileName &fnImgOut, const MDRow &rowIn, MDRow &rowOut)
{
	PSDEvaluation evaluation;

	evaluation.ctf_envelope_ssnr = fn_in.getDir()+"envelope.xmd";

    FileName fnMicrograph, fnPSD, fnCTF, fnCTF2;
    rowIn.getValue(MDL_MICROGRAPH,fnMicrograph);
    rowIn.getValue(MDL_PSD,fnPSD);
    if (fnPSD=="NA")
    	return;
    //rowIn.getValue(MDL_CTF_MODEL,fnCTF);
    if (rowIn.containsLabel(MDL_CTF_MODEL2))
    	rowIn.getValue(MDL_CTF_MODEL2,fnCTF2);

    FileName fnRoot = fnMicrograph.withoutExtension();

    // Read input data
    Image<double> PSD;
    PSD.read(fnPSD);
    CTFDescription CTF1, CTF2;
    CTF1.readFromMdRow(rowIn);
    CTF1.produceSideInfo();
    evaluation.defocusU=CTF1.DeltafU;
    evaluation.defocusV=CTF1.DeltafV;
    if (!fnCTF2.empty() && fnCTF2 != "NA")
    {
    	CTF2.read(fnCTF2);
    	CTF2.produceSideInfo();
    }

    // Evaluate beating due to astigmatism
    /* The argument of the cosine part of the CTF is:                     wu=cos(K1*deltafu*u.^2+K2*u.^4)
     * If there is no astigmatism, then in the V direction we would have  wv=cos(K1*deltafv*u.^2+K2*u.^4)
     * and we should have (wu+wv)/2 = wu.
     * If there is astigmatism, the sum (wu+wv)/2 will depart from the behavior of wu
     * http://en.wikipedia.org/wiki/Beat_%28acoustics%29
     * calling argu and argv the argument of the two waves, we have
     *
     * (wu+wv)/2=cos((argu+argv)/2)cos((argu-argv)/2)
     *
     * The term cos((argu-argv)/2) acts as an envelope which may even vanish. Let's analyze this envelope
     * cos(0.5*(K1*deltafu*u.^2+K2*u.^4-K1*deltafv*u.^2+K2*u.^4))=cos(0.5*K1*abs(deltafu-deltafv)*u^2)
     *
     * When this envelope is 0, the interference between the two waves is totally destructive (we cannot apply a
     * non-astigmatic correction to an astigmatic CTF). This happens for
     *
     * 0.5*K1*abs(deltafu-deltafv)*u_0^2=pi/2 ---> u_0=sqrt(PI/(K1*abs(deltafu-deltafv)))
     *
     * This is the expression of critBeating
     */
    evaluation.beating=1.0/sqrt(PI/(CTF1.K1*abs(CTF1.DeltafU-CTF1.DeltafV)));

    // Enhance the PSD
    ProgCTFEnhancePSD enhancePSD;
    enhancePSD.filter_w1 = filter_w1;
    enhancePSD.filter_w2 = filter_w2;
    enhancePSD.decay_width = decay_width;
    enhancePSD.mask_w1 = mask_w1;
    enhancePSD.mask_w2 = mask_w2;
    enhancePSD.applyFilter(PSD());

    // Evaluate the radial integral
    PSD().setXmippOrigin();
    Matrix1D< int > center_of_rot(2);
    MultidimArray< double > radial_mean;
    MultidimArray<int> radial_count;
    radialAverage(PSD(),center_of_rot,radial_mean,radial_count);
    radial_mean.selfABS();
    radial_mean/=radial_mean.computeMax();
    evaluation.PSDradialIntegral=radial_mean.sum();

    // Rotate 90 degrees and compute correlation
    Image<double> PSDrotated;
    rotate(LINEAR,PSDrotated(),PSD(),90);
    evaluation.PSDcorrelation90=correlationIndex(PSD(), PSDrotated());

    // Get the fitting score
    //MetaData MD;
    //MD.read(fnCTF);

    //size_t objId = MD.firstObject();
    rowIn.getValue(MDL_CTF_CRIT_FITTINGSCORE,evaluation.fittingScore);
    rowIn.getValue(MDL_CTF_CRIT_FITTINGCORR13,evaluation.fittingCorr13);
    rowIn.getValue(MDL_CTF_CRIT_PSDVARIANCE,evaluation.PSDVariance);
    rowIn.getValue(MDL_CTF_CRIT_PSDPCA1VARIANCE,evaluation.PSDPC1Variance);
    rowIn.getValue(MDL_CTF_CRIT_PSDPCARUNSTEST,evaluation.PSDPCRunsTest);
    // Explore the CTF
    Matrix1D<double> u(2), freqZero1(2), freqZero2(2), freqMin1(2), pixelZero1(2), pixelMin1(2);
    double wmax=0.5/CTF1.Tm;
    double maxModuleZero=0, minModuleZero=1e38;
    double N=0;
    evaluation.maxDampingAtBorder=0;
    evaluation.firstZeroDisagreement=-1;
    evaluation.firstZeroAvg=0;
    double firstZeroAvgPSD=0;
    double firstZeroStddevPSD=0;
    double firstMinAvgPSD=0;
    double firstMinStddevPSD=0;
    double firstZeroMinAvgPSD=0;
    double firstZeroMinStddevPSD=0;
    evaluation.maxFreq=1000;

    CTF1.precomputeValues(0.0,0.0);
	double idamping0=1.0/CTF1.getValueDampingAt();
	double f2pixel=CTF1.Tm*downsampling*XSIZE(PSD());

	MetaData mdEnvelope;
	Matrix1D< double > envelope(100);
	envelope.initZeros();

	double Nalpha = 180;
    for (double alpha=0; alpha<=PI; alpha+=PI/Nalpha, N++)
    {
    	VECTOR_R2(u,cos(alpha),sin(alpha));

    	// Get the zero in the direction of u
    	CTF1.lookFor(1, u, freqZero1, 0);
    	double moduleZero=1.0/freqZero1.module();
    	maxModuleZero=XMIPP_MAX(maxModuleZero,moduleZero);
    	minModuleZero=XMIPP_MIN(minModuleZero,moduleZero);
    	evaluation.firstZeroAvg+=moduleZero;

    	// Get the first minimum (it is at higher frequency than the zero)
    	pixelZero1=freqZero1*f2pixel;
    	pixelMin1=freqMin1*f2pixel;
    	CTF1.lookFor(1, u, freqMin1, -1);
    	double psdZero=PSD().interpolatedElement2D(XX(pixelZero1),YY(pixelZero1),0.0);
    	double psdMin=PSD().interpolatedElement2D(XX(pixelMin1),YY(pixelMin1),0.0);
    	firstMinAvgPSD+=psdMin;
    	firstMinStddevPSD+=psdMin*psdMin;
    	firstZeroAvgPSD+=psdZero;
    	firstZeroStddevPSD+=psdZero*psdZero;
    	double zeroMinDiff=psdMin-psdZero;
    	firstZeroMinAvgPSD+=zeroMinDiff;
    	firstZeroMinStddevPSD+=zeroMinDiff*zeroMinDiff;

    	// Evaluate damping
    	double wx=wmax*XX(u);
    	double wy=wmax*YY(u);
    	CTF1.precomputeValues(wx,wy);
    	double damping=CTF1.getValueDampingAt();
    	damping=damping*damping;
    	evaluation.maxDampingAtBorder=XMIPP_MAX(evaluation.maxDampingAtBorder,damping);

        int idx = 0;
    	for (double w=0; w<wmax; w+=wmax/100.0)
    	{
        	wx=w*XX(u);
        	wy=w*YY(u);
        	CTF1.precomputeValues(wx,wy);
        	double normalizedDamping=fabs(CTF1.getValueDampingAt()*idamping0);
        	if (normalizedDamping>0.1)
        		evaluation.maxFreq=std::min(evaluation.maxFreq,1.0/w);

<<<<<<< HEAD
        	VEC_ELEM(envelope,idx) += double(normalizedDamping);
=======
        	VEC_ELEM(envelope,idx) += double(fabs(CTF1.getValueDampingAt()));
>>>>>>> b25dc7cc
    		idx++;
    	}

    	if (fnCTF2!="") {
        	CTF2.lookFor(1, u, freqZero2, 0);
        	double module2=1.0/freqZero2.module();
        	double diff=ABS(moduleZero-module2);
        	evaluation.firstZeroDisagreement=XMIPP_MAX(evaluation.firstZeroDisagreement,diff);
    	}
    }

    size_t objId2 = mdEnvelope.firstObject();
    int idx=0;
	for (double w=0; w<wmax; w+=wmax/100.0)
	{
		mdEnvelope.setValue(MDL_RESOLUTION_FREQ,w,objId2);
		mdEnvelope.setValue(MDL_CTF_ENVELOPE,VEC_ELEM(envelope,idx)/Nalpha,objId2);
		objId2 = mdEnvelope.addObject();
		idx++;
	}

    evaluation.firstZeroAvg/=N;
    evaluation.firstZeroRatio=maxModuleZero/minModuleZero;
    firstZeroAvgPSD/=N;
    firstZeroStddevPSD=sqrt(fabs(firstZeroStddevPSD/N-firstZeroAvgPSD*firstZeroAvgPSD));
    firstMinAvgPSD/=N;
    firstMinStddevPSD=sqrt(fabs(firstMinStddevPSD/N-firstMinAvgPSD*firstMinAvgPSD));
    firstZeroMinAvgPSD/=N;
    firstZeroMinStddevPSD=sqrt(fabs(firstZeroMinStddevPSD/N-firstZeroMinAvgPSD*firstZeroMinAvgPSD));

    evaluation.firstMinimumStddev_ZeroStddev=1000;
    evaluation.firstMinimumDiffStddev_ZeroStddev=1000;
    if (firstZeroStddevPSD>1e-6)
    {
    	evaluation.firstMinimumStddev_ZeroStddev=firstMinStddevPSD/firstZeroStddevPSD;
    	evaluation.firstMinimumDiffStddev_ZeroStddev=firstZeroMinAvgPSD/firstZeroStddevPSD;
    }

    // Evaluate micrograph normality
	ImageGeneric M;
	M.readMapped(fnMicrograph);
	double avg, stddev, minval, maxval;
	M().computeStats(avg, stddev, minval, maxval);
	Histogram1D hist;
	compute_hist(M(), hist, minval, maxval, 400);
	hist += 1;
	hist /= hist.sum();

	Histogram1D histGaussian;
	histGaussian.initZeros(hist);
	histGaussian.hmin=hist.hmin;
	histGaussian.hmax=hist.hmax;
	histGaussian.step_size=hist.step_size;
	histGaussian.istep_size=hist.istep_size;
	FOR_ALL_ELEMENTS_IN_ARRAY1D(histGaussian) {
		double x;
		hist.index2val(i, x);
		A1D_ELEM(histGaussian,i) = gaussian1D(x, stddev, avg);
	}
	evaluation.histogramNormality=0.5*(KLDistance(hist,histGaussian)+
			                           KLDistance(histGaussian,hist));

	// Write criteria
	rowOut.setValue(MDL_CTF_DEFOCUSU,evaluation.defocusU);
	rowOut.setValue(MDL_CTF_DEFOCUSV,evaluation.defocusV);
	rowOut.setValue(MDL_CTF_CRIT_FIRSTZEROAVG,evaluation.firstZeroAvg);
	rowOut.setValue(MDL_CTF_CRIT_MAXFREQ,evaluation.maxFreq);
	rowOut.setValue(MDL_CTF_CRIT_DAMPING,evaluation.maxDampingAtBorder);
    if (evaluation.firstZeroDisagreement>0)
    	rowOut.setValue(MDL_CTF_CRIT_FIRSTZERODISAGREEMENT,evaluation.firstZeroDisagreement);

    rowOut.setValue(MDL_CTF_CRIT_FIRSTZERORATIO,evaluation.firstZeroRatio);
    rowOut.setValue(MDL_CTF_ENVELOPE_PLOT,evaluation.ctf_envelope_ssnr);
    rowOut.setValue(MDL_CTF_CRIT_FIRSTMINIMUM_FIRSTZERO_RATIO,evaluation.firstMinimumStddev_ZeroStddev);
    rowOut.setValue(MDL_CTF_CRIT_FIRSTMINIMUM_FIRSTZERO_DIFF_RATIO,evaluation.firstMinimumDiffStddev_ZeroStddev);
    rowOut.setValue(MDL_CTF_CRIT_FITTINGSCORE,evaluation.fittingScore);
    rowOut.setValue(MDL_CTF_CRIT_FITTINGCORR13,evaluation.fittingCorr13);
    rowOut.setValue(MDL_CTF_CRIT_NONASTIGMATICVALIDITY,evaluation.beating);
    rowOut.setValue(MDL_CTF_CRIT_PSDCORRELATION90,evaluation.PSDcorrelation90);
    rowOut.setValue(MDL_CTF_CRIT_PSDRADIALINTEGRAL,evaluation.PSDradialIntegral);
    rowOut.setValue(MDL_CTF_CRIT_PSDVARIANCE,evaluation.PSDVariance);
    rowOut.setValue(MDL_CTF_CRIT_PSDPCA1VARIANCE,evaluation.PSDPC1Variance);
    rowOut.setValue(MDL_CTF_CRIT_PSDPCARUNSTEST,evaluation.PSDPCRunsTest);
    rowOut.setValue(MDL_CTF_CRIT_NORMALITY, evaluation.histogramNormality);

<<<<<<< HEAD

    //mdEnvelope.write(evaluation.ctf_envelope_ssnr,MD_OVERWRITE);
    mdEnvelope.write(evaluation.ctf_envelope_ssnr,MD_OVERWRITE);
    //std::cout << mdEnvelope << std::endl;

=======
    //mdEnvelope.write(evaluation.ctf_envelope_ssnr,MD_OVERWRITE);
    mdEnvelope.write(evaluation.ctf_envelope_ssnr,MD_OVERWRITE);
    //std::cout << mdEnvelope << std::endl;
>>>>>>> b25dc7cc
}
<|MERGE_RESOLUTION|>--- conflicted
+++ resolved
@@ -307,11 +307,7 @@
         	if (normalizedDamping>0.1)
         		evaluation.maxFreq=std::min(evaluation.maxFreq,1.0/w);
 
-<<<<<<< HEAD
-        	VEC_ELEM(envelope,idx) += double(normalizedDamping);
-=======
         	VEC_ELEM(envelope,idx) += double(fabs(CTF1.getValueDampingAt()));
->>>>>>> b25dc7cc
     		idx++;
     	}
 
@@ -397,15 +393,9 @@
     rowOut.setValue(MDL_CTF_CRIT_PSDPCARUNSTEST,evaluation.PSDPCRunsTest);
     rowOut.setValue(MDL_CTF_CRIT_NORMALITY, evaluation.histogramNormality);
 
-<<<<<<< HEAD
 
     //mdEnvelope.write(evaluation.ctf_envelope_ssnr,MD_OVERWRITE);
     mdEnvelope.write(evaluation.ctf_envelope_ssnr,MD_OVERWRITE);
     //std::cout << mdEnvelope << std::endl;
 
-=======
-    //mdEnvelope.write(evaluation.ctf_envelope_ssnr,MD_OVERWRITE);
-    mdEnvelope.write(evaluation.ctf_envelope_ssnr,MD_OVERWRITE);
-    //std::cout << mdEnvelope << std::endl;
->>>>>>> b25dc7cc
-}
+}
