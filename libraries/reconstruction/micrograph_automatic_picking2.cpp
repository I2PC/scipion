/***************************************************************************
 *
 * Authors:    Carlos Oscar            coss@cnb.csic.es (2011)
 *
 * Unidad de  Bioinformatica of Centro Nacional de Biotecnologia , CSIC
 *
 * This program is free software; you can redistribute it and/or modify
 * it under the terms of the GNU General Public License as published by
 * the Free Software Foundation; either version 2 of the License, or
 * (at your option) any later version.
 *
 * This program is distributed in the hope that it will be useful,
 * but WITHOUT ANY WARRANTY; without even the implied warranty of
 * MERCHANTABILITY or FITNESS FOR A PARTICULAR PURPOSE.  See the
 * GNU General Public License for more details.
 *
 * You should have received a copy of the GNU General Public License
 * along with this program; if not, write to the Free Software
 * Foundation, Inc., 59 Temple Place, Suite 330, Boston, MA
 * 02111-1307  USA
 *
 *  All comments concerning this program package may be sent to the
 *  e-mail address 'xmipp@cnb.csic.es'
 ***************************************************************************/
#include <math.h>
#include "micrograph_automatic_picking2.h"
#include <data/filters.h>
#include <data/rotational_spectrum.h>
#include <reconstruction/denoise.h>
#include <data/xmipp_fft.h>
#include <data/xmipp_filename.h>
#include <algorithm>
#include <classification/uniform.h>

AutoParticlePicking2::AutoParticlePicking2(const FileName &fn, Micrograph *_m,
        int size, int filterNum, int pcaNum, int corrNum)
{
    __m=_m;
    fn_micrograph=fn;
    microImage.read(fn_micrograph);
    double t=std::max(0.25,50.0/size);
    scaleRate=std::min(1.0,t);
    particle_radius=(size*scaleRate)*0.5;
    particle_size=particle_radius * 2;
    NRsteps=particle_size/2-3;
    filter_num=filterNum;
    corr_num=corrNum;
    NPCA=pcaNum;
    NRPCA=20;
    num_correlation=filter_num+((filter_num-corr_num)*corr_num);
    classifier.setParameters(8.0, 0.125);
    classifier2.setParameters(1.0, 0.25);//(2.0, 0.5);
}

//Generate filter bank from the micrograph image
void filterBankGenerator(MultidimArray<double> &inputMicrograph,
                         const FileName &fnFilterBankStack,
                         int filter_num)
{
    fnFilterBankStack.deleteFile();
    Image<double> Iaux;
    Iaux()=inputMicrograph;
    FourierFilter filter;
    filter.raised_w=0.02;
    filter.FilterShape=RAISED_COSINE;
    filter.FilterBand=BANDPASS;
    MultidimArray<std::complex<double> > micrographFourier;
    FourierTransformer transformer;
    transformer.FourierTransform(Iaux(),micrographFourier,true);
    for (int i=0;i<filter_num;i++)
    {
        filter.w1=0.025*i;
        filter.w2=(filter.w1)+0.025;
        transformer.setFourier(micrographFourier);
        filter.applyMaskFourierSpace(inputMicrograph,transformer.fFourier);
        transformer.inverseFourierTransform();
        Iaux.write(fnFilterBankStack,i+1,true,WRITE_APPEND);
    }
}

/*
 *This method do the correlation between two polar images
 *n1 and n2 in mIPolar (Stack) and put it at the nF place
 *of the mIpolarCorr (Stack)
 */
void correlationBetweenPolarChannels(int n1,int n2,int nF,
                                     MultidimArray<double> &mIpolar,
                                     MultidimArray<double> &mIpolarCorr,
                                     CorrelationAux &aux)
{
    MultidimArray<double> imgPolar1, imgPolar2, imgPolarCorr, corr2D;
    imgPolar1.aliasImageInStack(mIpolar, n1);
    imgPolar2.aliasImageInStack(mIpolar, n2);
    imgPolarCorr.aliasImageInStack(mIpolarCorr,nF);
    // The correlation between images n1 and n2 and put in nF
    correlation_matrix(imgPolar1,imgPolar2,corr2D,aux);
    imgPolarCorr=corr2D;
}

//To calculate the euclidean distance between to points
double euclidean_distance(const Particle2 &p1, const Particle2 &p2)
{
    double dx=(p1.x-p2.x);
    double dy= (p1.y-p2.y);
    return sqrt(dx*dx+dy*dy);
}

bool AutoParticlePicking2::checkDist(Particle2 &p)
{
    int num_part=__m->ParticleNo();
    int dist=0,min;
    Particle2 posSample;

    posSample.x=(__m->coord(0).X)*scaleRate;
    posSample.y=(__m->coord(0).Y)*scaleRate;
    min=euclidean_distance(p,posSample);
    for (int i=1;i<num_part;i++)
    {
        posSample.x=(__m->coord(i).X)*scaleRate;
        posSample.y=(__m->coord(i).Y)*scaleRate;
        dist= euclidean_distance(p,posSample);
        if (dist<min)
            min=dist;
    }

    if (min>(0.25*particle_radius))
        return true;
    else
        return false;
}

/*
 * This method check if a point is local maximum according to
 * the eight neighbors.
 */
bool isLocalMaxima(MultidimArray<double> &inputArray, int x, int y)
{
    if (DIRECT_A2D_ELEM(inputArray,y-1,x-1)<DIRECT_A2D_ELEM(inputArray,y,x) &&
        DIRECT_A2D_ELEM(inputArray,y-1,x)<DIRECT_A2D_ELEM(inputArray,y,x) &&
        DIRECT_A2D_ELEM(inputArray,y-1,x+1)<DIRECT_A2D_ELEM(inputArray,y,x) &&
        DIRECT_A2D_ELEM(inputArray,y,x-1)<DIRECT_A2D_ELEM(inputArray,y,x) &&
        DIRECT_A2D_ELEM(inputArray,y,x+1)<DIRECT_A2D_ELEM(inputArray,y,x) &&
        DIRECT_A2D_ELEM(inputArray,y+1,x-1)<DIRECT_A2D_ELEM(inputArray,y,x) &&
        DIRECT_A2D_ELEM(inputArray,y+1,x)<DIRECT_A2D_ELEM(inputArray,y,x) &&
        DIRECT_A2D_ELEM(inputArray,y+1,x+1)<DIRECT_A2D_ELEM(inputArray,y,x))
        return true;
    else
        return false;
}

void AutoParticlePicking2::polarCorrelation(MultidimArray<double> &Ipolar,
        MultidimArray<double> &IpolarCorr)
{
    int nF = NSIZE(Ipolar);
    CorrelationAux aux;

    for (int n=0; n<nF;++n)
    {
        correlationBetweenPolarChannels(n,n,n,Ipolar,IpolarCorr,aux);
    }
    for (int i=0; i<(filter_num-corr_num);i++)
        for (int j=1;j<=corr_num;j++)
        {
            correlationBetweenPolarChannels(i,i+j,nF++,Ipolar,IpolarCorr,aux);
        }
}

AutoParticlePicking2::~AutoParticlePicking2()
{
    // delete classifier;
    // delete classifier2;
    // std::cerr<<"We Are Here in des auto!";
}

void AutoParticlePicking2::extractStatics(MultidimArray<double> &inputVec,
        MultidimArray<double> &features)
{
    MultidimArray<double> sortedVec;
    features.resize(1,1,1,12);
    DIRECT_A1D_ELEM(features,0)=inputVec.computeAvg();
    DIRECT_A1D_ELEM(features,1)=inputVec.computeStddev();
    normalize_OldXmipp(inputVec);
    // Sorting the image in order to find the quantiles
    inputVec.sort(sortedVec);
    int step=floor(XSIZE(sortedVec)*0.1);
    for (int i=2;i<12;i++)
        DIRECT_A1D_ELEM(features,i)=DIRECT_A1D_ELEM(sortedVec,(i-1)*step);
}

void AutoParticlePicking2::buildVector(MultidimArray<double> &inputVec,
                                       MultidimArray<double> &staticVec,
                                       MultidimArray<double> &featureVec,
                                       MultidimArray<double> &pieceImage)
{
    MultidimArray<double> avg;
    MultidimArray<double> pcaBase;
    MultidimArray<double> pcaRBase;
    MultidimArray<double> vec;

    featureVec.resize(1,1,1,num_correlation*NPCA+NRPCA+12);
    // Read the polar correlation from the stack and project on
    // PCA basis and put the value as the feature.
    for (int i=0;i<num_correlation;i++)
    {
        avg.aliasImageInStack(pcaModel,i*(NPCA + 1));
        avg.resize(1,1,1,XSIZE(avg)*YSIZE(avg));
        vec.aliasImageInStack(inputVec, i);
        vec.resize(1,1,1,XSIZE(vec)*YSIZE(vec));
        vec-=avg;
        for (int j=0;j<NPCA;j++)
        {
            pcaBase.aliasImageInStack(pcaModel,(i*(NPCA+1)+1)+j);
            pcaBase.resize(1,1,1,XSIZE(pcaBase)*YSIZE(pcaBase));
            DIRECT_A1D_ELEM(featureVec,j+(i*NPCA))=PCAProject(pcaBase,vec);
        }
    }
    // Extract the statics from the image
    for (int j=0;j<12;j++)
    {
        DIRECT_A1D_ELEM(featureVec,j+num_correlation*NPCA)=DIRECT_A1D_ELEM(staticVec,j);
    }

    // Projecting the image on rotational PCA basis
    for (int j=0;j<NRPCA;j++)
    {
        pcaRBase.aliasImageInStack(pcaRotModel,j);
        pcaRBase.resize(1,1,1,XSIZE(pcaRBase)*YSIZE(pcaRBase));
        DIRECT_A1D_ELEM(featureVec,num_correlation*NPCA+12+j)=PCAProject(pcaRBase,pieceImage);
    }
}

void AutoParticlePicking2::buildInvariant(MultidimArray<double> &invariantChannel,int x,int y)
{
    MultidimArray<double> pieceImage;
    MultidimArray<double> Ipolar;
    MultidimArray<double> mIpolar,filter;
    Ipolar.initZeros(filter_num,1,NangSteps,NRsteps);
    // First put the polar channels in a stack
    for (int j=0;j<filter_num;++j)
    {
        filter.aliasImageInStack(micrographStack(),j);
        extractParticle(x,y,filter,pieceImage,true);
        mIpolar.aliasImageInStack(Ipolar,j);
        convert2Polar(pieceImage,mIpolar);
    }
    // Obtain the correlation between different channels
    polarCorrelation(Ipolar,invariantChannel);
}

double AutoParticlePicking2::PCAProject(MultidimArray<double> &pcaBasis,
                                        MultidimArray<double> &vec)
{
    double dotProduct=0;
    FOR_ALL_DIRECT_ELEMENTS_IN_ARRAY1D(pcaBasis)
    dotProduct+=DIRECT_A1D_ELEM(pcaBasis,i)*DIRECT_A1D_ELEM(vec,i);
    return dotProduct;
}

void AutoParticlePicking2::trainPCA(const FileName &fnPositiveFeat)
{
    ImageGeneric positiveInvariant;
    MultidimArray<float> pcaVec;
    ArrayDim aDim;

    FileName fnPositiveInvariatn=fnPositiveFeat+"_invariant_Positive.stk";
    positiveInvariant.read(fnPositiveInvariatn,HEADER);
    positiveInvariant.getDimensions(aDim);
    int steps=aDim.ndim/num_correlation;
    // Read the channel correlation one by one and obtain the basis for them.
    for (int i=1;i<=num_correlation;i++)
    {
        for (int j=0;j<steps;j++)
        {
            positiveInvariant.readMapped(fnPositiveInvariatn,j*num_correlation+i);
            positiveInvariant().getImage(pcaVec);
            pcaVec.resize(1,1,1,XSIZE(pcaVec)*YSIZE(pcaVec));
            pcaAnalyzer.addVector(pcaVec);
        }
        pcaAnalyzer.subtractAvg();
        pcaAnalyzer.learnPCABasis(NPCA,10);
        savePCAModel(fnPositiveFeat);
        pcaAnalyzer.clear();
    }
}

void AutoParticlePicking2::trainRotPCA(const FileName &fnAvgModel,const FileName &fnPCARotModel)
{
    // just set the parameters and call the run method of the object
    // in order to obtain the rotational PCA basis.
    rotPcaAnalyzer.fnIn=fnAvgModel;
    rotPcaAnalyzer.fnRoot=fnPCARotModel;
    rotPcaAnalyzer.psi_step=2;
    rotPcaAnalyzer.Nthreads=4;
    rotPcaAnalyzer.Neigen=20;
    rotPcaAnalyzer.shift_step=1;
    rotPcaAnalyzer.Nits=2;
    rotPcaAnalyzer.maxNimgs=-1;
    rotPcaAnalyzer.max_shift_change=0;
    rotPcaAnalyzer.run();
}

void AutoParticlePicking2::trainSVM(const FileName &fnModel,
                                    int numClassifier)
{

    if (numClassifier==1)
    {
        classifier.SVMTrain(dataSet,classLabel);
        classifier.SaveModel(fnModel);
    }
    else
    {
        classifier2.SVMTrain(dataSet1,classLabel1);
        classifier2.SaveModel(fnModel);
    }
}

int AutoParticlePicking2::automaticallySelectParticles(bool use2Classifier,bool fast)
{

    double label, score;
    Particle2 p;
    MultidimArray<double> IpolarCorr;
    MultidimArray<double> featVec;
    MultidimArray<double> pieceImage;
    MultidimArray<double> staticVec, dilatedVec;
    std::vector<Particle2> positionArray;
    IpolarCorr.initZeros(num_correlation,1,NangSteps,NRsteps);
    // Obtain the positions in micrograph where there maybe particles
    buildSearchSpace(positionArray,fast);
<<<<<<< HEAD
#ifdef DEBUG_AUTO

    std::ofstream fh_training;
    fh_training.open("particles_cord1.txt");
#endif
    int num=positionArray.size()*(10.0/100.0);
=======
    int num=positionArray.size()*(90.0/100.0);
>>>>>>> 159ae78c
    for (int k=0;k<num;k++)
    {
        int j=positionArray[k].x;
        int i=positionArray[k].y;
<<<<<<< HEAD
#ifdef DEBUG_AUTO

        fh_training << j * (1.0 / scaleRate) << " " << i * (1.0 / scaleRate)
        << " " << positionArray[k].cost << std::endl;
#endif

=======
>>>>>>> 159ae78c
        buildInvariant(IpolarCorr,j,i);
        extractParticle(j,i,microImage(),pieceImage,false);
        pieceImage.resize(1,1,1,XSIZE(pieceImage)*YSIZE(pieceImage));
        extractStatics(pieceImage,staticVec);
        buildVector(IpolarCorr,staticVec,featVec,pieceImage);
        // Normalizing the feature vector according to the max and mean of the vector
        double max=featVec.computeMax();
        double min=featVec.computeMin();
        FOR_ALL_DIRECT_ELEMENTS_IN_ARRAY1D(featVec)
        {
            DIRECT_A1D_ELEM(featVec,i)=0+((1)*((DIRECT_A1D_ELEM(featVec,i)-min)/(max-min)));
        }
        label=classifier.predict(featVec, score);
        if (label==1)
        {
            // If it is a particle check if it is not a false positive
            if (use2Classifier==true)
            {
                label=classifier2.predict(featVec,score);
                if (label==1)
                {
                    p.x=j;
                    p.y=i;
                    p.status=1;
                    p.cost=score;
                    p.vec=featVec;
                    auto_candidates.push_back(p);
                }
            }
            else
            {
                p.x=j;
                p.y=i;
                p.status=1;
                p.cost=score;
                p.vec=featVec;
                auto_candidates.push_back(p);
            }
        }
    }
    // Remove the occluded particles
    for (int i=0;i<auto_candidates.size();++i)
        for (int j=0;j<auto_candidates.size()-i-1;j++)
            if (auto_candidates[j].cost<auto_candidates[j+1].cost)
            {
                p=auto_candidates[j+1];
                auto_candidates[j+1]=auto_candidates[j];
                auto_candidates[j]=p;
            }
    for (int i=0;i<auto_candidates.size()-1;++i)
    {
        if (auto_candidates[i].status==-1)
            continue;
        p=auto_candidates[i];
        for (int j=i+1;j<auto_candidates.size();j++)
        {
            if (auto_candidates[j].x>p.x-particle_radius
                && auto_candidates[j].x<p.x+particle_radius
                && auto_candidates[j].y>p.y-particle_radius
                && auto_candidates[j].y<p.y+particle_radius)
            {
                if (p.cost<auto_candidates[j].cost)
                {
                    auto_candidates[i].status=-1;
                    p=auto_candidates[j];
                }
                else
                    auto_candidates[j].status=-1;
            }
        }
    }
    return auto_candidates.size();
}

void AutoParticlePicking2::add2Dataset(const FileName &fn_Invariant,
                                       const FileName &fnParticles,
                                       int label)
{
    ImageGeneric positiveInvariant;
    MultidimArray<double> vec;
    MultidimArray<double> staticVec;
    MultidimArray<double> avg;
    MultidimArray<double> pcaBase;
    MultidimArray<double> pcaRBase;
    MultidimArray<double> binaryVec;
    MultidimArray<double> dilatedVec;
    FourierFilter filter;
    ArrayDim aDim;
    int yDataSet=YSIZE(dataSet);

    positiveInvariant.read(fn_Invariant,HEADER);
    positiveInvariant.getDimensions(aDim);
    int steps=aDim.ndim/num_correlation;
    // Resize the dataset for the new data
    dataSet.resize(1,1,yDataSet+steps,num_correlation*NPCA+NRPCA+12);
    classLabel.resize(1,1,1,YSIZE(dataSet));
    for (int n=yDataSet;n<XSIZE(classLabel);n++)
        classLabel(n)=label;
    // Here we take each channel of the particle and try to project it
    // on related PCA basis. So we first do it for first channel and obtain
    // all the features for all particles and then move to the next channel.
    for (int i=0;i<num_correlation;i++)
    {
        avg.aliasImageInStack(pcaModel,i*(NPCA+1));
        avg.resize(1,1,1,XSIZE(avg)*YSIZE(avg));
        for (int j=0;j<NPCA;j++)
        {
            pcaBase.aliasImageInStack(pcaModel,i*(NPCA+1)+1+j);
            pcaBase.resize(1,1,1,XSIZE(pcaBase)*YSIZE(pcaBase));
            for (int k=0;k<steps;k++)
            {
                positiveInvariant.readMapped(fn_Invariant,k*num_correlation+i+1);
                positiveInvariant().getImage(vec);
                vec.resize(1,1,1,XSIZE(vec)*YSIZE(vec));
                vec-=avg;
                DIRECT_A2D_ELEM(dataSet,k+yDataSet,j+(i*NPCA))=PCAProject(pcaBase,vec);
            }
        }
    }
    // Obtain the statics for each particle
    for (int i=0;i<steps;i++)
    {
        positiveInvariant.readMapped(fnParticles,i+1);
        positiveInvariant().getImage(vec);
        vec.resize(1,1,1,XSIZE(vec)*YSIZE(vec));
        extractStatics(vec,staticVec);
        for (int j=0;j<12;j++)
        {
            DIRECT_A2D_ELEM(dataSet,i+yDataSet,j+num_correlation*NPCA)=DIRECT_A1D_ELEM(staticVec,j);
        }
        // Project each particles on rotational PCA basis.
        for (int j=0;j<NRPCA;j++)
        {
            pcaRBase.aliasImageInStack(pcaRotModel,j);
            pcaRBase.resize(1,1,1,XSIZE(pcaRBase)*YSIZE(pcaRBase));
            DIRECT_A2D_ELEM(dataSet,i+yDataSet,num_correlation*NPCA+12+j)=PCAProject(pcaRBase,vec);
        }
    }
    fn_Invariant.deleteFile();
    fnParticles.deleteFile();
}

void AutoParticlePicking2::add2Dataset()
{
    // Here we have the features and we just want to put them
    // in the dataset.
    int yDataSet=YSIZE(dataSet);
    dataSet.resize(1,1,yDataSet+auto_candidates.size(),num_correlation*NPCA+NRPCA+12);
    classLabel.resize(1,1,1,YSIZE(dataSet));
    for (int n=yDataSet;n<XSIZE(classLabel);n++)
        classLabel(n)=3;
    for (int i=0;i<auto_candidates.size();i++)
    {
        for (int j=0;j<XSIZE(dataSet);j++)
        {
            DIRECT_A2D_ELEM(dataSet,i+yDataSet,j)=DIRECT_A1D_ELEM(auto_candidates[i].vec,j);
        }
    }
}

void AutoParticlePicking2::extractPositiveInvariant(const FileName &fnInvariantFeat,
        const FileName &fnParticles,
        bool avgFlag)

{

    MultidimArray<double> IpolarCorr;
    MultidimArray<double> pieceImage;
    AlignmentAux aux;
    CorrelationAux aux2;
    RotationalCorrelationAux aux3;
    Matrix2D<double> M;
    int num_part =__m->ParticleNo();
    Image<double> II;
    FileName fnPositiveInvariatn=fnInvariantFeat+"_Positive.stk";
    FileName fnPositiveParticles=fnParticles+"_Positive.stk";
    IpolarCorr.initZeros(num_correlation,1,NangSteps,NRsteps);

    for (int i=0;i<num_part;i++)
    {
        int x=(__m->coord(i).X)*scaleRate;
        int y=(__m->coord(i).Y)*scaleRate;

        buildInvariant(IpolarCorr,x,y);
        extractParticle(x,y,microImage(),pieceImage,false);
        II()=pieceImage;
        II.write(fnPositiveParticles,ALL_IMAGES,true,WRITE_APPEND);
        // Compute the average of the manually picked particles after doing aligning
        // We just do it on manually picked particles and the flag show that if we
        // are in this step.
        if (avgFlag==false)
        {
            pieceImage.setXmippOrigin();
            particleAvg.setXmippOrigin();
            if (particleAvg.computeMax()==0)
            {
                particleAvg=particleAvg+pieceImage;
            }
            else
            {
                alignImages(particleAvg,pieceImage,M,true,aux,aux2,aux3);
                particleAvg=particleAvg+pieceImage;
            }
        }
        II()=IpolarCorr;
        II.write(fnPositiveInvariatn,ALL_IMAGES,true,WRITE_APPEND);
    }
    if (avgFlag==false)
        particleAvg/=num_part;
}

void AutoParticlePicking2::extractNegativeInvariant(const FileName &fnInvariantFeat,
        const FileName &fnParticles)
{
    MultidimArray<double> IpolarCorr;
    MultidimArray<double> randomValues;
    MultidimArray<double> pieceImage;
    MultidimArray<int> randomIndexes;
    std::vector<Particle2> negativeSamples;

    int num_part=__m->ParticleNo();
    Image<double> II;
    FileName fnNegativeInvariatn=fnInvariantFeat+"_Negative.stk";
    FileName fnNegativeParticles=fnParticles+"_Negative.stk";
    IpolarCorr.initZeros(num_correlation,1,NangSteps,NRsteps);
    // first we obtain all the places in which there could be
    // a negative particles.
    extractNonParticle(negativeSamples);
    // Choose some random positions from the previous step.
    RandomUniformGenerator<double> randNum(0, 1);
    randomValues.resize(1,1,1,negativeSamples.size());
    FOR_ALL_DIRECT_ELEMENTS_IN_ARRAY1D(randomValues)
    DIRECT_A1D_ELEM(randomValues,i)=randNum();
    randomValues.indexSort(randomIndexes);
    int numNegatives;
    // If the number of particles is lower than 15 then the
    // number of the negatives is equal to 15 else it is equal
    // to the number of particles times 2.
    if (num_part<15)
        numNegatives=15;
    else
        numNegatives=num_part*2;
    for (int i=0;i<numNegatives;i++)
    {
        int x=negativeSamples[DIRECT_A1D_ELEM(randomIndexes,i)-1].x;
        int y=negativeSamples[DIRECT_A1D_ELEM(randomIndexes,i)-1].y;
        extractParticle(x,y,microImage(),pieceImage,false);
        II()=pieceImage;
        II.write(fnNegativeParticles,ALL_IMAGES,true,WRITE_APPEND);
        buildInvariant(IpolarCorr,x,y);
        II()=IpolarCorr;
        II.write(fnNegativeInvariatn,ALL_IMAGES,true,WRITE_APPEND);
    }
}

void AutoParticlePicking2::extractInvariant(const FileName &fnInvariantFeat,
        const FileName &fnParticles,
        bool avgFlag)
{
    extractPositiveInvariant(fnInvariantFeat,fnParticles,avgFlag);
    extractNegativeInvariant(fnInvariantFeat,fnParticles);
}

void AutoParticlePicking2::extractParticle(const int x, const int y,
        MultidimArray<double> &filter,
        MultidimArray<double> &particleImage,
        bool normal)
{
    int startX, startY, endX, endY;
    startX = x - particle_radius;
    startY = y - particle_radius;
    endX = x + particle_radius;
    endY = y + particle_radius;

    filter.window(particleImage, startY, startX, endY, endX);
    if (normal)
        normalize_OldXmipp(particleImage);
}

void AutoParticlePicking2::extractNonParticle(std::vector<Particle2> &negativePosition)
{
    int endX,endY;
    int gridStep=particle_radius/2;
    Particle2 negSample;
    endX = XSIZE(microImage())-particle_radius*2;
    endY = YSIZE(microImage())-particle_radius*2;
    MultidimArray<double> pieceImage;
    Image<double> II;

    for (int i=particle_radius*2;i<endY; i=i+gridStep)
        for (int j= particle_radius*2;j<endX;j=j+gridStep)
        {
            negSample.y=i;
            negSample.x=j;
            if (checkDist(negSample))
            {
                extractParticle(j,i,microImage(),pieceImage,false);
                II()=pieceImage;
                negativePosition.push_back(negSample);
            }
        }
}
void AutoParticlePicking2::convert2Polar(MultidimArray<double> &particleImage,
        MultidimArray<double> &polar)
{
    Matrix1D<double> R;
    particleImage.setXmippOrigin();
    image_convertCartesianToPolar_ZoomAtCenter(particleImage,polar,R,1,3,
            XSIZE(particleImage)/2,NRsteps,0,2*PI,NangSteps);
}

void AutoParticlePicking2::loadTrainingSet(const FileName &fn)
{
    int x,y;
    std::ifstream fhTrain;
    fhTrain.open(fn.c_str());
    fhTrain >>y>>x;
    dataSet.resize(1,1,y,x);
    classLabel.resize(1,1,1,y);
    // Load the train set and put the values in training array
    for (int i=0;i<y;i++)
    {
        fhTrain >>classLabel(i);
        for (int j= 0;j<x;j++)
            fhTrain>>DIRECT_A2D_ELEM(dataSet,i,j);
    }
    fhTrain.close();
}

void AutoParticlePicking2::saveTrainingSet(const FileName &fn)
{
    std::ofstream fhTrain;
<<<<<<< HEAD
#ifdef DEBUG_SAVETRAINSET

    std::ofstream fhtest;
    fhtest.open("WNDataset.txt");
#endif

=======
>>>>>>> 159ae78c
    fhTrain.open(fn.c_str());
    fhTrain<<YSIZE(dataSet)<< " "<< XSIZE(dataSet)<< std::endl;
    for (int i=0;i<YSIZE(dataSet);i++)
    {
        fhTrain<<classLabel(i)<< std::endl;
<<<<<<< HEAD
#ifdef DEBUG_SAVETRAINSET

        fhtest<<classLabel(i)<<" ";
#endif

=======
>>>>>>> 159ae78c
        for (int j=0;j<XSIZE(dataSet);j++)
            fhTrain<<DIRECT_A2D_ELEM(dataSet,i,j)<<" ";
<<<<<<< HEAD
#ifdef DEBUG_SAVETRAINSET

            fhtest<<j+1<<":"<<DIRECT_A2D_ELEM(dataSet,i,j)<<" ";
#endif

        }
        fhTrain<<std::endl;
#ifdef DEBUG_SAVETRAINSET

        fhtest<<std::endl;
#endif

    }
    fhTrain.close();
#ifdef DEBUG_SAVETRAINSET

    fhtest.close();
#endif
=======
        fhTrain<<std::endl;
    }
    fhTrain.close();
>>>>>>> 159ae78c
}

void AutoParticlePicking2::savePCAModel(const FileName &fn_root)
{
    FileName fnPcaModel=fn_root+"_pca_model.stk";
    Image<double> II;
    MultidimArray<double> avg;

    avg=pcaAnalyzer.avg;
    avg.resize(1,1,NangSteps,NRsteps);
    II()=avg;
    II.write(fnPcaModel,ALL_IMAGES,true, WRITE_APPEND);
    for (int i=0; i<NPCA;i++)
    {
        MultidimArray<double> pcaBasis;
        pcaBasis=pcaAnalyzer.PCAbasis[i];
        pcaBasis.resize(1,1,NangSteps,NRsteps);
        II()=pcaBasis;
        II.write(fnPcaModel,ALL_IMAGES,true,WRITE_APPEND);
    }
}

/* Save particles ---------------------------------------------------------- */
int AutoParticlePicking2::saveAutoParticles(const FileName &fn) const
{
    MetaData MD;
    size_t nmax=auto_candidates.size();
    for (size_t n=0;n<nmax;++n)
    {
        const Particle2 &p=auto_candidates[n];
        if (p.cost>0 && p.status==1)
        {
            size_t id=MD.addObject();
            MD.setValue(MDL_XCOOR,int(p.x*(1.0/scaleRate)),id);
            MD.setValue(MDL_YCOOR,int(p.y*(1.0/scaleRate)),id);
            MD.setValue(MDL_COST, p.cost,id);
            MD.setValue(MDL_ENABLED,1,id);
        }
    }
    MD.write(fn,MD_OVERWRITE);
    return MD.size();
}

/* Save features of Autoparticles ---------------------------------------------------------- */
void AutoParticlePicking2::saveAutoVectors(const FileName &fn)
{
    std::ofstream fhVectors;
    fhVectors.open(fn.c_str());
    int X=XSIZE(auto_candidates[0].vec);
    fhVectors<<auto_candidates.size()<<" " <<X<<std::endl;
    size_t nmax = auto_candidates.size();
    for (size_t n=0; n<nmax;++n)
    {
        const Particle2 &p=auto_candidates[n];
        if (p.cost>0 && p.status==1)
        {
            for (int j=0;j<X;++j)
            {
                fhVectors<<DIRECT_A1D_ELEM(p.vec,j)<<" ";
            }
            fhVectors<<std::endl;
        }
    }
    fhVectors.close();
}

/* Load features of Autoparticles ---------------------------------------------------------- */
void AutoParticlePicking2::loadAutoVectors(const FileName &fn)
{
    int numVector;
    int numFeature;
    std::ifstream fhVectors;
    fhVectors.open(fn.c_str());
    fhVectors>>numVector>>numFeature;
    for (int n=0; n<numVector;++n)
    {
        Particle2 p;
        p.vec.resize(1,1,1,numFeature);
        for (int j=0; j<numFeature;++j)
            fhVectors >> DIRECT_A1D_ELEM(p.vec,j);
        auto_candidates.push_back(p);
    }
    fhVectors.close();
}

/* Save features of rejected particles ---------------------------------------------------------- */
void AutoParticlePicking2::saveRejectedVectors(const FileName &fn)
{
    std::ofstream fhVectors;
    fhVectors.open(fn.c_str());
    int X=XSIZE(rejected_particles[0].vec);
    fhVectors<<rejected_particles.size()<<" "<<X<< std::endl;
    size_t nmax=rejected_particles.size();
    for (size_t n=0;n<nmax;++n)
    {
        const Particle2 &p=rejected_particles[n];
        for (int j=0;j<X;++j)
        {
            fhVectors<<DIRECT_A1D_ELEM(p.vec,j)<<" ";
        }
        fhVectors <<std::endl;
    }
    fhVectors.close();
}

void AutoParticlePicking2::generateTrainSet()
{
<<<<<<< HEAD

#ifdef DEBUG_GENTRAINSET

    std::ofstream a1,b1;
    a1.open("dataset1.txt");
    b1.open("dataset2.txt");
#endif

=======
>>>>>>> 159ae78c
    int cnt=0;
    FOR_ALL_DIRECT_ELEMENTS_IN_ARRAY1D(classLabel)
    if (DIRECT_A1D_ELEM(classLabel,i)==1 || DIRECT_A1D_ELEM(classLabel,i)==3)
        cnt++;
    dataSet1.resize(1,1,cnt,XSIZE(dataSet));
    classLabel1.resize(1,1,1,cnt);
    cnt=0;
    FOR_ALL_DIRECT_ELEMENTS_IN_ARRAY1D(classLabel)
    {
        if (DIRECT_A1D_ELEM(classLabel,i)==1 || DIRECT_A1D_ELEM(classLabel,i)==3)
        {
            if (DIRECT_A1D_ELEM(classLabel,i)==3)
            {
                DIRECT_A1D_ELEM(classLabel1,cnt)=2;
                DIRECT_A1D_ELEM(classLabel,i)=2;
            }
            else
                DIRECT_A1D_ELEM(classLabel1,cnt)=1;
<<<<<<< HEAD
#ifdef DEBUG_GENTRAINSET

            b1<<DIRECT_A1D_ELEM(classLabel1,cnt)<<" ";
#endif

=======
>>>>>>> 159ae78c
            for (int j=0;j<XSIZE(dataSet);j++)
                DIRECT_A2D_ELEM(dataSet1,cnt,j)=DIRECT_A2D_ELEM(dataSet,i,j);
<<<<<<< HEAD
#ifdef DEBUG_GENTRAINSET

                b1<<j+1<<":"<<DIRECT_A2D_ELEM(dataSet1,cnt,j)<<" ";
#endif

            }
#ifdef DEBUG_GENTRAINSET

            b1<<std::endl;
#endif

            cnt++;
        }
#ifdef DEBUG_GENTRAINSET
        a1<<DIRECT_A1D_ELEM(classLabel,i)<<" ";
        for (int j=0;j<XSIZE(dataSet);j++)
            a1<<j+1<<":"<<DIRECT_A2D_ELEM(dataSet,i,j)<<" ";
        a1<<std::endl;
#endif

    }
#ifdef DEBUG_GENTRAINSET
    a1.close();
    b1.close();
#endif
=======
            cnt++;
        }
    }
>>>>>>> 159ae78c
}

void AutoParticlePicking2::normalizeDataset(int a,int b,const FileName &fn)
{

    double max,min;
    MultidimArray<double> maxA;
    MultidimArray<double> minA;

    maxA.resize(1,1,1,YSIZE(dataSet));
    minA.resize(1,1,1,YSIZE(dataSet));

    // Computing the maximum and minimum of each row
    for (int i=0;i<YSIZE(dataSet);i++)
    {
        max=min=DIRECT_A2D_ELEM(dataSet,i,0);
        for (int j=1;j<XSIZE(dataSet);j++)
        {
            if (max<DIRECT_A2D_ELEM(dataSet,i,j))
                max=DIRECT_A2D_ELEM(dataSet,i,j);
            if (min>DIRECT_A2D_ELEM(dataSet,i,j))
                min=DIRECT_A2D_ELEM(dataSet,i,j);
        }
        DIRECT_A1D_ELEM(maxA,i)=max;
        DIRECT_A1D_ELEM(minA,i)=min;
    }
    // Normalizing the dataset according to the max and mean
    for (int i=0;i<YSIZE(dataSet);i++)
    {
        max=DIRECT_A1D_ELEM(maxA,i);
        min=DIRECT_A1D_ELEM(minA,i);
        for (int j=0;j<XSIZE(dataSet);j++)
            DIRECT_A2D_ELEM(dataSet,i,j)=a+((b-a)*((DIRECT_A2D_ELEM(dataSet,i,j)-min)/(max-min)));
    }
}

void AutoParticlePicking2::buildSearchSpace(std::vector<Particle2> &positionArray,bool fast)
{
    int endX,endY;
    Particle2 p;

    endX=XSIZE(microImage())-particle_radius;
    endY=YSIZE(microImage())-particle_radius;
    applyConvolution(fast);
<<<<<<< HEAD

=======
>>>>>>> 159ae78c
    for (int i=particle_radius;i<endY;i++)
        for (int j=particle_radius;j<endX;j++)
        {
            if (isLocalMaxima(convolveRes,j,i))
            {
                p.y=i;
                p.x=j;
                p.cost=DIRECT_A2D_ELEM(convolveRes,i,j);
                p.status=0;
                positionArray.push_back(p);
            }
        }
    for (int i=0;i<positionArray.size();++i)
        for (int j=0;j<positionArray.size()-i-1;j++)
            if (positionArray[j].cost<positionArray[j + 1].cost)
            {
                p=positionArray[j+1];
                positionArray[j+1]=positionArray[j];
                positionArray[j]=p;
            }
}

void AutoParticlePicking2::applyConvolution(bool fast)
{

    MultidimArray<double> tempConvolve;
    MultidimArray<double> avgRotated, avgRotatedLarge;
    MultidimArray<int> mask;
    CorrelationAux aux;
    FourierFilter filter;
    int sizeX = XSIZE(microImage());
    int sizeY = YSIZE(microImage());

    //Generating Mask
    mask.resize(particleAvg);
    mask.setXmippOrigin();
    BinaryCircularMask(mask, XSIZE(particleAvg)/2);
    normalize_NewXmipp(particleAvg,mask);
    particleAvg.setXmippOrigin();

    filter.raised_w=0.02;
    filter.FilterShape=RAISED_COSINE;
    filter.FilterBand=BANDPASS;
    filter.w1=1.0/double(particle_size);
    filter.w2=1.0/(double(particle_size)/3);
    if (fast)
    {
        // In fast mode we just do the convolution with the average of the
        // rotated templates
        avgRotatedLarge=particleAvg;
        for (int deg=3;deg<360;deg+=3)
        {
            rotate(LINEAR,avgRotated,particleAvg,double(deg));
            avgRotated.setXmippOrigin();
            avgRotatedLarge.setXmippOrigin();
            avgRotatedLarge+=avgRotated;
        }
        avgRotatedLarge/=120;
        avgRotatedLarge.selfWindow(FIRST_XMIPP_INDEX(sizeY),FIRST_XMIPP_INDEX(sizeX),
                                   LAST_XMIPP_INDEX(sizeY),LAST_XMIPP_INDEX(sizeX));
        correlation_matrix(microImage(),avgRotatedLarge,convolveRes,aux,false);
        filter.do_generate_3dmask=true;
        filter.generateMask(convolveRes);
        filter.applyMaskSpace(convolveRes);
    }
    else
    {
        avgRotatedLarge=particleAvg;
        avgRotatedLarge.selfWindow(FIRST_XMIPP_INDEX(sizeY),FIRST_XMIPP_INDEX(sizeX),
                                   LAST_XMIPP_INDEX(sizeY),LAST_XMIPP_INDEX(sizeX));
        correlation_matrix(microImage(),avgRotatedLarge,convolveRes,aux,false);
        filter.do_generate_3dmask=true;
        filter.generateMask(convolveRes);
        filter.applyMaskSpace(convolveRes);

        int cnt=1;
        for (int deg=3;deg<360;deg+=3)
        {
            // We first rotate the template and then put it in the big image in order to
            // the convolution
            rotate(LINEAR,avgRotated,particleAvg,double(deg));
            avgRotatedLarge=avgRotated;
            avgRotatedLarge.setXmippOrigin();
            avgRotatedLarge.selfWindow(FIRST_XMIPP_INDEX(sizeY),FIRST_XMIPP_INDEX(sizeX),
                                       LAST_XMIPP_INDEX(sizeY),LAST_XMIPP_INDEX(sizeX));
            correlation_matrix(aux.FFT1,avgRotatedLarge,tempConvolve,aux,false);
            filter.applyMaskSpace(tempConvolve);
            FOR_ALL_DIRECT_ELEMENTS_IN_ARRAY2D(convolveRes)
            if (DIRECT_A2D_ELEM(tempConvolve,i,j)>DIRECT_A2D_ELEM(convolveRes,i,j))
                DIRECT_A2D_ELEM(convolveRes,i,j)=DIRECT_A2D_ELEM(tempConvolve,i,j);
        }
    }
    CenterFFT(convolveRes,true);
}

// ==========================================================================
// Section: Program interface ===============================================
// ==========================================================================
void ProgMicrographAutomaticPicking2::readParams()
{
    fn_micrograph = getParam("-i");
    fn_model = getParam("--model");
    size = getIntParam("--particleSize");
    mode = getParam("--mode");
    if (mode == "buildinv")
    {
        fn_train = getParam("--mode", 1);
    }
    NPCA = getIntParam("--NPCA");
    filter_num = getIntParam("--filter_num");
    corr_num = getIntParam("--NCORR");
    Nthreads = getIntParam("--thr");
    fn_root = getParam("--outputRoot");
    fast = checkParam("--fast");
    incore = checkParam("--in_core");
}

void ProgMicrographAutomaticPicking2::defineParams()
{
    addUsageLine("Automatic particle picking for micrographs");
    addUsageLine("+The algorithm is designed to learn the particles from the user, as well as from its own errors.");
    addUsageLine("+The algorithm is fully described in [[http://www.ncbi.nlm.nih.gov/pubmed/19555764][this paper]].");
    addParamsLine("  -i <micrograph>               : Micrograph image");
    addParamsLine("  --outputRoot <rootname>       : Output rootname");
    addParamsLine("  --mode <mode>                 : Operation mode");
    addParamsLine("         where <mode>");
    addParamsLine("                    try              : Try to autoselect within the training phase.");
    addParamsLine("                    train            : Train the classifier using the invariants features.");
    addParamsLine("                                     : <rootname>_auto_feature_vectors.txt contains the particle structure created by this program when used in automatic selection mode");
    addParamsLine("                                     : <rootname>_false_positives.xmd contains the list of false positives among the automatically picked particles");
    addParamsLine("                    autoselect  : Autoselect");
    addParamsLine("                    buildinv <posfile=\"\"> : posfile contains the coordinates of manually picked particles");
    addParamsLine("  --model <model_rootname>      : Bayesian model of the particles to pick");
    addParamsLine("  --particleSize <size>         : Particle size in pixels");
    addParamsLine("  [--thr <p=1>]                 : Number of threads for automatic picking");
    addParamsLine("  [--fast]                      : Perform a fast preprocessing of the micrograph (Fourier filter instead of Wavelet filter)");
    addParamsLine("  [--in_core]                   : Read the micrograph in memory");
    addParamsLine("  [--filter_num <n=6>]          : The number of filters in filter bank");
    addParamsLine("  [--NPCA <n=4>]               : The number of PCA components");
    addParamsLine("  [--NCORR <n=2>]               : The number of PCA components");
    addExampleLine("Automatically select particles during training:", false);
    addExampleLine("xmipp_micrograph_automatic_picking -i micrograph.tif --particleSize 100 --model model --thr 4 --outputRoot micrograph --mode try ");
    addExampleLine("Training:", false);
    addExampleLine("xmipp_micrograph_automatic_picking -i micrograph.tif --particleSize 100 --model model --thr 4 --outputRoot micrograph --mode train manual.pos");
    addExampleLine("Automatically select particles after training:", false);
    addExampleLine("xmipp_micrograph_automatic_picking -i micrograph.tif --particleSize 100 --model model --thr 4 --outputRoot micrograph --mode autoselect");
}

void ProgMicrographAutomaticPicking2::run()
{
    Micrograph m;
    m.open_micrograph(fn_micrograph);

    FileName fnFilterBank=fn_root+"_filterbank.stk";
    FileName familyName=fn_model.removeDirectories();
    FileName fnAutoParticles=familyName+"@"+fn_root+"_auto.pos";
    FileName fnInvariant=fn_model+"_invariant";
    FileName fnParticles=fn_model+"_particle";
    FileName fnPCAModel=fn_model+"_pca_model.stk";
    FileName fnPCARotModel=fn_model+"_rotpca_model.stk";
    FileName fnSVMModel=fn_model+"_svm.txt";
    FileName fnSVMModel2=fn_model+"_svm2.txt";
    FileName fnVector=fn_model+"_training.txt";
    FileName fnAutoVectors=fn_model+"_auto_vector.txt";
    FileName fnRejectedVectors=fn_model+"_rejected_vector.txt";
    FileName fnAvgModel=fn_model+"_particle_avg.xmp";

    AutoParticlePicking2 *autoPicking=new AutoParticlePicking2(fn_micrograph,&m,size,filter_num,NPCA,corr_num);

    if (mode!="train")
    {
        // Resize the Micrograph
        selfScaleToSizeFourier((m.Ydim)*autoPicking->scaleRate,(m.Xdim)*autoPicking->scaleRate,
                               autoPicking->microImage(),2);
        // Generating the filter bank
        filterBankGenerator(autoPicking->microImage(),fnFilterBank,filter_num);
        autoPicking->micrographStack.read(fnFilterBank,DATA);
    }

    if (mode=="buildinv")
    {
        MetaData MD;
        // Insert all true positives
        if (fn_train!="")
        {
            MD.read(fn_train);
            int x, y;
            FOR_ALL_OBJECTS_IN_METADATA(MD)
            {
                MD.getValue(MDL_XCOOR,x, __iter.objId);
                MD.getValue(MDL_YCOOR,y, __iter.objId);
                m.add_coord(x,y,0,1);
            }
            // Insert the false positives
            if (fnAutoParticles.existsTrim())
            {
                int idx=0;
                MD.read(fnAutoParticles);
                if (MD.size()>0)
                {
                    autoPicking->loadAutoVectors(fnAutoVectors);
                    FOR_ALL_OBJECTS_IN_METADATA(MD)
                    {
                        int enabled;
                        MD.getValue(MDL_ENABLED,enabled,__iter.objId);
                        if (enabled==-1)
                            autoPicking->rejected_particles.push_back(
                                autoPicking->auto_candidates[idx]);
                        else
                        {
                            MD.getValue(MDL_XCOOR, x, __iter.objId);
                            MD.getValue(MDL_YCOOR, y, __iter.objId);
                            m.add_coord(x, y, 0, 1);
                        }
                        ++idx;
                    }
                }
                if (autoPicking->rejected_particles.size()>0)
                    autoPicking->saveRejectedVectors(fnRejectedVectors);
            }
        }
        if (fnAvgModel.exists())
        {
            Image<double> II;
            II.read(fnAvgModel);
            autoPicking->particleAvg=II();
        }
        else
        {
            autoPicking->particleAvg.initZeros(autoPicking->particle_size+1,autoPicking->particle_size+1);
            autoPicking->particleAvg.setXmippOrigin();
        }
        // If the PCA model exist then we have obtain the template and then we do not want
        // to continue it anymore
        if (fnPCAModel.exists())
            autoPicking->extractInvariant(fnInvariant,fnParticles,true);
        else
        {

            autoPicking->extractInvariant(fnInvariant,fnParticles,false);
            Image<double> II;
            II()=autoPicking->particleAvg;
            II.write(fnAvgModel);
        }
    }

    if (mode=="try" || mode=="autoselect")
    {
        autoPicking->micrographStack.read(fnFilterBank, DATA);
        // Read the PCA Model
        Image<double> II;
        II.read(fnPCAModel);
        autoPicking->pcaModel=II();
        // Read rotational PCA model
        II.read(fnPCARotModel);
        autoPicking->pcaRotModel=II();
        // Read the average of the particles for convolution
        II.read(fnAvgModel);
        autoPicking->particleAvg=II();
        // Read the SVM model
        autoPicking->classifier.LoadModel(fnSVMModel);
        // If we have generated the second SVM model then we use
        // two classifiers.
        if (fnSVMModel2.exists())
        {
            autoPicking->classifier2.LoadModel(fnSVMModel2);
            int num=autoPicking->automaticallySelectParticles(true,fast);
        }
        else
            int num=autoPicking->automaticallySelectParticles(false,fast);
        autoPicking->saveAutoParticles(fnAutoParticles);
        if (mode=="try")
            autoPicking->saveAutoVectors(fnAutoVectors);
    }
    if (mode=="train")
    {
    	// If PCA does not exist obtain the PCA basis and save them
        if (!fnPCAModel.exists())
            autoPicking->trainPCA(fn_model);
        if (!fnPCARotModel.exists())
            autoPicking->trainRotPCA(fnAvgModel,fnPCARotModel.removeAllExtensions());

        // If we have the models then we just load it
        Image<double> II;
        II.read(fnPCAModel);
        autoPicking->pcaModel=II();
        II.read(fnPCARotModel);
        autoPicking->pcaRotModel=II();
        if (fnVector.exists())
            autoPicking->loadTrainingSet(fnVector);
        autoPicking->add2Dataset(fnInvariant+"_Positive.stk",fnParticles+"_Positive.stk",1);
        autoPicking->add2Dataset(fnInvariant+"_Negative.stk",fnParticles+"_Negative.stk",2);
        // If we have some false positives also add it
        if (fnRejectedVectors.exists())
        {
        	// Load the rejected vectors features as false positives
            autoPicking->loadAutoVectors(fnRejectedVectors);
            autoPicking->add2Dataset();
            fnRejectedVectors.deleteFile();
        }
        // We just save the un normalized dataset
        autoPicking->saveTrainingSet(fnVector);
        autoPicking->normalizeDataset(0,1,fn_model);
        // Generate two different dataset
        autoPicking->generateTrainSet();
        autoPicking->trainSVM(fnSVMModel,1);
        autoPicking->trainSVM(fnSVMModel2,2);
    }
    if (mode!="train")
        fnFilterBank.deleteFile();
    delete autoPicking;
}<|MERGE_RESOLUTION|>--- conflicted
+++ resolved
@@ -328,29 +328,21 @@
     IpolarCorr.initZeros(num_correlation,1,NangSteps,NRsteps);
     // Obtain the positions in micrograph where there maybe particles
     buildSearchSpace(positionArray,fast);
-<<<<<<< HEAD
 #ifdef DEBUG_AUTO
 
     std::ofstream fh_training;
     fh_training.open("particles_cord1.txt");
 #endif
-    int num=positionArray.size()*(10.0/100.0);
-=======
     int num=positionArray.size()*(90.0/100.0);
->>>>>>> 159ae78c
     for (int k=0;k<num;k++)
     {
         int j=positionArray[k].x;
         int i=positionArray[k].y;
-<<<<<<< HEAD
 #ifdef DEBUG_AUTO
 
         fh_training << j * (1.0 / scaleRate) << " " << i * (1.0 / scaleRate)
         << " " << positionArray[k].cost << std::endl;
 #endif
-
-=======
->>>>>>> 159ae78c
         buildInvariant(IpolarCorr,j,i);
         extractParticle(j,i,microImage(),pieceImage,false);
         pieceImage.resize(1,1,1,XSIZE(pieceImage)*YSIZE(pieceImage));
@@ -683,31 +675,23 @@
 void AutoParticlePicking2::saveTrainingSet(const FileName &fn)
 {
     std::ofstream fhTrain;
-<<<<<<< HEAD
 #ifdef DEBUG_SAVETRAINSET
 
     std::ofstream fhtest;
     fhtest.open("WNDataset.txt");
 #endif
 
-=======
->>>>>>> 159ae78c
     fhTrain.open(fn.c_str());
     fhTrain<<YSIZE(dataSet)<< " "<< XSIZE(dataSet)<< std::endl;
     for (int i=0;i<YSIZE(dataSet);i++)
     {
         fhTrain<<classLabel(i)<< std::endl;
-<<<<<<< HEAD
 #ifdef DEBUG_SAVETRAINSET
-
         fhtest<<classLabel(i)<<" ";
 #endif
 
-=======
->>>>>>> 159ae78c
         for (int j=0;j<XSIZE(dataSet);j++)
             fhTrain<<DIRECT_A2D_ELEM(dataSet,i,j)<<" ";
-<<<<<<< HEAD
 #ifdef DEBUG_SAVETRAINSET
 
             fhtest<<j+1<<":"<<DIRECT_A2D_ELEM(dataSet,i,j)<<" ";
@@ -726,11 +710,7 @@
 
     fhtest.close();
 #endif
-=======
-        fhTrain<<std::endl;
-    }
-    fhTrain.close();
->>>>>>> 159ae78c
+
 }
 
 void AutoParticlePicking2::savePCAModel(const FileName &fn_root)
@@ -838,7 +818,6 @@
 
 void AutoParticlePicking2::generateTrainSet()
 {
-<<<<<<< HEAD
 
 #ifdef DEBUG_GENTRAINSET
 
@@ -847,8 +826,6 @@
     b1.open("dataset2.txt");
 #endif
 
-=======
->>>>>>> 159ae78c
     int cnt=0;
     FOR_ALL_DIRECT_ELEMENTS_IN_ARRAY1D(classLabel)
     if (DIRECT_A1D_ELEM(classLabel,i)==1 || DIRECT_A1D_ELEM(classLabel,i)==3)
@@ -867,17 +844,14 @@
             }
             else
                 DIRECT_A1D_ELEM(classLabel1,cnt)=1;
-<<<<<<< HEAD
 #ifdef DEBUG_GENTRAINSET
 
             b1<<DIRECT_A1D_ELEM(classLabel1,cnt)<<" ";
 #endif
 
-=======
->>>>>>> 159ae78c
+
             for (int j=0;j<XSIZE(dataSet);j++)
                 DIRECT_A2D_ELEM(dataSet1,cnt,j)=DIRECT_A2D_ELEM(dataSet,i,j);
-<<<<<<< HEAD
 #ifdef DEBUG_GENTRAINSET
 
                 b1<<j+1<<":"<<DIRECT_A2D_ELEM(dataSet1,cnt,j)<<" ";
@@ -903,11 +877,6 @@
     a1.close();
     b1.close();
 #endif
-=======
-            cnt++;
-        }
-    }
->>>>>>> 159ae78c
 }
 
 void AutoParticlePicking2::normalizeDataset(int a,int b,const FileName &fn)
@@ -952,10 +921,7 @@
     endX=XSIZE(microImage())-particle_radius;
     endY=YSIZE(microImage())-particle_radius;
     applyConvolution(fast);
-<<<<<<< HEAD
-
-=======
->>>>>>> 159ae78c
+
     for (int i=particle_radius;i<endY;i++)
         for (int j=particle_radius;j<endX;j++)
         {
