/***************************************************************************
 *
 * Authors:    Carlos Oscar            coss@cnb.csic.es (2011)
 *
 * Unidad de  Bioinformatica of Centro Nacional de Biotecnologia , CSIC
 *
 * This program is free software; you can redistribute it and/or modify
 * it under the terms of the GNU General Public License as published by
 * the Free Software Foundation; either version 2 of the License, or
 * (at your option) any later version.
 *
 * This program is distributed in the hope that it will be useful,
 * but WITHOUT ANY WARRANTY; without even the implied warranty of
 * MERCHANTABILITY or FITNESS FOR A PARTICULAR PURPOSE.  See the
 * GNU General Public License for more details.
 *
 * You should have received a copy of the GNU General Public License
 * along with this program; if not, write to the Free Software
 * Foundation, Inc., 59 Temple Place, Suite 330, Boston, MA
 * 02111-1307  USA
 *
 *  All comments concerning this program package may be sent to the
 *  e-mail address 'xmipp@cnb.csic.es'
 ***************************************************************************/
#include <math.h>
#include "micrograph_automatic_picking2.h"
#include <data/filters.h>
#include <data/rotational_spectrum.h>
#include <reconstruction/denoise.h>
#include <data/xmipp_fft.h>
#include <data/xmipp_filename.h>
#include <algorithm>
#include <classification/uniform.h>

AutoParticlePicking2::AutoParticlePicking2(const FileName &fn, Micrograph *_m,
        int size, int filterNum, int pcaNum, int corrNum)
{
    __m=_m;
    fn_micrograph=fn;
    microImage.read(fn_micrograph);
    double t=std::max(0.25,50.0/size);
    scaleRate=std::min(1.0,t);
    particle_radius=(size*scaleRate)*0.5;
    particle_size=particle_radius * 2;
    NRsteps=particle_size/2-3;
    filter_num=filterNum;
    corr_num=corrNum;
    NPCA=pcaNum;
    NRPCA=20;
    num_correlation=filter_num+((filter_num-corr_num)*corr_num);
    classifier.setParameters(8.0, 0.125);
    classifier2.setParameters(1.0, 0.25);//(2.0, 0.5);
}

//Generate filter bank from the micrograph image
void filterBankGenerator(MultidimArray<double> &inputMicrograph,
                         const FileName &fnFilterBankStack,
                         int filter_num)
{
    fnFilterBankStack.deleteFile();
    Image<double> Iaux;
    Iaux()=inputMicrograph;
    FourierFilter filter;
    filter.raised_w=0.02;
    filter.FilterShape=RAISED_COSINE;
    filter.FilterBand=BANDPASS;
    MultidimArray<std::complex<double> > micrographFourier;
    FourierTransformer transformer;
    transformer.FourierTransform(Iaux(),micrographFourier,true);
    for (int i=0;i<filter_num;i++)
    {
        filter.w1=0.025*i;
        filter.w2=(filter.w1)+0.025;
        transformer.setFourier(micrographFourier);
        filter.applyMaskFourierSpace(inputMicrograph,transformer.fFourier);
        transformer.inverseFourierTransform();
        Iaux.write(fnFilterBankStack,i+1,true,WRITE_APPEND);
    }
}

/*
 *This method do the correlation between two polar images
 *n1 and n2 in mIPolar (Stack) and put it at the nF place
 *of the mIpolarCorr (Stack)
 */
void correlationBetweenPolarChannels(int n1,int n2,int nF,
                                     MultidimArray<double> &mIpolar,
                                     MultidimArray<double> &mIpolarCorr,
                                     CorrelationAux &aux)
{
    MultidimArray<double> imgPolar1, imgPolar2, imgPolarCorr, corr2D;
    imgPolar1.aliasImageInStack(mIpolar, n1);
    imgPolar2.aliasImageInStack(mIpolar, n2);
    imgPolarCorr.aliasImageInStack(mIpolarCorr,nF);
    // The correlation between images n1 and n2 and put in nF
    correlation_matrix(imgPolar1,imgPolar2,corr2D,aux);
    imgPolarCorr=corr2D;
}

//To calculate the euclidean distance between to points
double euclidean_distance(const Particle2 &p1, const Particle2 &p2)
{
    double dx=(p1.x-p2.x);
    double dy= (p1.y-p2.y);
    return sqrt(dx*dx+dy*dy);
}

bool AutoParticlePicking2::checkDist(Particle2 &p)
{
    int num_part=__m->ParticleNo();
    int dist=0,min;
    Particle2 posSample;

    posSample.x=(__m->coord(0).X)*scaleRate;
    posSample.y=(__m->coord(0).Y)*scaleRate;
    min=euclidean_distance(p,posSample);
    for (int i=1;i<num_part;i++)
    {
        posSample.x=(__m->coord(i).X)*scaleRate;
        posSample.y=(__m->coord(i).Y)*scaleRate;
        dist= euclidean_distance(p,posSample);
        if (dist<min)
            min=dist;
    }

    if (min>(0.25*particle_radius))
        return true;
    else
        return false;
}

/*
 * This method check if a point is local maximum according to
 * the eight neighbors.
 */
bool isLocalMaxima(MultidimArray<double> &inputArray, int x, int y)
{
    if (DIRECT_A2D_ELEM(inputArray,y-1,x-1)<DIRECT_A2D_ELEM(inputArray,y,x) &&
        DIRECT_A2D_ELEM(inputArray,y-1,x)<DIRECT_A2D_ELEM(inputArray,y,x) &&
        DIRECT_A2D_ELEM(inputArray,y-1,x+1)<DIRECT_A2D_ELEM(inputArray,y,x) &&
        DIRECT_A2D_ELEM(inputArray,y,x-1)<DIRECT_A2D_ELEM(inputArray,y,x) &&
        DIRECT_A2D_ELEM(inputArray,y,x+1)<DIRECT_A2D_ELEM(inputArray,y,x) &&
        DIRECT_A2D_ELEM(inputArray,y+1,x-1)<DIRECT_A2D_ELEM(inputArray,y,x) &&
        DIRECT_A2D_ELEM(inputArray,y+1,x)<DIRECT_A2D_ELEM(inputArray,y,x) &&
        DIRECT_A2D_ELEM(inputArray,y+1,x+1)<DIRECT_A2D_ELEM(inputArray,y,x))
        return true;
    else
        return false;
}

void AutoParticlePicking2::polarCorrelation(MultidimArray<double> &Ipolar,
        MultidimArray<double> &IpolarCorr)
{
    int nF = NSIZE(Ipolar);
    CorrelationAux aux;

    for (int n=0; n<nF;++n)
    {
        correlationBetweenPolarChannels(n,n,n,Ipolar,IpolarCorr,aux);
    }
    for (int i=0; i<(filter_num-corr_num);i++)
        for (int j=1;j<=corr_num;j++)
        {
            correlationBetweenPolarChannels(i,i+j,nF++,Ipolar,IpolarCorr,aux);
        }
}

AutoParticlePicking2::~AutoParticlePicking2()
{
    // delete classifier;
    // delete classifier2;
    // std::cerr<<"We Are Here in des auto!";
}

void AutoParticlePicking2::extractStatics(MultidimArray<double> &inputVec,
        MultidimArray<double> &features)
{
    MultidimArray<double> sortedVec;
    features.resize(1,1,1,12);
    DIRECT_A1D_ELEM(features,0)=inputVec.computeAvg();
    DIRECT_A1D_ELEM(features,1)=inputVec.computeStddev();
    normalize_OldXmipp(inputVec);
    // Sorting the image in order to find the quantiles
    inputVec.sort(sortedVec);
    int step=floor(XSIZE(sortedVec)*0.1);
    for (int i=2;i<12;i++)
        DIRECT_A1D_ELEM(features,i)=DIRECT_A1D_ELEM(sortedVec,(i-1)*step);
}

void AutoParticlePicking2::buildVector(MultidimArray<double> &inputVec,
                                       MultidimArray<double> &staticVec,
                                       MultidimArray<double> &featureVec,
                                       MultidimArray<double> &pieceImage)
{
    MultidimArray<double> avg;
    MultidimArray<double> pcaBase;
    MultidimArray<double> pcaRBase;
    MultidimArray<double> vec;

    featureVec.resize(1,1,1,num_correlation*NPCA+NRPCA+12);
    // Read the polar correlation from the stack and project on
    // PCA basis and put the value as the feature.
    for (int i=0;i<num_correlation;i++)
    {
        avg.aliasImageInStack(pcaModel,i*(NPCA + 1));
        avg.resize(1,1,1,XSIZE(avg)*YSIZE(avg));
        vec.aliasImageInStack(inputVec, i);
        vec.resize(1,1,1,XSIZE(vec)*YSIZE(vec));
        vec-=avg;
        for (int j=0;j<NPCA;j++)
        {
            pcaBase.aliasImageInStack(pcaModel,(i*(NPCA+1)+1)+j);
            pcaBase.resize(1,1,1,XSIZE(pcaBase)*YSIZE(pcaBase));
            DIRECT_A1D_ELEM(featureVec,j+(i*NPCA))=PCAProject(pcaBase,vec);
        }
    }
    // Extract the statics from the image
    for (int j=0;j<12;j++)
    {
        DIRECT_A1D_ELEM(featureVec,j+num_correlation*NPCA)=DIRECT_A1D_ELEM(staticVec,j);
    }

    // Projecting the image on rotational PCA basis
    for (int j=0;j<NRPCA;j++)
    {
        pcaRBase.aliasImageInStack(pcaRotModel,j);
        pcaRBase.resize(1,1,1,XSIZE(pcaRBase)*YSIZE(pcaRBase));
        DIRECT_A1D_ELEM(featureVec,num_correlation*NPCA+12+j)=PCAProject(pcaRBase,pieceImage);
    }
}

void AutoParticlePicking2::buildInvariant(MultidimArray<double> &invariantChannel,int x,int y)
{
    MultidimArray<double> pieceImage;
    MultidimArray<double> Ipolar;
    MultidimArray<double> mIpolar,filter;
    Ipolar.initZeros(filter_num,1,NangSteps,NRsteps);
    // First put the polar channels in a stack
    for (int j=0;j<filter_num;++j)
    {
        filter.aliasImageInStack(micrographStack(),j);
        extractParticle(x,y,filter,pieceImage,true);
        mIpolar.aliasImageInStack(Ipolar,j);
        convert2Polar(pieceImage,mIpolar);
    }
    // Obtain the correlation between different channels
    polarCorrelation(Ipolar,invariantChannel);
}

double AutoParticlePicking2::PCAProject(MultidimArray<double> &pcaBasis,
                                        MultidimArray<double> &vec)
{
    double dotProduct=0;
    FOR_ALL_DIRECT_ELEMENTS_IN_ARRAY1D(pcaBasis)
    dotProduct+=DIRECT_A1D_ELEM(pcaBasis,i)*DIRECT_A1D_ELEM(vec,i);
    return dotProduct;
}

void AutoParticlePicking2::trainPCA(const FileName &fnPositiveFeat)
{
    ImageGeneric positiveInvariant;
    MultidimArray<float> pcaVec;
    ArrayDim aDim;

    FileName fnPositiveInvariatn=fnPositiveFeat+"_invariant_Positive.stk";
    positiveInvariant.read(fnPositiveInvariatn,HEADER);
    positiveInvariant.getDimensions(aDim);
    int steps=aDim.ndim/num_correlation;
    // Read the channel correlation one by one and obtain the basis for them.
    for (int i=1;i<=num_correlation;i++)
    {
        for (int j=0;j<steps;j++)
        {
            positiveInvariant.readMapped(fnPositiveInvariatn,j*num_correlation+i);
            positiveInvariant().getImage(pcaVec);
            pcaVec.resize(1,1,1,XSIZE(pcaVec)*YSIZE(pcaVec));
            pcaAnalyzer.addVector(pcaVec);
        }
        pcaAnalyzer.subtractAvg();
        pcaAnalyzer.learnPCABasis(NPCA,10);
        savePCAModel(fnPositiveFeat);
        pcaAnalyzer.clear();
    }
}

void AutoParticlePicking2::trainRotPCA(const FileName &fnAvgModel,const FileName &fnPCARotModel)
{
    // just set the parameters and call the run method of the object
    // in order to obtain the rotational PCA basis.
    rotPcaAnalyzer.fnIn=fnAvgModel;
    rotPcaAnalyzer.fnRoot=fnPCARotModel;
    rotPcaAnalyzer.psi_step=2;
    rotPcaAnalyzer.Nthreads=4;
    rotPcaAnalyzer.Neigen=20;
    rotPcaAnalyzer.shift_step=1;
    rotPcaAnalyzer.Nits=2;
    rotPcaAnalyzer.maxNimgs=-1;
    rotPcaAnalyzer.max_shift_change=0;
    rotPcaAnalyzer.run();
}

void AutoParticlePicking2::trainSVM(const FileName &fnModel,
                                    int numClassifier)
{

    if (numClassifier==1)
    {
        classifier.SVMTrain(dataSet,classLabel);
        classifier.SaveModel(fnModel);
    }
    else
    {
        classifier2.SVMTrain(dataSet1,classLabel1);
        classifier2.SaveModel(fnModel);
    }
}

int AutoParticlePicking2::automaticallySelectParticles(bool use2Classifier,bool fast)
{

    double label, score;
    Particle2 p;
    MultidimArray<double> IpolarCorr;
    MultidimArray<double> featVec;
    MultidimArray<double> pieceImage;
    MultidimArray<double> staticVec, dilatedVec;
    std::vector<Particle2> positionArray;
    IpolarCorr.initZeros(num_correlation,1,NangSteps,NRsteps);
    // Obtain the positions in micrograph where there maybe particles
    buildSearchSpace(positionArray,fast);
#ifdef DEBUG_AUTO

    std::ofstream fh_training;
    fh_training.open("particles_cord1.txt");
#endif
<<<<<<< HEAD

=======
>>>>>>> 583577c2
    int num=positionArray.size()*(10.0/100.0);
    for (int k=0;k<num;k++)
    {
        int j=positionArray[k].x;
        int i=positionArray[k].y;
#ifdef DEBUG_AUTO

        fh_training << j * (1.0 / scaleRate) << " " << i * (1.0 / scaleRate)
        << " " << positionArray[k].cost << std::endl;
#endif

        buildInvariant(IpolarCorr,j,i);
        extractParticle(j,i,microImage(),pieceImage,false);
        pieceImage.resize(1,1,1,XSIZE(pieceImage)*YSIZE(pieceImage));
        extractStatics(pieceImage,staticVec);
        buildVector(IpolarCorr,staticVec,featVec,pieceImage);
        // Normalizing the feature vector according to the max and mean of the vector
        double max=featVec.computeMax();
        double min=featVec.computeMin();
        FOR_ALL_DIRECT_ELEMENTS_IN_ARRAY1D(featVec)
        {
            DIRECT_A1D_ELEM(featVec,i)=0+((1)*((DIRECT_A1D_ELEM(featVec,i)-min)/(max-min)));
        }
        label=classifier.predict(featVec, score);
        if (label==1)
        {
            // If it is a particle check if it is not a false positive
            if (use2Classifier==true)
            {
                label=classifier2.predict(featVec,score);
                if (label==1)
                {
                    p.x=j;
                    p.y=i;
                    p.status=1;
                    p.cost=score;
                    p.vec=featVec;
                    auto_candidates.push_back(p);
                }
            }
            else
            {
                p.x=j;
                p.y=i;
                p.status=1;
                p.cost=score;
                p.vec=featVec;
                auto_candidates.push_back(p);
            }
        }
    }
    // Remove the occluded particles
    for (int i=0;i<auto_candidates.size();++i)
        for (int j=0;j<auto_candidates.size()-i-1;j++)
            if (auto_candidates[j].cost<auto_candidates[j+1].cost)
            {
                p=auto_candidates[j+1];
                auto_candidates[j+1]=auto_candidates[j];
                auto_candidates[j]=p;
            }
    for (int i=0;i<auto_candidates.size()-1;++i)
    {
        if (auto_candidates[i].status==-1)
            continue;
        p=auto_candidates[i];
        for (int j=i+1;j<auto_candidates.size();j++)
        {
            if (auto_candidates[j].x>p.x-particle_radius
                && auto_candidates[j].x<p.x+particle_radius
                && auto_candidates[j].y>p.y-particle_radius
                && auto_candidates[j].y<p.y+particle_radius)
            {
                if (p.cost<auto_candidates[j].cost)
                {
                    auto_candidates[i].status=-1;
                    p=auto_candidates[j];
                }
                else
                    auto_candidates[j].status=-1;
            }
        }
    }
    return auto_candidates.size();
}

void AutoParticlePicking2::add2Dataset(const FileName &fn_Invariant,
                                       const FileName &fnParticles,
                                       int label)
{
    ImageGeneric positiveInvariant;
    MultidimArray<double> vec;
    MultidimArray<double> staticVec;
    MultidimArray<double> avg;
    MultidimArray<double> pcaBase;
    MultidimArray<double> pcaRBase;
    MultidimArray<double> binaryVec;
    MultidimArray<double> dilatedVec;
    FourierFilter filter;
    ArrayDim aDim;
    int yDataSet=YSIZE(dataSet);

    positiveInvariant.read(fn_Invariant,HEADER);
    positiveInvariant.getDimensions(aDim);
    int steps=aDim.ndim/num_correlation;
    // Resize the dataset for the new data
    dataSet.resize(1,1,yDataSet+steps,num_correlation*NPCA+NRPCA+12);
    classLabel.resize(1,1,1,YSIZE(dataSet));
    for (int n=yDataSet;n<XSIZE(classLabel);n++)
        classLabel(n)=label;
    // Here we take each channel of the particle and try to project it
    // on related PCA basis. So we first do it for first channel and obtain
    // all the features for all particles and then move to the next channel.
    for (int i=0;i<num_correlation;i++)
    {
        avg.aliasImageInStack(pcaModel,i*(NPCA+1));
        avg.resize(1,1,1,XSIZE(avg)*YSIZE(avg));
        for (int j=0;j<NPCA;j++)
        {
            pcaBase.aliasImageInStack(pcaModel,i*(NPCA+1)+1+j);
            pcaBase.resize(1,1,1,XSIZE(pcaBase)*YSIZE(pcaBase));
            for (int k=0;k<steps;k++)
            {
                positiveInvariant.readMapped(fn_Invariant,k*num_correlation+i+1);
                positiveInvariant().getImage(vec);
                vec.resize(1,1,1,XSIZE(vec)*YSIZE(vec));
                vec-=avg;
                DIRECT_A2D_ELEM(dataSet,k+yDataSet,j+(i*NPCA))=PCAProject(pcaBase,vec);
            }
        }
    }
    // Obtain the statics for each particle
    for (int i=0;i<steps;i++)
    {
        positiveInvariant.readMapped(fnParticles,i+1);
        positiveInvariant().getImage(vec);
        vec.resize(1,1,1,XSIZE(vec)*YSIZE(vec));
        extractStatics(vec,staticVec);
        for (int j=0;j<12;j++)
        {
            DIRECT_A2D_ELEM(dataSet,i+yDataSet,j+num_correlation*NPCA)=DIRECT_A1D_ELEM(staticVec,j);
        }
        // Project each particles on rotational PCA basis.
        for (int j=0;j<NRPCA;j++)
        {
            pcaRBase.aliasImageInStack(pcaRotModel,j);
            pcaRBase.resize(1,1,1,XSIZE(pcaRBase)*YSIZE(pcaRBase));
            DIRECT_A2D_ELEM(dataSet,i+yDataSet,num_correlation*NPCA+12+j)=PCAProject(pcaRBase,vec);
        }
    }
    fn_Invariant.deleteFile();
    fnParticles.deleteFile();
}

void AutoParticlePicking2::add2Dataset()
{
    // Here we have the features and we just want to put them
    // in the dataset.
    int yDataSet=YSIZE(dataSet);
    dataSet.resize(1,1,yDataSet+auto_candidates.size(),num_correlation*NPCA+NRPCA+12);
    classLabel.resize(1,1,1,YSIZE(dataSet));
    for (int n=yDataSet;n<XSIZE(classLabel);n++)
        classLabel(n)=3;
    for (int i=0;i<auto_candidates.size();i++)
    {
        for (int j=0;j<XSIZE(dataSet);j++)
        {
            DIRECT_A2D_ELEM(dataSet,i+yDataSet,j)=DIRECT_A1D_ELEM(auto_candidates[i].vec,j);
        }
    }
}

void AutoParticlePicking2::extractPositiveInvariant(const FileName &fnInvariantFeat,
        const FileName &fnParticles,
        bool avgFlag)

{

    MultidimArray<double> IpolarCorr;
    MultidimArray<double> pieceImage;
    AlignmentAux aux;
    CorrelationAux aux2;
    RotationalCorrelationAux aux3;
    Matrix2D<double> M;
    int num_part =__m->ParticleNo();
    Image<double> II;
    FileName fnPositiveInvariatn=fnInvariantFeat+"_Positive.stk";
    FileName fnPositiveParticles=fnParticles+"_Positive.stk";
    IpolarCorr.initZeros(num_correlation,1,NangSteps,NRsteps);

    for (int i=0;i<num_part;i++)
    {
        int x=(__m->coord(i).X)*scaleRate;
        int y=(__m->coord(i).Y)*scaleRate;

        buildInvariant(IpolarCorr,x,y);
        extractParticle(x,y,microImage(),pieceImage,false);
        II()=pieceImage;
        II.write(fnPositiveParticles,ALL_IMAGES,true,WRITE_APPEND);
        // Compute the average of the manually picked particles after doing aligning
        // We just do it on manually picked particles and the flag show that if we
        // are in this step.
        if (avgFlag==false)
        {
            pieceImage.setXmippOrigin();
            particleAvg.setXmippOrigin();
            if (particleAvg.computeMax()==0)
            {
                particleAvg=particleAvg+pieceImage;
            }
            else
            {
                alignImages(particleAvg,pieceImage,M,true,aux,aux2,aux3);
                particleAvg=particleAvg+pieceImage;
            }
        }
        II()=IpolarCorr;
        II.write(fnPositiveInvariatn,ALL_IMAGES,true,WRITE_APPEND);
    }
    if (avgFlag==false)
        particleAvg/=num_part;
}

void AutoParticlePicking2::extractNegativeInvariant(const FileName &fnInvariantFeat,
        const FileName &fnParticles)
{
    MultidimArray<double> IpolarCorr;
    MultidimArray<double> randomValues;
    MultidimArray<double> pieceImage;
    MultidimArray<int> randomIndexes;
    std::vector<Particle2> negativeSamples;

    int num_part=__m->ParticleNo();
    Image<double> II;
    FileName fnNegativeInvariatn=fnInvariantFeat+"_Negative.stk";
    FileName fnNegativeParticles=fnParticles+"_Negative.stk";
    IpolarCorr.initZeros(num_correlation,1,NangSteps,NRsteps);
    // first we obtain all the places in which there could be
    // a negative particles.
    extractNonParticle(negativeSamples);
    // Choose some random positions from the previous step.
    RandomUniformGenerator<double> randNum(0, 1);
    randomValues.resize(1,1,1,negativeSamples.size());
    FOR_ALL_DIRECT_ELEMENTS_IN_ARRAY1D(randomValues)
    DIRECT_A1D_ELEM(randomValues,i)=randNum();
    randomValues.indexSort(randomIndexes);
    int numNegatives;
    // If the number of particles is lower than 15 then the
    // number of the negatives is equal to 15 else it is equal
    // to the number of particles times 2.
    if (num_part<15)
        numNegatives=15;
    else
        numNegatives=num_part*2;
    for (int i=0;i<numNegatives;i++)
    {
        int x=negativeSamples[DIRECT_A1D_ELEM(randomIndexes,i)-1].x;
        int y=negativeSamples[DIRECT_A1D_ELEM(randomIndexes,i)-1].y;
        extractParticle(x,y,microImage(),pieceImage,false);
        II()=pieceImage;
        II.write(fnNegativeParticles,ALL_IMAGES,true,WRITE_APPEND);
        buildInvariant(IpolarCorr,x,y);
        II()=IpolarCorr;
        II.write(fnNegativeInvariatn,ALL_IMAGES,true,WRITE_APPEND);
    }
}

void AutoParticlePicking2::extractInvariant(const FileName &fnInvariantFeat,
        const FileName &fnParticles,
        bool avgFlag)
{
    extractPositiveInvariant(fnInvariantFeat,fnParticles,avgFlag);
    extractNegativeInvariant(fnInvariantFeat,fnParticles);
}

void AutoParticlePicking2::extractParticle(const int x, const int y,
        MultidimArray<double> &filter,
        MultidimArray<double> &particleImage,
        bool normal)
{
    int startX, startY, endX, endY;
    startX = x - particle_radius;
    startY = y - particle_radius;
    endX = x + particle_radius;
    endY = y + particle_radius;

    filter.window(particleImage, startY, startX, endY, endX);
    if (normal)
        normalize_OldXmipp(particleImage);
}

void AutoParticlePicking2::extractNonParticle(std::vector<Particle2> &negativePosition)
{
    int endX,endY;
    int gridStep=particle_radius/2;
    Particle2 negSample;
    endX = XSIZE(microImage())-particle_radius*2;
    endY = YSIZE(microImage())-particle_radius*2;
    MultidimArray<double> pieceImage;
    Image<double> II;

    for (int i=particle_radius*2;i<endY; i=i+gridStep)
        for (int j= particle_radius*2;j<endX;j=j+gridStep)
        {
            negSample.y=i;
            negSample.x=j;
            if (checkDist(negSample))
            {
                extractParticle(j,i,microImage(),pieceImage,false);
                II()=pieceImage;
                negativePosition.push_back(negSample);
            }
        }
}
void AutoParticlePicking2::convert2Polar(MultidimArray<double> &particleImage,
        MultidimArray<double> &polar)
{
    Matrix1D<double> R;
    particleImage.setXmippOrigin();
    image_convertCartesianToPolar_ZoomAtCenter(particleImage,polar,R,1,3,
            XSIZE(particleImage)/2,NRsteps,0,2*PI,NangSteps);
}

void AutoParticlePicking2::loadTrainingSet(const FileName &fn)
{
    int x,y;
    std::ifstream fhTrain;
    fhTrain.open(fn.c_str());
    fhTrain >>y>>x;
    dataSet.resize(1,1,y,x);
    classLabel.resize(1,1,1,y);
    // Load the train set and put the values in training array
    for (int i=0;i<y;i++)
    {
        fhTrain >>classLabel(i);
        for (int j= 0;j<x;j++)
            fhTrain>>DIRECT_A2D_ELEM(dataSet,i,j);
    }
    fhTrain.close();
}

void AutoParticlePicking2::saveTrainingSet(const FileName &fn)
{
    std::ofstream fhTrain;
#ifdef DEBUG_SAVETRAINSET

    std::ofstream fhtest;
    fhtest.open("WNDataset.txt");
#endif

    fhTrain.open(fn.c_str());
    fhTrain<<YSIZE(dataSet)<< " "<< XSIZE(dataSet)<< std::endl;
    for (int i=0;i<YSIZE(dataSet);i++)
    {
        fhTrain<<classLabel(i)<< std::endl;
#ifdef DEBUG_SAVETRAINSET

        fhtest<<classLabel(i)<<" ";
#endif

        for (int j=0;j<XSIZE(dataSet);j++)
        {
            fhTrain<<DIRECT_A2D_ELEM(dataSet,i,j)<<" ";
#ifdef DEBUG_SAVETRAINSET

            fhtest<<j+1<<":"<<DIRECT_A2D_ELEM(dataSet,i,j)<<" ";
#endif

        }
        fhTrain<<std::endl;
#ifdef DEBUG_SAVETRAINSET

        fhtest<<std::endl;
#endif

    }
    fhTrain.close();
#ifdef DEBUG_SAVETRAINSET

    fhtest.close();
#endif
}

void AutoParticlePicking2::savePCAModel(const FileName &fn_root)
{
    FileName fnPcaModel=fn_root+"_pca_model.stk";
    Image<double> II;
    MultidimArray<double> avg;

    avg=pcaAnalyzer.avg;
    avg.resize(1,1,NangSteps,NRsteps);
    II()=avg;
    II.write(fnPcaModel,ALL_IMAGES,true, WRITE_APPEND);
    for (int i=0; i<NPCA;i++)
    {
        MultidimArray<double> pcaBasis;
        pcaBasis=pcaAnalyzer.PCAbasis[i];
        pcaBasis.resize(1,1,NangSteps,NRsteps);
        II()=pcaBasis;
        II.write(fnPcaModel,ALL_IMAGES,true,WRITE_APPEND);
    }
}

/* Save particles ---------------------------------------------------------- */
int AutoParticlePicking2::saveAutoParticles(const FileName &fn) const
{
    MetaData MD;
    size_t nmax=auto_candidates.size();
    for (size_t n=0;n<nmax;++n)
    {
        const Particle2 &p=auto_candidates[n];
        if (p.cost>0 && p.status==1)
        {
            size_t id=MD.addObject();
            MD.setValue(MDL_XCOOR,int(p.x*(1.0/scaleRate)),id);
            MD.setValue(MDL_YCOOR,int(p.y*(1.0/scaleRate)),id);
            MD.setValue(MDL_COST, p.cost,id);
            MD.setValue(MDL_ENABLED,1,id);
        }
    }
    MD.write(fn,MD_OVERWRITE);
    return MD.size();
}

/* Save features of Autoparticles ---------------------------------------------------------- */
void AutoParticlePicking2::saveAutoVectors(const FileName &fn)
{
    std::ofstream fhVectors;
    fhVectors.open(fn.c_str());
    int X=XSIZE(auto_candidates[0].vec);
    fhVectors<<auto_candidates.size()<<" " <<X<<std::endl;
    size_t nmax = auto_candidates.size();
    for (size_t n=0; n<nmax;++n)
    {
        const Particle2 &p=auto_candidates[n];
        if (p.cost>0 && p.status==1)
        {
            for (int j=0;j<X;++j)
            {
                fhVectors<<DIRECT_A1D_ELEM(p.vec,j)<<" ";
            }
            fhVectors<<std::endl;
        }
    }
    fhVectors.close();
}

/* Load features of Autoparticles ---------------------------------------------------------- */
void AutoParticlePicking2::loadAutoVectors(const FileName &fn)
{
    int numVector;
    int numFeature;
    std::ifstream fhVectors;
    fhVectors.open(fn.c_str());
    fhVectors>>numVector>>numFeature;
    for (int n=0; n<numVector;++n)
    {
        Particle2 p;
        p.vec.resize(1,1,1,numFeature);
        for (int j=0; j<numFeature;++j)
            fhVectors >> DIRECT_A1D_ELEM(p.vec,j);
        auto_candidates.push_back(p);
    }
    fhVectors.close();
}

/* Save features of rejected particles ---------------------------------------------------------- */
void AutoParticlePicking2::saveRejectedVectors(const FileName &fn)
{
    std::ofstream fhVectors;
    fhVectors.open(fn.c_str());
    int X=XSIZE(rejected_particles[0].vec);
    fhVectors<<rejected_particles.size()<<" "<<X<< std::endl;
    size_t nmax=rejected_particles.size();
    for (size_t n=0;n<nmax;++n)
    {
        const Particle2 &p=rejected_particles[n];
        for (int j=0;j<X;++j)
        {
            fhVectors<<DIRECT_A1D_ELEM(p.vec,j)<<" ";
        }
        fhVectors <<std::endl;
    }
    fhVectors.close();
}

void AutoParticlePicking2::generateTrainSet()
{

#ifdef DEBUG_GENTRAINSET

    std::ofstream a1,b1;
    a1.open("dataset1.txt");
    b1.open("dataset2.txt");
#endif

    int cnt=0;
    FOR_ALL_DIRECT_ELEMENTS_IN_ARRAY1D(classLabel)
    if (DIRECT_A1D_ELEM(classLabel,i)==1 || DIRECT_A1D_ELEM(classLabel,i)==3)
        cnt++;
    dataSet1.resize(1,1,cnt,XSIZE(dataSet));
    classLabel1.resize(1,1,1,cnt);
    cnt=0;
    FOR_ALL_DIRECT_ELEMENTS_IN_ARRAY1D(classLabel)
    {
        if (DIRECT_A1D_ELEM(classLabel,i)==1 || DIRECT_A1D_ELEM(classLabel,i)==3)
        {
            if (DIRECT_A1D_ELEM(classLabel,i)==3)
            {
                DIRECT_A1D_ELEM(classLabel1,cnt)=2;
                DIRECT_A1D_ELEM(classLabel,i)=2;
            }
            else
                DIRECT_A1D_ELEM(classLabel1,cnt)=1;
#ifdef DEBUG_GENTRAINSET

            b1<<DIRECT_A1D_ELEM(classLabel1,cnt)<<" ";
#endif

            for (int j=0;j<XSIZE(dataSet);j++)
            {
                DIRECT_A2D_ELEM(dataSet1,cnt,j)=DIRECT_A2D_ELEM(dataSet,i,j);
#ifdef DEBUG_GENTRAINSET

                b1<<j+1<<":"<<DIRECT_A2D_ELEM(dataSet1,cnt,j)<<" ";
#endif

            }
#ifdef DEBUG_GENTRAINSET

            b1<<std::endl;
#endif

            cnt++;
        }
#ifdef DEBUG_GENTRAINSET
        a1<<DIRECT_A1D_ELEM(classLabel,i)<<" ";
        for (int j=0;j<XSIZE(dataSet);j++)
            a1<<j+1<<":"<<DIRECT_A2D_ELEM(dataSet,i,j)<<" ";
        a1<<std::endl;
#endif

    }
#ifdef DEBUG_GENTRAINSET
    a1.close();
    b1.close();
#endif
}

void AutoParticlePicking2::normalizeDataset(int a,int b,const FileName &fn)
{

    double max,min;
    MultidimArray<double> maxA;
    MultidimArray<double> minA;

    maxA.resize(1,1,1,YSIZE(dataSet));
    minA.resize(1,1,1,YSIZE(dataSet));

    // Computing the maximum and minimum of each row
    for (int i=0;i<YSIZE(dataSet);i++)
    {
        max=min=DIRECT_A2D_ELEM(dataSet,i,0);
        for (int j=1;j<XSIZE(dataSet);j++)
        {
            if (max<DIRECT_A2D_ELEM(dataSet,i,j))
                max=DIRECT_A2D_ELEM(dataSet,i,j);
            if (min>DIRECT_A2D_ELEM(dataSet,i,j))
                min=DIRECT_A2D_ELEM(dataSet,i,j);
        }
        DIRECT_A1D_ELEM(maxA,i)=max;
        DIRECT_A1D_ELEM(minA,i)=min;
    }
    // Normalizing the dataset according to the max and mean
    for (int i=0;i<YSIZE(dataSet);i++)
    {
        max=DIRECT_A1D_ELEM(maxA,i);
        min=DIRECT_A1D_ELEM(minA,i);
        for (int j=0;j<XSIZE(dataSet);j++)
            DIRECT_A2D_ELEM(dataSet,i,j)=a+((b-a)*((DIRECT_A2D_ELEM(dataSet,i,j)-min)/(max-min)));
    }
}

void AutoParticlePicking2::buildSearchSpace(std::vector<Particle2> &positionArray,bool fast)
{
    int endX,endY;
    Particle2 p;

    endX=XSIZE(microImage())-particle_radius;
    endY=YSIZE(microImage())-particle_radius;
    applyConvolution(fast);

    for (int i=particle_radius;i<endY;i++)
        for (int j=particle_radius;j<endX;j++)
        {
            if (isLocalMaxima(convolveRes,j,i))
            {
                p.y=i;
                p.x=j;
                p.cost=DIRECT_A2D_ELEM(convolveRes,i,j);
                p.status=0;
                positionArray.push_back(p);
            }
        }
    for (int i=0;i<positionArray.size();++i)
        for (int j=0;j<positionArray.size()-i-1;j++)
            if (positionArray[j].cost<positionArray[j + 1].cost)
            {
                p=positionArray[j+1];
                positionArray[j+1]=positionArray[j];
                positionArray[j]=p;
            }
}

void AutoParticlePicking2::applyConvolution(bool fast)
{

    MultidimArray<double> tempConvolve;
    MultidimArray<double> avgRotated, avgRotatedLarge;
    MultidimArray<int> mask;
    CorrelationAux aux;
    FourierFilter filter;
    int sizeX = XSIZE(microImage());
    int sizeY = YSIZE(microImage());

    //Generating Mask
    mask.resize(particleAvg);
    mask.setXmippOrigin();
    BinaryCircularMask(mask, XSIZE(particleAvg)/2);
    normalize_NewXmipp(particleAvg,mask);
    particleAvg.setXmippOrigin();

    filter.raised_w=0.02;
    filter.FilterShape=RAISED_COSINE;
    filter.FilterBand=BANDPASS;
    filter.w1=1.0/double(particle_size);
    filter.w2=1.0/(double(particle_size)/3);
    if (fast)
    {
        // In fast mode we just do the convolution with the average of the
        // rotated templates
        avgRotatedLarge=particleAvg;
        for (int deg=3;deg<360;deg+=3)
        {
            rotate(LINEAR,avgRotated,particleAvg,double(deg));
            avgRotated.setXmippOrigin();
            avgRotatedLarge.setXmippOrigin();
            avgRotatedLarge+=avgRotated;
        }
        avgRotatedLarge/=120;
        avgRotatedLarge.selfWindow(FIRST_XMIPP_INDEX(sizeY),FIRST_XMIPP_INDEX(sizeX),
                                   LAST_XMIPP_INDEX(sizeY),LAST_XMIPP_INDEX(sizeX));
        correlation_matrix(microImage(),avgRotatedLarge,convolveRes,aux,false);
        filter.do_generate_3dmask=true;
        filter.generateMask(convolveRes);
        filter.applyMaskSpace(convolveRes);
    }
    else
    {
        avgRotatedLarge=particleAvg;
        avgRotatedLarge.selfWindow(FIRST_XMIPP_INDEX(sizeY),FIRST_XMIPP_INDEX(sizeX),
                                   LAST_XMIPP_INDEX(sizeY),LAST_XMIPP_INDEX(sizeX));
        correlation_matrix(microImage(),avgRotatedLarge,convolveRes,aux,false);
        filter.do_generate_3dmask=true;
        filter.generateMask(convolveRes);
        filter.applyMaskSpace(convolveRes);

        int cnt=1;
        for (int deg=3;deg<360;deg+=3)
        {
            // We first rotate the template and then put it in the big image in order to
            // the convolution
            rotate(LINEAR,avgRotated,particleAvg,double(deg));
            avgRotatedLarge=avgRotated;
            avgRotatedLarge.setXmippOrigin();
            avgRotatedLarge.selfWindow(FIRST_XMIPP_INDEX(sizeY),FIRST_XMIPP_INDEX(sizeX),
                                       LAST_XMIPP_INDEX(sizeY),LAST_XMIPP_INDEX(sizeX));
            correlation_matrix(aux.FFT1,avgRotatedLarge,tempConvolve,aux,false);
            filter.applyMaskSpace(tempConvolve);
            FOR_ALL_DIRECT_ELEMENTS_IN_ARRAY2D(convolveRes)
            if (DIRECT_A2D_ELEM(tempConvolve,i,j)>DIRECT_A2D_ELEM(convolveRes,i,j))
                DIRECT_A2D_ELEM(convolveRes,i,j)=DIRECT_A2D_ELEM(tempConvolve,i,j);
        }
    }
    CenterFFT(convolveRes,true);
}

// ==========================================================================
// Section: Program interface ===============================================
// ==========================================================================
void ProgMicrographAutomaticPicking2::readParams()
{
    fn_micrograph = getParam("-i");
    fn_model = getParam("--model");
    size = getIntParam("--particleSize");
    mode = getParam("--mode");
    if (mode == "buildinv")
    {
        fn_train = getParam("--mode", 1);
    }
    NPCA = getIntParam("--NPCA");
    filter_num = getIntParam("--filter_num");
    corr_num = getIntParam("--NCORR");
    Nthreads = getIntParam("--thr");
    fn_root = getParam("--outputRoot");
    fast = checkParam("--fast");
    incore = checkParam("--in_core");
}

void ProgMicrographAutomaticPicking2::defineParams()
{
    addUsageLine("Automatic particle picking for micrographs");
    addUsageLine("+The algorithm is designed to learn the particles from the user, as well as from its own errors.");
    addUsageLine("+The algorithm is fully described in [[http://www.ncbi.nlm.nih.gov/pubmed/19555764][this paper]].");
    addParamsLine("  -i <micrograph>               : Micrograph image");
    addParamsLine("  --outputRoot <rootname>       : Output rootname");
    addParamsLine("  --mode <mode>                 : Operation mode");
    addParamsLine("         where <mode>");
    addParamsLine("                    try              : Try to autoselect within the training phase.");
    addParamsLine("                    train            : Train the classifier using the invariants features.");
    addParamsLine("                                     : <rootname>_auto_feature_vectors.txt contains the particle structure created by this program when used in automatic selection mode");
    addParamsLine("                                     : <rootname>_false_positives.xmd contains the list of false positives among the automatically picked particles");
    addParamsLine("                    autoselect  : Autoselect");
    addParamsLine("                    buildinv <posfile=\"\"> : posfile contains the coordinates of manually picked particles");
    addParamsLine("  --model <model_rootname>      : Bayesian model of the particles to pick");
    addParamsLine("  --particleSize <size>         : Particle size in pixels");
    addParamsLine("  [--thr <p=1>]                 : Number of threads for automatic picking");
    addParamsLine("  [--fast]                      : Perform a fast preprocessing of the micrograph (Fourier filter instead of Wavelet filter)");
    addParamsLine("  [--in_core]                   : Read the micrograph in memory");
    addParamsLine("  [--filter_num <n=6>]          : The number of filters in filter bank");
    addParamsLine("  [--NPCA <n=4>]               : The number of PCA components");
    addParamsLine("  [--NCORR <n=2>]               : The number of PCA components");
    addExampleLine("Automatically select particles during training:", false);
    addExampleLine("xmipp_micrograph_automatic_picking -i micrograph.tif --particleSize 100 --model model --thr 4 --outputRoot micrograph --mode try ");
    addExampleLine("Training:", false);
    addExampleLine("xmipp_micrograph_automatic_picking -i micrograph.tif --particleSize 100 --model model --thr 4 --outputRoot micrograph --mode train manual.pos");
    addExampleLine("Automatically select particles after training:", false);
    addExampleLine("xmipp_micrograph_automatic_picking -i micrograph.tif --particleSize 100 --model model --thr 4 --outputRoot micrograph --mode autoselect");
}

void ProgMicrographAutomaticPicking2::run()
{
    Micrograph m;
    m.open_micrograph(fn_micrograph);

    FileName fnFilterBank=fn_root+"_filterbank.stk";
    FileName familyName=fn_model.removeDirectories();
    FileName fnAutoParticles=familyName+"@"+fn_root+"_auto.pos";
    FileName fnInvariant=fn_model+"_invariant";
    FileName fnParticles=fn_model+"_particle";
    FileName fnPCAModel=fn_model+"_pca_model.stk";
    FileName fnPCARotModel=fn_model+"_rotpca_model.stk";
    FileName fnSVMModel=fn_model+"_svm.txt";
    FileName fnSVMModel2=fn_model+"_svm2.txt";
    FileName fnVector=fn_model+"_training.txt";
    FileName fnAutoVectors=fn_model+"_auto_vector.txt";
    FileName fnRejectedVectors=fn_model+"_rejected_vector.txt";
    FileName fnAvgModel=fn_model+"_particle_avg.xmp";

    AutoParticlePicking2 *autoPicking=new AutoParticlePicking2(fn_micrograph,&m,size,filter_num,NPCA,corr_num);

    if (mode!="train")
    {
        // Resize the Micrograph
        selfScaleToSizeFourier((m.Ydim)*autoPicking->scaleRate,(m.Xdim)*autoPicking->scaleRate,
                               autoPicking->microImage(),2);
        // Generating the filter bank
        filterBankGenerator(autoPicking->microImage(),fnFilterBank,filter_num);
        autoPicking->micrographStack.read(fnFilterBank,DATA);
    }

    if (mode=="buildinv")
    {
        MetaData MD;
        // Insert all true positives
        if (fn_train!="")
        {
            MD.read(fn_train);
            int x, y;
            FOR_ALL_OBJECTS_IN_METADATA(MD)
            {
                MD.getValue(MDL_XCOOR,x, __iter.objId);
                MD.getValue(MDL_YCOOR,y, __iter.objId);
                m.add_coord(x,y,0,1);
            }
            // Insert the false positives
            if (fnAutoParticles.existsTrim())
            {
                int idx=0;
                MD.read(fnAutoParticles);
                if (MD.size()>0)
                {
                    autoPicking->loadAutoVectors(fnAutoVectors);
                    FOR_ALL_OBJECTS_IN_METADATA(MD)
                    {
                        int enabled;
                        MD.getValue(MDL_ENABLED,enabled,__iter.objId);
                        if (enabled==-1)
                            autoPicking->rejected_particles.push_back(
                                autoPicking->auto_candidates[idx]);
                        else
                        {
                            MD.getValue(MDL_XCOOR, x, __iter.objId);
                            MD.getValue(MDL_YCOOR, y, __iter.objId);
                            m.add_coord(x, y, 0, 1);
                        }
                        ++idx;
                    }
                }
                if (autoPicking->rejected_particles.size()>0)
                    autoPicking->saveRejectedVectors(fnRejectedVectors);
            }
        }
        if (fnAvgModel.exists())
        {
            Image<double> II;
            II.read(fnAvgModel);
            autoPicking->particleAvg=II();
        }
        else
        {
            autoPicking->particleAvg.initZeros(autoPicking->particle_size+1,autoPicking->particle_size+1);
            autoPicking->particleAvg.setXmippOrigin();
        }
        // If the PCA model exist then we have obtain the template and then we do not want
        // to continue it anymore
        if (fnPCAModel.exists())
            autoPicking->extractInvariant(fnInvariant,fnParticles,true);
        else
        {

            autoPicking->extractInvariant(fnInvariant,fnParticles,false);
            Image<double> II;
            II()=autoPicking->particleAvg;
            II.write(fnAvgModel);
        }
    }

    if (mode=="try" || mode=="autoselect")
    {
        autoPicking->micrographStack.read(fnFilterBank, DATA);
        // Read the PCA Model
        Image<double> II;
        II.read(fnPCAModel);
        autoPicking->pcaModel=II();
        // Read rotational PCA model
        II.read(fnPCARotModel);
        autoPicking->pcaRotModel=II();
        // Read the average of the particles for convolution
        II.read(fnAvgModel);
        autoPicking->particleAvg=II();
        // Read the SVM model
        autoPicking->classifier.LoadModel(fnSVMModel);
        // If we have generated the second SVM model then we use
        // two classifiers.
        if (fnSVMModel2.exists())
        {
            autoPicking->classifier2.LoadModel(fnSVMModel2);
            int num=autoPicking->automaticallySelectParticles(true,fast);
        }
        else
            int num=autoPicking->automaticallySelectParticles(false,fast);
        autoPicking->saveAutoParticles(fnAutoParticles);
        if (mode=="try")
            autoPicking->saveAutoVectors(fnAutoVectors);
    }
    if (mode=="train")
    {
    	// If PCA does not exist obtain the PCA basis and save them
        if (!fnPCAModel.exists())
            autoPicking->trainPCA(fn_model);
        if (!fnPCARotModel.exists())
            autoPicking->trainRotPCA(fnAvgModel,fnPCARotModel.removeAllExtensions());

        // If we have the models then we just load it
        Image<double> II;
        II.read(fnPCAModel);
        autoPicking->pcaModel=II();
        II.read(fnPCARotModel);
        autoPicking->pcaRotModel=II();
        if (fnVector.exists())
            autoPicking->loadTrainingSet(fnVector);
        autoPicking->add2Dataset(fnInvariant+"_Positive.stk",fnParticles+"_Positive.stk",1);
        autoPicking->add2Dataset(fnInvariant+"_Negative.stk",fnParticles+"_Negative.stk",2);
        // If we have some false positives also add it
        if (fnRejectedVectors.exists())
        {
        	// Load the rejected vectors features as false positives
            autoPicking->loadAutoVectors(fnRejectedVectors);
            autoPicking->add2Dataset();
            fnRejectedVectors.deleteFile();
        }
        // We just save the un normalized dataset
        autoPicking->saveTrainingSet(fnVector);
        autoPicking->normalizeDataset(0,1,fn_model);
        // Generate two different dataset
        autoPicking->generateTrainSet();
        autoPicking->trainSVM(fnSVMModel,1);
        autoPicking->trainSVM(fnSVMModel2,2);
    }
    delete autoPicking;
}<|MERGE_RESOLUTION|>--- conflicted
+++ resolved
@@ -333,10 +333,6 @@
     std::ofstream fh_training;
     fh_training.open("particles_cord1.txt");
 #endif
-<<<<<<< HEAD
-
-=======
->>>>>>> 583577c2
     int num=positionArray.size()*(10.0/100.0);
     for (int k=0;k<num;k++)
     {
