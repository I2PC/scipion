--- conflicted
+++ resolved
@@ -527,10 +527,7 @@
         image->movePointerTo(nslice, select_image);
 
         size_t size = image->getSize();
-<<<<<<< HEAD
-=======
         //jfloatArray array = env->NewFloatArray(size);
->>>>>>> 3c279a21
         switch (image->getDatatype())
     {
     case DT_Float:
@@ -571,10 +568,6 @@
 
         // Resets slice pointer.
         image->movePointerTo();
-<<<<<<< HEAD
-
-=======
->>>>>>> 3c279a21
     }
     XMIPP_JAVA_CATCH;
 }
@@ -807,10 +800,6 @@
 {
     XMIPP_JAVA_TRY
     {
-<<<<<<< HEAD
-=======
-        Matrix2D<double> M;
->>>>>>> 3c279a21
         MultidimArray<double>* I;
         MultidimArray<double> tmpI;
         MultidimArray<double> alignedI;
@@ -827,27 +816,18 @@
         templates->convert2Datatype(DT_Double);
         MULTIDIM_ARRAY_GENERIC(*img).getMultidimArrayPointer(I);
         MULTIDIM_ARRAY_GENERIC(*templates).getMultidimArrayPointer(Tp);
-<<<<<<< HEAD
-=======
-
->>>>>>> 3c279a21
+
         templates->getDimensions(dim);
         double corr,max=0;
         int maxIndex=0;
 
         for (int i=0;i<dim.ndim;++i)
-<<<<<<< HEAD
         {
         	T.aliasImageInStack(*Tp,i);
             tmpI=*I;
             T.setXmippOrigin();
             tmpI.setXmippOrigin();
             corr = alignImages(T,tmpI,M,true,aux,aux2,aux3);
-=======
-    {
-        T.aliasImageInStack(*Tp,i);
-            corr = alignImages(T,*I,M,true,aux,aux2,aux3);
->>>>>>> 3c279a21
             if (corr>max)
             {
                 max=corr;
@@ -856,14 +836,8 @@
             }
         }
         T.aliasImageInStack(*Tp,maxIndex);
-<<<<<<< HEAD
         T+=alignedI;
-=======
-        T+=(*I);
-        img->convert2Datatype(DT_Float);
-        templates->convert2Datatype(DT_Float);
->>>>>>> 3c279a21
-    }
-    XMIPP_JAVA_CATCH;
-}
-
+    }
+    XMIPP_JAVA_CATCH;
+}
+
